--- conflicted
+++ resolved
@@ -1,455 +1,452 @@
-// config_asm.h - written and placed in public domain by Jeffrey Walton
-//                the bits that make up this source file are from the
-//                library's monolithic config.h.
-
-/// \file config_asm.h
-/// \brief Library configuration file
-/// \details <tt>config.h</tt> was split into components in May 2019 to better
-///  integrate with Autoconf and its feature tests. The splitting occured so
-///  users could continue to include <tt>config.h</tt> while allowing Autoconf
-///  to write new <tt>config_asm.h</tt> and new <tt>config_cxx.h</tt> using
-///  its feature tests.
-/// \sa <A HREF="https://github.com/weidai11/cryptopp/issues/835">Issue 835</A>
-/// \since Crypto++ 8.3
-
-#ifndef CRYPTOPP_CONFIG_ASM_H
-#define CRYPTOPP_CONFIG_ASM_H
-
-#include "config_os.h"
-#include "config_cpu.h"
-#include "config_ver.h"
-
-// Define this to disable ASM, intrinsics and built-ins. The library will be
-// compiled using C++ only. The library code will not include SSE2 (and
-// above), NEON, Aarch32, Aarch64, or Altivec (and above). Note the compiler
-// may use higher ISAs depending on compiler options, but the library will not
-// explictly use the ISAs. When disabling ASM, it is best to do it from
-// config.h to ensure the library and all programs share the setting.
-// #define CRYPTOPP_DISABLE_ASM 1
-
-// https://github.com/weidai11/cryptopp/issues/719
-#if defined(__native_client__)
-# undef CRYPTOPP_DISABLE_ASM
-# define CRYPTOPP_DISABLE_ASM 1
-#endif
-
-// Some Clang and SunCC cannot handle mixed asm with positional arguments,
-// where the body is Intel style with no prefix and the templates are
-// AT&T style. Define this if the Makefile misdetects the configuration.
-// Also see https://bugs.llvm.org/show_bug.cgi?id=39895 .
-// #define CRYPTOPP_DISABLE_MIXED_ASM 1
-
-<<<<<<< HEAD
-=======
-#if defined(__clang__)
-# undef CRYPTOPP_DISABLE_MIXED_ASM
-# define CRYPTOPP_DISABLE_MIXED_ASM 1
-#endif
-
->>>>>>> 5f574761
-// CRYPTOPP_ALLOW_UNALIGNED_DATA_ACCESS is no longer honored. It
-// was removed at https://github.com/weidai11/cryptopp/issues/682
-// #define CRYPTOPP_ALLOW_UNALIGNED_DATA_ACCESS 1
-
-// ***************** IA32 CPU features ********************
-
-#if (CRYPTOPP_BOOL_X86 || CRYPTOPP_BOOL_X32 || CRYPTOPP_BOOL_X64)
-
-// Apple Clang prior to 5.0 cannot handle SSE2
-#if defined(CRYPTOPP_APPLE_CLANG_VERSION) && (CRYPTOPP_APPLE_CLANG_VERSION < 50000)
-# define CRYPTOPP_DISABLE_ASM 1
-#endif
-
-// Sun Studio 12.1 provides GCC inline assembly
-// http://blogs.oracle.com/x86be/entry/gcc_style_asm_inlining_support
-#if defined(__SUNPRO_CC) && (__SUNPRO_CC < 0x5100)
-# define CRYPTOPP_DISABLE_ASM 1
-#endif
-
-// Guard everything in CRYPTOPP_DISABLE_ASM
-#if !defined(CRYPTOPP_DISABLE_ASM)
-
-#if (defined(_MSC_VER) && defined(_M_IX86)) || ((defined(__GNUC__) && (defined(__i386__)) || defined(__x86_64__)))
-	// C++Builder 2010 does not allow "call label" where label is defined within inline assembly
-	#define CRYPTOPP_X86_ASM_AVAILABLE 1
-
-	#if !defined(CRYPTOPP_DISABLE_SSE2) && (defined(_MSC_VER) || CRYPTOPP_GCC_VERSION >= 30300 || defined(__SSE2__))
-		#define CRYPTOPP_SSE2_ASM_AVAILABLE 1
-	#endif
-
-	#if !defined(CRYPTOPP_DISABLE_SSSE3) && (_MSC_VER >= 1500 || CRYPTOPP_GCC_VERSION >= 40300 || defined(__SSSE3__))
-		#define CRYPTOPP_SSSE3_ASM_AVAILABLE 1
-	#endif
-#endif
-
-#if defined(_MSC_VER) && defined(_M_X64)
-	#define CRYPTOPP_X64_MASM_AVAILABLE 1
-#endif
-
-#if defined(__GNUC__) && defined(__x86_64__)
-	#define CRYPTOPP_X64_ASM_AVAILABLE 1
-#endif
-
-// 32-bit SunCC does not enable SSE2 by default.
-#if !defined(CRYPTOPP_DISABLE_SSE2) && (defined(_MSC_VER) || CRYPTOPP_GCC_VERSION >= 30300 || defined(__SSE2__) || (__SUNPRO_CC >= 0x5100))
-	#define CRYPTOPP_SSE2_INTRIN_AVAILABLE 1
-#endif
-
-#if !defined(CRYPTOPP_DISABLE_SSSE3)
-# if defined(__SSSE3__) || (_MSC_VER >= 1500) || \
-	(CRYPTOPP_GCC_VERSION >= 40300) || (__INTEL_COMPILER >= 1000) || (__SUNPRO_CC >= 0x5110) || \
-	(CRYPTOPP_LLVM_CLANG_VERSION >= 20300) || (CRYPTOPP_APPLE_CLANG_VERSION >= 40000)
-	#define CRYPTOPP_SSSE3_AVAILABLE 1
-# endif
-#endif
-
-// Intrinsics availible in GCC 4.3 (http://gcc.gnu.org/gcc-4.3/changes.html) and
-// MSVC 2008 (http://msdn.microsoft.com/en-us/library/bb892950%28v=vs.90%29.aspx)
-// SunCC could generate SSE4 at 12.1, but the intrinsics are missing until 12.4.
-#if !defined(CRYPTOPP_DISABLE_SSE4) && defined(CRYPTOPP_SSSE3_AVAILABLE) && \
-	(defined(__SSE4_1__) || (CRYPTOPP_MSC_VERSION >= 1500) || \
-	(CRYPTOPP_GCC_VERSION >= 40300) || (__INTEL_COMPILER >= 1000) || (__SUNPRO_CC >= 0x5110) || \
-	(CRYPTOPP_LLVM_CLANG_VERSION >= 20300) || (CRYPTOPP_APPLE_CLANG_VERSION >= 40000))
-	#define CRYPTOPP_SSE41_AVAILABLE 1
-#endif
-
-#if !defined(CRYPTOPP_DISABLE_SSE4) && defined(CRYPTOPP_SSSE3_AVAILABLE) && \
-	(defined(__SSE4_2__) || (CRYPTOPP_MSC_VERSION >= 1500) || (__SUNPRO_CC >= 0x5110) || \
-	(CRYPTOPP_GCC_VERSION >= 40300) || (__INTEL_COMPILER >= 1000) || \
-	(CRYPTOPP_LLVM_CLANG_VERSION >= 20300) || (CRYPTOPP_APPLE_CLANG_VERSION >= 40000))
-	#define CRYPTOPP_SSE42_AVAILABLE 1
-#endif
-
-// Couple to CRYPTOPP_DISABLE_AESNI, but use CRYPTOPP_CLMUL_AVAILABLE so we can selectively
-//  disable for misbehaving platofrms and compilers, like Solaris or some Clang.
-#if defined(CRYPTOPP_DISABLE_AESNI)
-	#define CRYPTOPP_DISABLE_CLMUL 1
-#endif
-
-// Requires Sun Studio 12.3 (SunCC 0x5120) in theory.
-#if !defined(CRYPTOPP_DISABLE_CLMUL) && defined(CRYPTOPP_SSE42_AVAILABLE) && \
-	(defined(__PCLMUL__) || (_MSC_FULL_VER >= 150030729) || (__SUNPRO_CC >= 0x5120) || \
-	(CRYPTOPP_GCC_VERSION >= 40300) || (__INTEL_COMPILER >= 1110) || \
-	(CRYPTOPP_LLVM_CLANG_VERSION >= 30200) || (CRYPTOPP_APPLE_CLANG_VERSION >= 40300))
-	#define CRYPTOPP_CLMUL_AVAILABLE 1
-#endif
-
-// Requires Sun Studio 12.3 (SunCC 0x5120)
-#if !defined(CRYPTOPP_DISABLE_AESNI) && defined(CRYPTOPP_SSE42_AVAILABLE) && \
-	(defined(__AES__) || (_MSC_FULL_VER >= 150030729) || (__SUNPRO_CC >= 0x5120) || \
-	(CRYPTOPP_GCC_VERSION >= 40300) || (__INTEL_COMPILER >= 1110) || \
-	(CRYPTOPP_LLVM_CLANG_VERSION >= 30200) || (CRYPTOPP_APPLE_CLANG_VERSION >= 40300))
-	#define CRYPTOPP_AESNI_AVAILABLE 1
-#endif
-
-// Requires Binutils 2.24
-#if !defined(CRYPTOPP_DISABLE_AVX) && defined(CRYPTOPP_SSE42_AVAILABLE) && \
-	(defined(__AVX2__) || (CRYPTOPP_MSC_VERSION >= 1800) || (__SUNPRO_CC >= 0x5130) || \
-	(CRYPTOPP_GCC_VERSION >= 40700) || (__INTEL_COMPILER >= 1400) || \
-	(CRYPTOPP_LLVM_CLANG_VERSION >= 30100) || (CRYPTOPP_APPLE_CLANG_VERSION >= 40600))
-#define CRYPTOPP_AVX_AVAILABLE 1
-#endif
-
-// Requires Binutils 2.24
-#if !defined(CRYPTOPP_DISABLE_AVX2) && defined(CRYPTOPP_AVX_AVAILABLE) && \
-	(defined(__AVX2__) || (CRYPTOPP_MSC_VERSION >= 1800) || (__SUNPRO_CC >= 0x5130) || \
-	(CRYPTOPP_GCC_VERSION >= 40900) || (__INTEL_COMPILER >= 1400) || \
-	(CRYPTOPP_LLVM_CLANG_VERSION >= 30100) || (CRYPTOPP_APPLE_CLANG_VERSION >= 40600))
-#define CRYPTOPP_AVX2_AVAILABLE 1
-#endif
-
-// Guessing at SHA for SunCC. Its not in Sun Studio 12.6. Also see
-// http://stackoverflow.com/questions/45872180/which-xarch-for-sha-extensions-on-solaris
-#if !defined(CRYPTOPP_DISABLE_SHANI) && defined(CRYPTOPP_SSE42_AVAILABLE) && \
-	(defined(__SHA__) || (CRYPTOPP_MSC_VERSION >= 1900) || (__SUNPRO_CC >= 0x5160) || \
-	(CRYPTOPP_GCC_VERSION >= 40900) || (__INTEL_COMPILER >= 1300) || \
-	(CRYPTOPP_LLVM_CLANG_VERSION >= 30400) || (CRYPTOPP_APPLE_CLANG_VERSION >= 50100))
-	#define CRYPTOPP_SHANI_AVAILABLE 1
-#endif
-
-// RDRAND uses byte codes. All we need is x86 ASM for it.
-// However tie it to AES-NI since SecureKey was available with it.
-#if !defined(CRYPTOPP_DISABLE_RDRAND) && defined(CRYPTOPP_AESNI_AVAILABLE) && \
-	!(defined(__ANDROID__) || defined(ANDROID)) && \
-	defined(CRYPTOPP_X86_ASM_AVAILABLE)
-	#define CRYPTOPP_RDRAND_AVAILABLE 1
-#endif
-
-// RDSEED uses byte codes. All we need is x86 ASM for it.
-// However tie it to AES-NI since SecureKey was available with it.
-#if !defined(CRYPTOPP_DISABLE_RDSEED) && defined(CRYPTOPP_AESNI_AVAILABLE) && \
-	!(defined(__ANDROID__) || defined(ANDROID)) && \
-	defined(CRYPTOPP_X86_ASM_AVAILABLE)
-	#define CRYPTOPP_RDSEED_AVAILABLE 1
-#endif
-
-// PadlockRNG uses byte codes. All we need is x86 ASM for it.
-#if !defined(CRYPTOPP_DISABLE_PADLOCK) && \
-	!(defined(__ANDROID__) || defined(ANDROID) || defined(__APPLE__)) && \
-	defined(CRYPTOPP_X86_ASM_AVAILABLE)
-	#define CRYPTOPP_PADLOCK_AVAILABLE 1
-	#define CRYPTOPP_PADLOCK_RNG_AVAILABLE 1
-	#define CRYPTOPP_PADLOCK_ACE_AVAILABLE 1
-	#define CRYPTOPP_PADLOCK_ACE2_AVAILABLE 1
-	#define CRYPTOPP_PADLOCK_PHE_AVAILABLE 1
-	#define CRYPTOPP_PADLOCK_PMM_AVAILABLE 1
-#endif
-
-// Fixup Android and SSE, Crypto. It may be enabled based on compiler version.
-#if defined(__ANDROID__) || defined(ANDROID)
-# if (CRYPTOPP_BOOL_X86)
-#  undef CRYPTOPP_SSE41_AVAILABLE
-#  undef CRYPTOPP_SSE42_AVAILABLE
-#  undef CRYPTOPP_CLMUL_AVAILABLE
-#  undef CRYPTOPP_AESNI_AVAILABLE
-#  undef CRYPTOPP_SHANI_AVAILABLE
-#  undef CRYPTOPP_AVX_AVAILABLE
-#  undef CRYPTOPP_AVX2_AVAILABLE
-# endif
-# if (CRYPTOPP_BOOL_X64)
-#  undef CRYPTOPP_CLMUL_AVAILABLE
-#  undef CRYPTOPP_AESNI_AVAILABLE
-#  undef CRYPTOPP_SHANI_AVAILABLE
-#  undef CRYPTOPP_AVX_AVAILABLE
-#  undef CRYPTOPP_AVX2_AVAILABLE
-# endif
-#endif
-
-// Fixup for SunCC 12.1-12.4. Bad code generation in AES_Encrypt and friends.
-#if defined(__SUNPRO_CC) && (__SUNPRO_CC <= 0x5130)
-# undef CRYPTOPP_AESNI_AVAILABLE
-#endif
-
-// Fixup for SunCC 12.1-12.6. Compiler crash on GCM_Reduce_CLMUL and friends.
-// http://github.com/weidai11/cryptopp/issues/226
-#if defined(__SUNPRO_CC) && (__SUNPRO_CC <= 0x5150)
-# undef CRYPTOPP_CLMUL_AVAILABLE
-#endif
-
-#endif  // CRYPTOPP_DISABLE_ASM
-
-#endif  // X86, X32, X64
-
-// ***************** ARM CPU features ********************
-
-#if (CRYPTOPP_BOOL_ARM32 || CRYPTOPP_BOOL_ARMV8)
-
-// We don't have an ARM big endian test rig. Disable
-// ARM-BE ASM and instrinsics until we can test it.
-#if (CRYPTOPP_BIG_ENDIAN)
-# define CRYPTOPP_DISABLE_ASM 1
-#endif
-
-// Guard everything in CRYPTOPP_DISABLE_ASM
-#if !defined(CRYPTOPP_DISABLE_ASM)
-
-// Requires ACLE 1.0. -mfpu=neon or above must be present
-// Requires GCC 4.3, Clang 2.8 or Visual Studio 2012
-// Do not use APPLE_CLANG_VERSION; use __ARM_FEATURE_XXX instead.
-#if !defined(CRYPTOPP_ARM_NEON_AVAILABLE) && !defined(CRYPTOPP_DISABLE_ARM_NEON)
-# if defined(__arm__) || defined(__ARM_NEON) || defined(__ARM_FEATURE_NEON) || defined(_M_ARM)
-#  if (CRYPTOPP_GCC_VERSION >= 40300) || (CRYPTOPP_LLVM_CLANG_VERSION >= 20800) || \
-      (CRYPTOPP_MSC_VERSION >= 1700)
-#   define CRYPTOPP_ARM_NEON_AVAILABLE 1
-#  endif  // Compilers
-# endif  // Platforms
-#endif
-
-// ARMv8 and ASIMD. -march=armv8-a or above must be present
-// Requires GCC 4.8, Clang 3.3 or Visual Studio 2017
-// Do not use APPLE_CLANG_VERSION; use __ARM_FEATURE_XXX instead.
-#if !defined(CRYPTOPP_ARM_ASIMD_AVAILABLE) && !defined(CRYPTOPP_DISABLE_ARM_ASIMD)
-# if defined(__aarch32__) || defined(__aarch64__) || defined(_M_ARM64)
-#  if defined(__ARM_NEON) || defined(__ARM_FEATURE_NEON) || defined(__ARM_FEATURE_ASIMD) || \
-      (CRYPTOPP_GCC_VERSION >= 40800) || (CRYPTOPP_LLVM_CLANG_VERSION >= 30300) || \
-      (CRYPTOPP_MSC_VERSION >= 1916)
-#   define CRYPTOPP_ARM_NEON_AVAILABLE 1
-#   define CRYPTOPP_ARM_ASIMD_AVAILABLE 1
-#  endif  // Compilers
-# endif  // Platforms
-#endif
-
-// ARMv8 and ASIMD. -march=armv8-a+crc or above must be present
-// Requires GCC 4.8, Clang 3.3 or Visual Studio 2017
-// Do not use APPLE_CLANG_VERSION; use __ARM_FEATURE_XXX instead.
-#if !defined(CRYPTOPP_ARM_CRC32_AVAILABLE) && !defined(CRYPTOPP_DISABLE_ARM_CRC32)
-# if defined(__aarch32__) || defined(__aarch64__) || defined(_M_ARM64)
-#  if defined(__ARM_FEATURE_CRC32) || (CRYPTOPP_GCC_VERSION >= 40800) || \
-      (CRYPTOPP_LLVM_CLANG_VERSION >= 30300) || (CRYPTOPP_MSC_VERSION >= 1916)
-#   define CRYPTOPP_ARM_CRC32_AVAILABLE 1
-#  endif  // Compilers
-# endif  // Platforms
-#endif
-
-// ARMv8 and ASIMD. -march=armv8-a+crypto or above must be present
-// Requires GCC 4.8, Clang 3.3 or Visual Studio 2017
-// Do not use APPLE_CLANG_VERSION; use __ARM_FEATURE_XXX instead.
-#if !defined(CRYPTOPP_ARM_PMULL_AVAILABLE) && !defined(CRYPTOPP_DISABLE_ARM_PMULL)
-# if defined(__aarch32__) || defined(__aarch64__) || defined(_M_ARM64)
-#  if defined(__ARM_FEATURE_CRYPTO) || (CRYPTOPP_GCC_VERSION >= 40800) || \
-      (CRYPTOPP_LLVM_CLANG_VERSION >= 30300) || (CRYPTOPP_MSC_VERSION >= 1916)
-#   define CRYPTOPP_ARM_PMULL_AVAILABLE 1
-#  endif  // Compilers
-# endif  // Platforms
-#endif
-
-// ARMv8 and AES. -march=armv8-a+crypto or above must be present
-// Requires GCC 4.8, Clang 3.3 or Visual Studio 2017
-// Do not use APPLE_CLANG_VERSION; use __ARM_FEATURE_XXX instead.
-#if !defined(CRYPTOPP_ARM_AES_AVAILABLE) && !defined(CRYPTOPP_DISABLE_ARM_AES)
-# if defined(__aarch32__) || defined(__aarch64__) || defined(_M_ARM64)
-#  if defined(__ARM_FEATURE_CRYPTO) || (CRYPTOPP_GCC_VERSION >= 40800) || \
-      (CRYPTOPP_LLVM_CLANG_VERSION >= 30300) || (CRYPTOPP_MSC_VERSION >= 1916)
-#   define CRYPTOPP_ARM_AES_AVAILABLE 1
-#  endif  // Compilers
-# endif  // Platforms
-#endif
-
-// ARMv8 and SHA-1, SHA-256. -march=armv8-a+crypto or above must be present
-// Requires GCC 4.8, Clang 3.3 or Visual Studio 2017
-// Do not use APPLE_CLANG_VERSION; use __ARM_FEATURE_XXX instead.
-#if !defined(CRYPTOPP_ARM_SHA_AVAILABLE) && !defined(CRYPTOPP_DISABLE_ARM_SHA)
-# if defined(__aarch32__) || defined(__aarch64__) || defined(_M_ARM64)
-#  if defined(__ARM_FEATURE_CRYPTO) || (CRYPTOPP_GCC_VERSION >= 40800) || \
-      (CRYPTOPP_LLVM_CLANG_VERSION >= 30300) || (CRYPTOPP_MSC_VERSION >= 1916)
-#   define CRYPTOPP_ARM_SHA1_AVAILABLE 1
-#   define CRYPTOPP_ARM_SHA2_AVAILABLE 1
-#  endif  // Compilers
-# endif  // Platforms
-#endif
-
-// ARMv8 and SHA-512, SHA-3. -march=armv8.4-a+crypto or above must be present
-// Requires GCC 8.0, Clang ??? or Visual Studio 20??
-// Do not use APPLE_CLANG_VERSION; use __ARM_FEATURE_XXX instead.
-#if !defined(CRYPTOPP_ARM_SHA3_AVAILABLE) && !defined(CRYPTOPP_DISABLE_ARM_SHA)
-# if defined(__aarch32__) || defined(__aarch64__) || defined(_M_ARM64)
-#  if defined(__ARM_FEATURE_SHA3) || (CRYPTOPP_GCC_VERSION >= 80000)
-#   define CRYPTOPP_ARM_SHA512_AVAILABLE 1
-#   define CRYPTOPP_ARM_SHA3_AVAILABLE 1
-#  endif  // Compilers
-# endif  // Platforms
-#endif
-
-// ARMv8 and SM3, SM4. -march=armv8.4-a+crypto or above must be present
-// Requires GCC 8.0, Clang ??? or Visual Studio 20??
-// Do not use APPLE_CLANG_VERSION; use __ARM_FEATURE_XXX instead.
-#if !defined(CRYPTOPP_ARM_SM3_AVAILABLE) && !defined(CRYPTOPP_DISABLE_ARM_SM3)
-# if defined(__aarch32__) || defined(__aarch64__) || defined(_M_ARM64)
-#  if defined(__ARM_FEATURE_SM3) || (CRYPTOPP_GCC_VERSION >= 80000)
-#   define CRYPTOPP_ARM_SM3_AVAILABLE 1
-#   define CRYPTOPP_ARM_SM4_AVAILABLE 1
-#  endif  // Compilers
-# endif  // Platforms
-#endif
-
-// Limit the <arm_neon.h> include.
-#if !defined(CRYPTOPP_ARM_NEON_HEADER)
-# if defined(CRYPTOPP_ARM_NEON_AVAILABLE) || defined (CRYPTOPP_ARM_ASIMD_AVAILABLE)
-#  if !defined(_M_ARM64)
-#   define CRYPTOPP_ARM_NEON_HEADER 1
-#  endif
-# endif
-#endif
-
-// Limit the <arm_acle.h> include.
-#if !defined(CRYPTOPP_ARM_ACLE_HEADER)
-# if defined(__aarch32__) || defined(__aarch64__) || (__ARM_ARCH >= 8) || defined(__ARM_ACLE)
-#  if !defined(__ANDROID__) && !defined(ANDROID) && !defined(__APPLE__)
-#   define CRYPTOPP_ARM_ACLE_HEADER 1
-#  endif
-# endif
-#endif
-
-// Fixup Apple Clang and PMULL. Apple defines __ARM_FEATURE_CRYPTO for Xcode 6
-// but does not provide PMULL. TODO: determine when PMULL is available.
-#if defined(CRYPTOPP_APPLE_CLANG_VERSION) && (CRYPTOPP_APPLE_CLANG_VERSION < 70000)
-# undef CRYPTOPP_ARM_PMULL_AVAILABLE
-#endif
-
-// Disable for Android
-#if defined(__ANDROID__) || defined(ANDROID)
-# undef CRYPTOPP_ARM_CRC32_AVAILABLE
-# undef CRYPTOPP_ARM_PMULL_AVAILABLE
-# undef CRYPTOPP_ARM_AES_AVAILABLE
-# undef CRYPTOPP_ARM_SHA1_AVAILABLE
-# undef CRYPTOPP_ARM_SHA2_AVAILABLE
-# undef CRYPTOPP_ARM_SHA3_AVAILABLE
-# undef CRYPTOPP_ARM_SHA512_AVAILABLE
-# undef CRYPTOPP_ARM_SM3_AVAILABLE
-# undef CRYPTOPP_ARM_SM4_AVAILABLE
-#endif
-
-// Cryptogams offers an ARM asm implementations for AES and SHA. Crypto++ does
-// not provide an asm implementation. The Cryptogams AES implementation is
-// about 50% faster than C/C++, and SHA implementation is about 30% faster
-// than C/C++. Define this to use the Cryptogams AES and SHA implementations
-// on GNU Linux systems. When defined, Crypto++ will use aes_armv4.S,
-// sha1_armv4.S and sha256_armv4.S. https://www.cryptopp.com/wiki/Cryptogams.
-#if defined(__arm__) && defined(__linux__)
-# if defined(__GNUC__) || defined(__clang__)
-#  define CRYPTOGAMS_ARM_AES      1
-#  define CRYPTOGAMS_ARM_SHA1     1
-#  define CRYPTOGAMS_ARM_SHA256   1
-#  define CRYPTOGAMS_ARM_SHA512   1
-# endif
-#endif
-
-#endif  // CRYPTOPP_DISABLE_ASM
-
-#endif  // ARM32, ARM64
-
-// ***************** AltiVec and Power8 ********************
-
-#if (CRYPTOPP_BOOL_PPC32 || CRYPTOPP_BOOL_PPC64)
-
-// Guard everything in CRYPTOPP_DISABLE_ASM
-#if !defined(CRYPTOPP_DISABLE_ASM) && !defined(CRYPTOPP_DISABLE_ALTIVEC)
-
-// An old Apple G5 with GCC 4.01 has AltiVec, but its only Power4 or so.
-#if !defined(CRYPTOPP_ALTIVEC_AVAILABLE) && !defined(CRYPTOPP_DISABLE_ALTIVEC)
-# if defined(_ARCH_PWR4) || defined(__ALTIVEC__) || \
-	(CRYPTOPP_XLC_VERSION >= 100000) || (CRYPTOPP_GCC_VERSION >= 40001) || \
-    (CRYPTOPP_LLVM_CLANG_VERSION >= 20900)
-#  define CRYPTOPP_ALTIVEC_AVAILABLE 1
-# endif
-#endif
-
-// We need Power7 for unaligned loads and stores
-#if !defined(CRYPTOPP_POWER7_AVAILABLE) && !defined(CRYPTOPP_DISABLE_POWER7) && defined(CRYPTOPP_ALTIVEC_AVAILABLE)
-# if defined(_ARCH_PWR7) || (CRYPTOPP_XLC_VERSION >= 100000) || \
-    (CRYPTOPP_GCC_VERSION >= 40100) || (CRYPTOPP_LLVM_CLANG_VERSION >= 30100)
-#  define CRYPTOPP_POWER7_AVAILABLE 1
-# endif
-#endif
-
-// We need Power8 for in-core crypto and 64-bit vector types
-#if !defined(CRYPTOPP_POWER8_AVAILABLE) && !defined(CRYPTOPP_DISABLE_POWER8) && defined(CRYPTOPP_POWER7_AVAILABLE)
-# if defined(_ARCH_PWR8) || (CRYPTOPP_XLC_VERSION >= 130000) || \
-    (CRYPTOPP_GCC_VERSION >= 40800) || (CRYPTOPP_LLVM_CLANG_VERSION >= 70000)
-#  define CRYPTOPP_POWER8_AVAILABLE 1
-# endif
-#endif
-
-// Power9 for random numbers
-#if !defined(CRYPTOPP_POWER9_AVAILABLE) && !defined(CRYPTOPP_DISABLE_POWER9) && defined(CRYPTOPP_POWER8_AVAILABLE)
-# if defined(_ARCH_PWR9) || (CRYPTOPP_XLC_VERSION >= 130200) || \
-    (CRYPTOPP_GCC_VERSION >= 70000) || (CRYPTOPP_LLVM_CLANG_VERSION >= 80000)
-#  define CRYPTOPP_POWER9_AVAILABLE 1
-# endif
-#endif
-
-#if !defined(CRYPTOPP_POWER8_AES_AVAILABLE) && !defined(CRYPTOPP_DISABLE_POWER8_AES) && defined(CRYPTOPP_POWER8_AVAILABLE)
-# if defined(__CRYPTO__) || defined(_ARCH_PWR8) || (CRYPTOPP_XLC_VERSION >= 130000) || \
-    (CRYPTOPP_GCC_VERSION >= 40800) || (CRYPTOPP_LLVM_CLANG_VERSION >= 70000)
-//#  define CRYPTOPP_POWER8_CRC_AVAILABLE 1
-#  define CRYPTOPP_POWER8_AES_AVAILABLE 1
-#  define CRYPTOPP_POWER8_VMULL_AVAILABLE 1
-#  define CRYPTOPP_POWER8_SHA_AVAILABLE 1
-# endif
-#endif
-
-#endif  // CRYPTOPP_DISABLE_ASM
-
-#endif  // PPC32, PPC64
-
-#endif  // CRYPTOPP_CONFIG_ASM_H
+// config_asm.h - written and placed in public domain by Jeffrey Walton
+//                the bits that make up this source file are from the
+//                library's monolithic config.h.
+
+/// \file config_asm.h
+/// \brief Library configuration file
+/// \details <tt>config.h</tt> was split into components in May 2019 to better
+///  integrate with Autoconf and its feature tests. The splitting occured so
+///  users could continue to include <tt>config.h</tt> while allowing Autoconf
+///  to write new <tt>config_asm.h</tt> and new <tt>config_cxx.h</tt> using
+///  its feature tests.
+/// \sa <A HREF="https://github.com/weidai11/cryptopp/issues/835">Issue 835</A>
+/// \since Crypto++ 8.3
+
+#ifndef CRYPTOPP_CONFIG_ASM_H
+#define CRYPTOPP_CONFIG_ASM_H
+
+#include "config_os.h"
+#include "config_cpu.h"
+#include "config_ver.h"
+
+// Define this to disable ASM, intrinsics and built-ins. The library will be
+// compiled using C++ only. The library code will not include SSE2 (and
+// above), NEON, Aarch32, Aarch64, or Altivec (and above). Note the compiler
+// may use higher ISAs depending on compiler options, but the library will not
+// explictly use the ISAs. When disabling ASM, it is best to do it from
+// config.h to ensure the library and all programs share the setting.
+// #define CRYPTOPP_DISABLE_ASM 1
+
+// https://github.com/weidai11/cryptopp/issues/719
+#if defined(__native_client__)
+# undef CRYPTOPP_DISABLE_ASM
+# define CRYPTOPP_DISABLE_ASM 1
+#endif
+
+// Some Clang and SunCC cannot handle mixed asm with positional arguments,
+// where the body is Intel style with no prefix and the templates are
+// AT&T style. Define this if the Makefile misdetects the configuration.
+// Also see https://bugs.llvm.org/show_bug.cgi?id=39895 .
+// #define CRYPTOPP_DISABLE_MIXED_ASM 1
+
+#if defined(__clang__)
+# undef CRYPTOPP_DISABLE_MIXED_ASM
+# define CRYPTOPP_DISABLE_MIXED_ASM 1
+#endif
+
+// CRYPTOPP_ALLOW_UNALIGNED_DATA_ACCESS is no longer honored. It
+// was removed at https://github.com/weidai11/cryptopp/issues/682
+// #define CRYPTOPP_ALLOW_UNALIGNED_DATA_ACCESS 1
+
+// ***************** IA32 CPU features ********************
+
+#if (CRYPTOPP_BOOL_X86 || CRYPTOPP_BOOL_X32 || CRYPTOPP_BOOL_X64)
+
+// Apple Clang prior to 5.0 cannot handle SSE2
+#if defined(CRYPTOPP_APPLE_CLANG_VERSION) && (CRYPTOPP_APPLE_CLANG_VERSION < 50000)
+# define CRYPTOPP_DISABLE_ASM 1
+#endif
+
+// Sun Studio 12.1 provides GCC inline assembly
+// http://blogs.oracle.com/x86be/entry/gcc_style_asm_inlining_support
+#if defined(__SUNPRO_CC) && (__SUNPRO_CC < 0x5100)
+# define CRYPTOPP_DISABLE_ASM 1
+#endif
+
+// Guard everything in CRYPTOPP_DISABLE_ASM
+#if !defined(CRYPTOPP_DISABLE_ASM)
+
+#if (defined(_MSC_VER) && defined(_M_IX86)) || ((defined(__GNUC__) && (defined(__i386__)) || defined(__x86_64__)))
+	// C++Builder 2010 does not allow "call label" where label is defined within inline assembly
+	#define CRYPTOPP_X86_ASM_AVAILABLE 1
+
+	#if !defined(CRYPTOPP_DISABLE_SSE2) && (defined(_MSC_VER) || CRYPTOPP_GCC_VERSION >= 30300 || defined(__SSE2__))
+		#define CRYPTOPP_SSE2_ASM_AVAILABLE 1
+	#endif
+
+	#if !defined(CRYPTOPP_DISABLE_SSSE3) && (_MSC_VER >= 1500 || CRYPTOPP_GCC_VERSION >= 40300 || defined(__SSSE3__))
+		#define CRYPTOPP_SSSE3_ASM_AVAILABLE 1
+	#endif
+#endif
+
+#if defined(_MSC_VER) && defined(_M_X64)
+	#define CRYPTOPP_X64_MASM_AVAILABLE 1
+#endif
+
+#if defined(__GNUC__) && defined(__x86_64__)
+	#define CRYPTOPP_X64_ASM_AVAILABLE 1
+#endif
+
+// 32-bit SunCC does not enable SSE2 by default.
+#if !defined(CRYPTOPP_DISABLE_SSE2) && (defined(_MSC_VER) || CRYPTOPP_GCC_VERSION >= 30300 || defined(__SSE2__) || (__SUNPRO_CC >= 0x5100))
+	#define CRYPTOPP_SSE2_INTRIN_AVAILABLE 1
+#endif
+
+#if !defined(CRYPTOPP_DISABLE_SSSE3)
+# if defined(__SSSE3__) || (_MSC_VER >= 1500) || \
+	(CRYPTOPP_GCC_VERSION >= 40300) || (__INTEL_COMPILER >= 1000) || (__SUNPRO_CC >= 0x5110) || \
+	(CRYPTOPP_LLVM_CLANG_VERSION >= 20300) || (CRYPTOPP_APPLE_CLANG_VERSION >= 40000)
+	#define CRYPTOPP_SSSE3_AVAILABLE 1
+# endif
+#endif
+
+// Intrinsics availible in GCC 4.3 (http://gcc.gnu.org/gcc-4.3/changes.html) and
+// MSVC 2008 (http://msdn.microsoft.com/en-us/library/bb892950%28v=vs.90%29.aspx)
+// SunCC could generate SSE4 at 12.1, but the intrinsics are missing until 12.4.
+#if !defined(CRYPTOPP_DISABLE_SSE4) && defined(CRYPTOPP_SSSE3_AVAILABLE) && \
+	(defined(__SSE4_1__) || (CRYPTOPP_MSC_VERSION >= 1500) || \
+	(CRYPTOPP_GCC_VERSION >= 40300) || (__INTEL_COMPILER >= 1000) || (__SUNPRO_CC >= 0x5110) || \
+	(CRYPTOPP_LLVM_CLANG_VERSION >= 20300) || (CRYPTOPP_APPLE_CLANG_VERSION >= 40000))
+	#define CRYPTOPP_SSE41_AVAILABLE 1
+#endif
+
+#if !defined(CRYPTOPP_DISABLE_SSE4) && defined(CRYPTOPP_SSSE3_AVAILABLE) && \
+	(defined(__SSE4_2__) || (CRYPTOPP_MSC_VERSION >= 1500) || (__SUNPRO_CC >= 0x5110) || \
+	(CRYPTOPP_GCC_VERSION >= 40300) || (__INTEL_COMPILER >= 1000) || \
+	(CRYPTOPP_LLVM_CLANG_VERSION >= 20300) || (CRYPTOPP_APPLE_CLANG_VERSION >= 40000))
+	#define CRYPTOPP_SSE42_AVAILABLE 1
+#endif
+
+// Couple to CRYPTOPP_DISABLE_AESNI, but use CRYPTOPP_CLMUL_AVAILABLE so we can selectively
+//  disable for misbehaving platofrms and compilers, like Solaris or some Clang.
+#if defined(CRYPTOPP_DISABLE_AESNI)
+	#define CRYPTOPP_DISABLE_CLMUL 1
+#endif
+
+// Requires Sun Studio 12.3 (SunCC 0x5120) in theory.
+#if !defined(CRYPTOPP_DISABLE_CLMUL) && defined(CRYPTOPP_SSE42_AVAILABLE) && \
+	(defined(__PCLMUL__) || (_MSC_FULL_VER >= 150030729) || (__SUNPRO_CC >= 0x5120) || \
+	(CRYPTOPP_GCC_VERSION >= 40300) || (__INTEL_COMPILER >= 1110) || \
+	(CRYPTOPP_LLVM_CLANG_VERSION >= 30200) || (CRYPTOPP_APPLE_CLANG_VERSION >= 40300))
+	#define CRYPTOPP_CLMUL_AVAILABLE 1
+#endif
+
+// Requires Sun Studio 12.3 (SunCC 0x5120)
+#if !defined(CRYPTOPP_DISABLE_AESNI) && defined(CRYPTOPP_SSE42_AVAILABLE) && \
+	(defined(__AES__) || (_MSC_FULL_VER >= 150030729) || (__SUNPRO_CC >= 0x5120) || \
+	(CRYPTOPP_GCC_VERSION >= 40300) || (__INTEL_COMPILER >= 1110) || \
+	(CRYPTOPP_LLVM_CLANG_VERSION >= 30200) || (CRYPTOPP_APPLE_CLANG_VERSION >= 40300))
+	#define CRYPTOPP_AESNI_AVAILABLE 1
+#endif
+
+// Requires Binutils 2.24
+#if !defined(CRYPTOPP_DISABLE_AVX) && defined(CRYPTOPP_SSE42_AVAILABLE) && \
+	(defined(__AVX2__) || (CRYPTOPP_MSC_VERSION >= 1800) || (__SUNPRO_CC >= 0x5130) || \
+	(CRYPTOPP_GCC_VERSION >= 40700) || (__INTEL_COMPILER >= 1400) || \
+	(CRYPTOPP_LLVM_CLANG_VERSION >= 30100) || (CRYPTOPP_APPLE_CLANG_VERSION >= 40600))
+#define CRYPTOPP_AVX_AVAILABLE 1
+#endif
+
+// Requires Binutils 2.24
+#if !defined(CRYPTOPP_DISABLE_AVX2) && defined(CRYPTOPP_AVX_AVAILABLE) && \
+	(defined(__AVX2__) || (CRYPTOPP_MSC_VERSION >= 1800) || (__SUNPRO_CC >= 0x5130) || \
+	(CRYPTOPP_GCC_VERSION >= 40900) || (__INTEL_COMPILER >= 1400) || \
+	(CRYPTOPP_LLVM_CLANG_VERSION >= 30100) || (CRYPTOPP_APPLE_CLANG_VERSION >= 40600))
+#define CRYPTOPP_AVX2_AVAILABLE 1
+#endif
+
+// Guessing at SHA for SunCC. Its not in Sun Studio 12.6. Also see
+// http://stackoverflow.com/questions/45872180/which-xarch-for-sha-extensions-on-solaris
+#if !defined(CRYPTOPP_DISABLE_SHANI) && defined(CRYPTOPP_SSE42_AVAILABLE) && \
+	(defined(__SHA__) || (CRYPTOPP_MSC_VERSION >= 1900) || (__SUNPRO_CC >= 0x5160) || \
+	(CRYPTOPP_GCC_VERSION >= 40900) || (__INTEL_COMPILER >= 1300) || \
+	(CRYPTOPP_LLVM_CLANG_VERSION >= 30400) || (CRYPTOPP_APPLE_CLANG_VERSION >= 50100))
+	#define CRYPTOPP_SHANI_AVAILABLE 1
+#endif
+
+// RDRAND uses byte codes. All we need is x86 ASM for it.
+// However tie it to AES-NI since SecureKey was available with it.
+#if !defined(CRYPTOPP_DISABLE_RDRAND) && defined(CRYPTOPP_AESNI_AVAILABLE) && \
+	!(defined(__ANDROID__) || defined(ANDROID)) && \
+	defined(CRYPTOPP_X86_ASM_AVAILABLE)
+	#define CRYPTOPP_RDRAND_AVAILABLE 1
+#endif
+
+// RDSEED uses byte codes. All we need is x86 ASM for it.
+// However tie it to AES-NI since SecureKey was available with it.
+#if !defined(CRYPTOPP_DISABLE_RDSEED) && defined(CRYPTOPP_AESNI_AVAILABLE) && \
+	!(defined(__ANDROID__) || defined(ANDROID)) && \
+	defined(CRYPTOPP_X86_ASM_AVAILABLE)
+	#define CRYPTOPP_RDSEED_AVAILABLE 1
+#endif
+
+// PadlockRNG uses byte codes. All we need is x86 ASM for it.
+#if !defined(CRYPTOPP_DISABLE_PADLOCK) && \
+	!(defined(__ANDROID__) || defined(ANDROID) || defined(__APPLE__)) && \
+	defined(CRYPTOPP_X86_ASM_AVAILABLE)
+	#define CRYPTOPP_PADLOCK_AVAILABLE 1
+	#define CRYPTOPP_PADLOCK_RNG_AVAILABLE 1
+	#define CRYPTOPP_PADLOCK_ACE_AVAILABLE 1
+	#define CRYPTOPP_PADLOCK_ACE2_AVAILABLE 1
+	#define CRYPTOPP_PADLOCK_PHE_AVAILABLE 1
+	#define CRYPTOPP_PADLOCK_PMM_AVAILABLE 1
+#endif
+
+// Fixup Android and SSE, Crypto. It may be enabled based on compiler version.
+#if defined(__ANDROID__) || defined(ANDROID)
+# if (CRYPTOPP_BOOL_X86)
+#  undef CRYPTOPP_SSE41_AVAILABLE
+#  undef CRYPTOPP_SSE42_AVAILABLE
+#  undef CRYPTOPP_CLMUL_AVAILABLE
+#  undef CRYPTOPP_AESNI_AVAILABLE
+#  undef CRYPTOPP_SHANI_AVAILABLE
+#  undef CRYPTOPP_AVX_AVAILABLE
+#  undef CRYPTOPP_AVX2_AVAILABLE
+# endif
+# if (CRYPTOPP_BOOL_X64)
+#  undef CRYPTOPP_CLMUL_AVAILABLE
+#  undef CRYPTOPP_AESNI_AVAILABLE
+#  undef CRYPTOPP_SHANI_AVAILABLE
+#  undef CRYPTOPP_AVX_AVAILABLE
+#  undef CRYPTOPP_AVX2_AVAILABLE
+# endif
+#endif
+
+// Fixup for SunCC 12.1-12.4. Bad code generation in AES_Encrypt and friends.
+#if defined(__SUNPRO_CC) && (__SUNPRO_CC <= 0x5130)
+# undef CRYPTOPP_AESNI_AVAILABLE
+#endif
+
+// Fixup for SunCC 12.1-12.6. Compiler crash on GCM_Reduce_CLMUL and friends.
+// http://github.com/weidai11/cryptopp/issues/226
+#if defined(__SUNPRO_CC) && (__SUNPRO_CC <= 0x5150)
+# undef CRYPTOPP_CLMUL_AVAILABLE
+#endif
+
+#endif  // CRYPTOPP_DISABLE_ASM
+
+#endif  // X86, X32, X64
+
+// ***************** ARM CPU features ********************
+
+#if (CRYPTOPP_BOOL_ARM32 || CRYPTOPP_BOOL_ARMV8)
+
+// We don't have an ARM big endian test rig. Disable
+// ARM-BE ASM and instrinsics until we can test it.
+#if (CRYPTOPP_BIG_ENDIAN)
+# define CRYPTOPP_DISABLE_ASM 1
+#endif
+
+// Guard everything in CRYPTOPP_DISABLE_ASM
+#if !defined(CRYPTOPP_DISABLE_ASM)
+
+// Requires ACLE 1.0. -mfpu=neon or above must be present
+// Requires GCC 4.3, Clang 2.8 or Visual Studio 2012
+// Do not use APPLE_CLANG_VERSION; use __ARM_FEATURE_XXX instead.
+#if !defined(CRYPTOPP_ARM_NEON_AVAILABLE) && !defined(CRYPTOPP_DISABLE_ARM_NEON)
+# if defined(__arm__) || defined(__ARM_NEON) || defined(__ARM_FEATURE_NEON) || defined(_M_ARM)
+#  if (CRYPTOPP_GCC_VERSION >= 40300) || (CRYPTOPP_LLVM_CLANG_VERSION >= 20800) || \
+      (CRYPTOPP_MSC_VERSION >= 1700)
+#   define CRYPTOPP_ARM_NEON_AVAILABLE 1
+#  endif  // Compilers
+# endif  // Platforms
+#endif
+
+// ARMv8 and ASIMD. -march=armv8-a or above must be present
+// Requires GCC 4.8, Clang 3.3 or Visual Studio 2017
+// Do not use APPLE_CLANG_VERSION; use __ARM_FEATURE_XXX instead.
+#if !defined(CRYPTOPP_ARM_ASIMD_AVAILABLE) && !defined(CRYPTOPP_DISABLE_ARM_ASIMD)
+# if defined(__aarch32__) || defined(__aarch64__) || defined(_M_ARM64)
+#  if defined(__ARM_NEON) || defined(__ARM_FEATURE_NEON) || defined(__ARM_FEATURE_ASIMD) || \
+      (CRYPTOPP_GCC_VERSION >= 40800) || (CRYPTOPP_LLVM_CLANG_VERSION >= 30300) || \
+      (CRYPTOPP_MSC_VERSION >= 1916)
+#   define CRYPTOPP_ARM_NEON_AVAILABLE 1
+#   define CRYPTOPP_ARM_ASIMD_AVAILABLE 1
+#  endif  // Compilers
+# endif  // Platforms
+#endif
+
+// ARMv8 and ASIMD. -march=armv8-a+crc or above must be present
+// Requires GCC 4.8, Clang 3.3 or Visual Studio 2017
+// Do not use APPLE_CLANG_VERSION; use __ARM_FEATURE_XXX instead.
+#if !defined(CRYPTOPP_ARM_CRC32_AVAILABLE) && !defined(CRYPTOPP_DISABLE_ARM_CRC32)
+# if defined(__aarch32__) || defined(__aarch64__) || defined(_M_ARM64)
+#  if defined(__ARM_FEATURE_CRC32) || (CRYPTOPP_GCC_VERSION >= 40800) || \
+      (CRYPTOPP_LLVM_CLANG_VERSION >= 30300) || (CRYPTOPP_MSC_VERSION >= 1916)
+#   define CRYPTOPP_ARM_CRC32_AVAILABLE 1
+#  endif  // Compilers
+# endif  // Platforms
+#endif
+
+// ARMv8 and ASIMD. -march=armv8-a+crypto or above must be present
+// Requires GCC 4.8, Clang 3.3 or Visual Studio 2017
+// Do not use APPLE_CLANG_VERSION; use __ARM_FEATURE_XXX instead.
+#if !defined(CRYPTOPP_ARM_PMULL_AVAILABLE) && !defined(CRYPTOPP_DISABLE_ARM_PMULL)
+# if defined(__aarch32__) || defined(__aarch64__) || defined(_M_ARM64)
+#  if defined(__ARM_FEATURE_CRYPTO) || (CRYPTOPP_GCC_VERSION >= 40800) || \
+      (CRYPTOPP_LLVM_CLANG_VERSION >= 30300) || (CRYPTOPP_MSC_VERSION >= 1916)
+#   define CRYPTOPP_ARM_PMULL_AVAILABLE 1
+#  endif  // Compilers
+# endif  // Platforms
+#endif
+
+// ARMv8 and AES. -march=armv8-a+crypto or above must be present
+// Requires GCC 4.8, Clang 3.3 or Visual Studio 2017
+// Do not use APPLE_CLANG_VERSION; use __ARM_FEATURE_XXX instead.
+#if !defined(CRYPTOPP_ARM_AES_AVAILABLE) && !defined(CRYPTOPP_DISABLE_ARM_AES)
+# if defined(__aarch32__) || defined(__aarch64__) || defined(_M_ARM64)
+#  if defined(__ARM_FEATURE_CRYPTO) || (CRYPTOPP_GCC_VERSION >= 40800) || \
+      (CRYPTOPP_LLVM_CLANG_VERSION >= 30300) || (CRYPTOPP_MSC_VERSION >= 1916)
+#   define CRYPTOPP_ARM_AES_AVAILABLE 1
+#  endif  // Compilers
+# endif  // Platforms
+#endif
+
+// ARMv8 and SHA-1, SHA-256. -march=armv8-a+crypto or above must be present
+// Requires GCC 4.8, Clang 3.3 or Visual Studio 2017
+// Do not use APPLE_CLANG_VERSION; use __ARM_FEATURE_XXX instead.
+#if !defined(CRYPTOPP_ARM_SHA_AVAILABLE) && !defined(CRYPTOPP_DISABLE_ARM_SHA)
+# if defined(__aarch32__) || defined(__aarch64__) || defined(_M_ARM64)
+#  if defined(__ARM_FEATURE_CRYPTO) || (CRYPTOPP_GCC_VERSION >= 40800) || \
+      (CRYPTOPP_LLVM_CLANG_VERSION >= 30300) || (CRYPTOPP_MSC_VERSION >= 1916)
+#   define CRYPTOPP_ARM_SHA1_AVAILABLE 1
+#   define CRYPTOPP_ARM_SHA2_AVAILABLE 1
+#  endif  // Compilers
+# endif  // Platforms
+#endif
+
+// ARMv8 and SHA-512, SHA-3. -march=armv8.4-a+crypto or above must be present
+// Requires GCC 8.0, Clang ??? or Visual Studio 20??
+// Do not use APPLE_CLANG_VERSION; use __ARM_FEATURE_XXX instead.
+#if !defined(CRYPTOPP_ARM_SHA3_AVAILABLE) && !defined(CRYPTOPP_DISABLE_ARM_SHA)
+# if defined(__aarch32__) || defined(__aarch64__) || defined(_M_ARM64)
+#  if defined(__ARM_FEATURE_SHA3) || (CRYPTOPP_GCC_VERSION >= 80000)
+#   define CRYPTOPP_ARM_SHA512_AVAILABLE 1
+#   define CRYPTOPP_ARM_SHA3_AVAILABLE 1
+#  endif  // Compilers
+# endif  // Platforms
+#endif
+
+// ARMv8 and SM3, SM4. -march=armv8.4-a+crypto or above must be present
+// Requires GCC 8.0, Clang ??? or Visual Studio 20??
+// Do not use APPLE_CLANG_VERSION; use __ARM_FEATURE_XXX instead.
+#if !defined(CRYPTOPP_ARM_SM3_AVAILABLE) && !defined(CRYPTOPP_DISABLE_ARM_SM3)
+# if defined(__aarch32__) || defined(__aarch64__) || defined(_M_ARM64)
+#  if defined(__ARM_FEATURE_SM3) || (CRYPTOPP_GCC_VERSION >= 80000)
+#   define CRYPTOPP_ARM_SM3_AVAILABLE 1
+#   define CRYPTOPP_ARM_SM4_AVAILABLE 1
+#  endif  // Compilers
+# endif  // Platforms
+#endif
+
+// Limit the <arm_neon.h> include.
+#if !defined(CRYPTOPP_ARM_NEON_HEADER)
+# if defined(CRYPTOPP_ARM_NEON_AVAILABLE) || defined (CRYPTOPP_ARM_ASIMD_AVAILABLE)
+#  if !defined(_M_ARM64)
+#   define CRYPTOPP_ARM_NEON_HEADER 1
+#  endif
+# endif
+#endif
+
+// Limit the <arm_acle.h> include.
+#if !defined(CRYPTOPP_ARM_ACLE_HEADER)
+# if defined(__aarch32__) || defined(__aarch64__) || (__ARM_ARCH >= 8) || defined(__ARM_ACLE)
+#  if !defined(__ANDROID__) && !defined(ANDROID) && !defined(__APPLE__)
+#   define CRYPTOPP_ARM_ACLE_HEADER 1
+#  endif
+# endif
+#endif
+
+// Fixup Apple Clang and PMULL. Apple defines __ARM_FEATURE_CRYPTO for Xcode 6
+// but does not provide PMULL. TODO: determine when PMULL is available.
+#if defined(CRYPTOPP_APPLE_CLANG_VERSION) && (CRYPTOPP_APPLE_CLANG_VERSION < 70000)
+# undef CRYPTOPP_ARM_PMULL_AVAILABLE
+#endif
+
+// Disable for Android
+#if defined(__ANDROID__) || defined(ANDROID)
+# undef CRYPTOPP_ARM_CRC32_AVAILABLE
+# undef CRYPTOPP_ARM_PMULL_AVAILABLE
+# undef CRYPTOPP_ARM_AES_AVAILABLE
+# undef CRYPTOPP_ARM_SHA1_AVAILABLE
+# undef CRYPTOPP_ARM_SHA2_AVAILABLE
+# undef CRYPTOPP_ARM_SHA3_AVAILABLE
+# undef CRYPTOPP_ARM_SHA512_AVAILABLE
+# undef CRYPTOPP_ARM_SM3_AVAILABLE
+# undef CRYPTOPP_ARM_SM4_AVAILABLE
+#endif
+
+// Cryptogams offers an ARM asm implementations for AES and SHA. Crypto++ does
+// not provide an asm implementation. The Cryptogams AES implementation is
+// about 50% faster than C/C++, and SHA implementation is about 30% faster
+// than C/C++. Define this to use the Cryptogams AES and SHA implementations
+// on GNU Linux systems. When defined, Crypto++ will use aes_armv4.S,
+// sha1_armv4.S and sha256_armv4.S. https://www.cryptopp.com/wiki/Cryptogams.
+#if defined(__arm__) && defined(__linux__)
+# if defined(__GNUC__) || defined(__clang__)
+#  define CRYPTOGAMS_ARM_AES      1
+#  define CRYPTOGAMS_ARM_SHA1     1
+#  define CRYPTOGAMS_ARM_SHA256   1
+#  define CRYPTOGAMS_ARM_SHA512   1
+# endif
+#endif
+
+#endif  // CRYPTOPP_DISABLE_ASM
+
+#endif  // ARM32, ARM64
+
+// ***************** AltiVec and Power8 ********************
+
+#if (CRYPTOPP_BOOL_PPC32 || CRYPTOPP_BOOL_PPC64)
+
+// Guard everything in CRYPTOPP_DISABLE_ASM
+#if !defined(CRYPTOPP_DISABLE_ASM) && !defined(CRYPTOPP_DISABLE_ALTIVEC)
+
+// An old Apple G5 with GCC 4.01 has AltiVec, but its only Power4 or so.
+#if !defined(CRYPTOPP_ALTIVEC_AVAILABLE) && !defined(CRYPTOPP_DISABLE_ALTIVEC)
+# if defined(_ARCH_PWR4) || defined(__ALTIVEC__) || \
+	(CRYPTOPP_XLC_VERSION >= 100000) || (CRYPTOPP_GCC_VERSION >= 40001) || \
+    (CRYPTOPP_LLVM_CLANG_VERSION >= 20900)
+#  define CRYPTOPP_ALTIVEC_AVAILABLE 1
+# endif
+#endif
+
+// We need Power7 for unaligned loads and stores
+#if !defined(CRYPTOPP_POWER7_AVAILABLE) && !defined(CRYPTOPP_DISABLE_POWER7) && defined(CRYPTOPP_ALTIVEC_AVAILABLE)
+# if defined(_ARCH_PWR7) || (CRYPTOPP_XLC_VERSION >= 100000) || \
+    (CRYPTOPP_GCC_VERSION >= 40100) || (CRYPTOPP_LLVM_CLANG_VERSION >= 30100)
+#  define CRYPTOPP_POWER7_AVAILABLE 1
+# endif
+#endif
+
+// We need Power8 for in-core crypto and 64-bit vector types
+#if !defined(CRYPTOPP_POWER8_AVAILABLE) && !defined(CRYPTOPP_DISABLE_POWER8) && defined(CRYPTOPP_POWER7_AVAILABLE)
+# if defined(_ARCH_PWR8) || (CRYPTOPP_XLC_VERSION >= 130000) || \
+    (CRYPTOPP_GCC_VERSION >= 40800) || (CRYPTOPP_LLVM_CLANG_VERSION >= 70000)
+#  define CRYPTOPP_POWER8_AVAILABLE 1
+# endif
+#endif
+
+// Power9 for random numbers
+#if !defined(CRYPTOPP_POWER9_AVAILABLE) && !defined(CRYPTOPP_DISABLE_POWER9) && defined(CRYPTOPP_POWER8_AVAILABLE)
+# if defined(_ARCH_PWR9) || (CRYPTOPP_XLC_VERSION >= 130200) || \
+    (CRYPTOPP_GCC_VERSION >= 70000) || (CRYPTOPP_LLVM_CLANG_VERSION >= 80000)
+#  define CRYPTOPP_POWER9_AVAILABLE 1
+# endif
+#endif
+
+#if !defined(CRYPTOPP_POWER8_AES_AVAILABLE) && !defined(CRYPTOPP_DISABLE_POWER8_AES) && defined(CRYPTOPP_POWER8_AVAILABLE)
+# if defined(__CRYPTO__) || defined(_ARCH_PWR8) || (CRYPTOPP_XLC_VERSION >= 130000) || \
+    (CRYPTOPP_GCC_VERSION >= 40800) || (CRYPTOPP_LLVM_CLANG_VERSION >= 70000)
+//#  define CRYPTOPP_POWER8_CRC_AVAILABLE 1
+#  define CRYPTOPP_POWER8_AES_AVAILABLE 1
+#  define CRYPTOPP_POWER8_VMULL_AVAILABLE 1
+#  define CRYPTOPP_POWER8_SHA_AVAILABLE 1
+# endif
+#endif
+
+#endif  // CRYPTOPP_DISABLE_ASM
+
+#endif  // PPC32, PPC64
+
+#endif  // CRYPTOPP_CONFIG_ASM_H