--- conflicted
+++ resolved
@@ -109,11 +109,7 @@
 #   http://github.com/weidai11/cryptopp/issues/190
 ifeq ($(GCC_COMPILER)$(OSXPORT_COMPILER)$(IS_PPC32)$(IS_PPC64),1100)
   ifeq ($(findstring -Wa,-q,$(CXXFLAGS)),)
-<<<<<<< HEAD
     CXXFLAGS += -Wa,-q -Wa,-march=native -isysroot `xcrun --show-sdk-path`
-=======
-    CRYPTOPP_CXXFLAGS += -Wa,-q
->>>>>>> 46d61353
   endif
 endif
 
