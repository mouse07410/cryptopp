
###########################################################
#####        System Attributes and Programs           #####
###########################################################

# https://www.gnu.org/software/make/manual/make.html#Makefile-Conventions
# and https://www.gnu.org/prep/standards/standards.html

SHELL = /bin/sh

# If needed
TMPDIR ?= /tmp
# Used for feature tests
TOUT ?= /dev/null
TOUT := $(strip $(TOUT))

# Allow override for the cryptest.exe recipe. Change to
# ./libcryptopp.so or ./libcryptopp.dylib to suit your
# taste. https://github.com/weidai11/cryptopp/issues/866
LINK_LIBRARY ?= libcryptopp.a
LINK_LIBRARY_PATH ?= ./

# Command and arguments
AR ?= ar
ARFLAGS ?= -cr # ar needs the dash on OpenBSD
RANLIB ?= ranlib

CP ?= cp
MV ?= mv
RM ?= rm -f
GREP ?= grep
SED ?= sed
CHMOD ?= chmod
MKDIR ?= mkdir -p

LN ?= ln -sf
LDCONF ?= /sbin/ldconfig -n

# Solaris provides a non-Posix grep at /usr/bin
ifneq ($(wildcard /usr/xpg4/bin/grep),)
  GREP := /usr/xpg4/bin/grep
endif
ifneq ($(wildcard /usr/xpg4/bin/sed),)
  SED := /usr/xpg4/bin/sed
endif

# Yet another Clang hack. I think the LLVM devs are making the shit up
# as they go. Also see https://github.com/weidai11/cryptopp/issues/831.
MACHINEX := $(shell $(CXX) $(CXXFLAGS) -dumpmachine 2>/dev/null)
ifeq ($(MACHINEX),armv8l-unknown-linux-gnueabihf)
  MACHINEX := armv7l-unknown-linux-gnueabihf
endif
HOSTX := $(shell echo $(MACHINEX) | cut -f 1 -d '-')
ifeq ($(HOSTX),)
  HOSTX := $(shell uname -m 2>/dev/null)
endif

IS_X86 := $(shell echo "$(HOSTX)" | $(GREP) -v "64" | $(GREP) -i -c -E 'i.86|x86|i86')
IS_X64 := $(shell echo "$(HOSTX)" | $(GREP) -i -c -E '_64|d64')
IS_PPC32 := $(shell echo "$(HOSTX)" | $(GREP) -v "64" | $(GREP) -i -c -E 'ppc|power')
IS_PPC64 := $(shell echo "$(HOSTX)" | $(GREP) -i -c -E 'ppc64|powerpc64|power64')
IS_SPARC32 := $(shell echo "$(HOSTX)" | $(GREP) -v "64" | $(GREP) -i -c -E 'sun|sparc')
IS_SPARC64 := $(shell echo "$(HOSTX)" | $(GREP) -i -c -E 'sun|sparc64')
IS_ARM32 := $(shell echo "$(HOSTX)" | $(GREP) -i -c -E 'arm|armhf|arm7l|eabihf')
IS_ARMV8 := $(shell echo "$(HOSTX)" | $(GREP) -i -c -E 'aarch32|aarch64|arm64|armv8')

# Attempt to determine platform
SYSTEMX := $(shell $(CXX) $(CXXFLAGS) -dumpmachine 2>/dev/null)
ifeq ($(SYSTEMX),)
  SYSTEMX := $(shell uname -s 2>/dev/null)
endif

IS_LINUX := $(shell echo "$(SYSTEMX)" | $(GREP) -i -c "Linux")
IS_HURD := $(shell echo "$(SYSTEMX)" | $(GREP) -i -c -E "GNU|Hurd")
IS_MINGW := $(shell echo "$(SYSTEMX)" | $(GREP) -i -c "MinGW")
IS_CYGWIN := $(shell echo "$(SYSTEMX)" | $(GREP) -i -c "Cygwin")
IS_DARWIN := $(shell echo "$(SYSTEMX)" | $(GREP) -i -c "Darwin")
IS_NETBSD := $(shell echo "$(SYSTEMX)" | $(GREP) -i -c "NetBSD")
IS_AIX := $(shell echo "$(SYSTEMX)" | $(GREP) -i -c "aix")
IS_SUN := $(shell echo "$(SYSTEMX)" | $(GREP) -i -c -E "SunOS|Solaris")

SUN_COMPILER := $(shell $(CXX) -V 2>&1 | $(GREP) -i -c -E 'CC: (Sun|Studio)')
GCC_COMPILER := $(shell $(CXX) --version 2>/dev/null | $(GREP) -v -E '(llvm|clang)' | $(GREP) -i -c -E '(gcc|g\+\+)')
XLC_COMPILER := $(shell $(CXX) -qversion 2>/dev/null |$(GREP) -i -c "IBM XL")
CLANG_COMPILER := $(shell $(CXX) --version 2>/dev/null | $(GREP) -i -c -E '(llvm|clang)')
INTEL_COMPILER := $(shell $(CXX) --version 2>/dev/null | $(GREP) -i -c '\(icc\)')

# Various Port compilers on OS X
MACPORTS_COMPILER := $(shell $(CXX) --version 2>/dev/null | $(GREP) -i -c "macports")
HOMEBREW_COMPILER := $(shell $(CXX) --version 2>/dev/null | $(GREP) -i -c "homebrew")
ifeq ($(IS_DARWIN),1)
  ifneq ($(MACPORTS_COMPILER)$(HOMEBREW_COMPILER),00)
    OSXPORT_COMPILER := 1
  endif
endif

# Enable shared object versioning for Linux and Solaris
HAS_SOLIB_VERSION ?= 0
ifneq ($(IS_LINUX)$(IS_HURD)$(IS_SUN),000)
  HAS_SOLIB_VERSION := 1
endif

# Formely adhoc.cpp was created from adhoc.cpp.proto when needed.
ifeq ($(wildcard adhoc.cpp),)
$(shell cp adhoc.cpp.proto adhoc.cpp)
endif

# Tell MacPorts and Homebrew GCC to use Clang integrated assembler (only on Intel-based Macs)
#   http://github.com/weidai11/cryptopp/issues/190
ifeq ($(GCC_COMPILER)$(OSXPORT_COMPILER)$(IS_PPC32)$(IS_PPC64),1100)
  ifeq ($(findstring -Wa,-q,$(CXXFLAGS)),)
<<<<<<< HEAD
    CXXFLAGS += -Wa,-q -Wa,-march=native -isysroot `xcrun --show-sdk-path`
=======
    CRYPTOPP_CXXFLAGS += -Wa,-q
>>>>>>> 46d61353
  endif
endif

# Hack to skip CPU feature tests for some recipes
DETECT_FEATURES ?= 1
ifeq ($(findstring -DCRYPTOPP_DISABLE_ASM,$(CXXFLAGS)),-DCRYPTOPP_DISABLE_ASM)
  DETECT_FEATURES := 0
else ifeq ($(findstring clean,$(MAKECMDGOALS)),clean)
  DETECT_FEATURES := 0
else ifeq ($(findstring distclean,$(MAKECMDGOALS)),distclean)
  DETECT_FEATURES := 0
else ifeq ($(findstring distclean,$(MAKECMDGOALS)),trim)
  DETECT_FEATURES := 0
endif

# Strip out -Wall, -Wextra and friends for feature testing. FORTIFY_SOURCE is removed
# because it requires -O1 or higher, but we use -O0 to tame the optimizer.
ifeq ($(DETECT_FEATURES),1)
  TCXXFLAGS := $(filter-out -D_FORTIFY_SOURCE=% -Wall -Wextra -Werror% -Wunused -Wconversion -Wp%, $(CXXFLAGS))
  ifneq ($(strip $(TCXXFLAGS)),)
    $(info Using testing flags: $(TCXXFLAGS))
  endif
  #TPROG = TestPrograms/test_cxx.cxx
  #$(info Testing compile... )
  #$(info $(shell $(CXX) $(TCXXFLAGS) $(ZOPT) $(TOPT) $(TPROG) -o $(TOUT) 1>/dev/null))
endif

# Fixup AIX
ifeq ($(IS_AIX),1)
  TPROG = TestPrograms/test_64bit.cxx
  HAVE_OPT = $(shell $(CXX) $(TCXXFLAGS) $(ZOPT) $(TPROG) -o $(TOUT) 2>&1 | tr ' ' '\n' | wc -l)
  ifeq ($(strip $(HAVE_OPT)),0)
    IS_PPC64=1
  else
    IS_PPC32=1
  endif
endif

# libc++ is LLVM's standard C++ library. If we add libc++
# here then all user programs must use it too. The open
# question is, which choice is easier on users?
ifneq ($(IS_DARWIN),0)
  CXX ?= c++
  # CRYPTOPP_CXXFLAGS += -stdlib=libc++
  AR = libtool
  ARFLAGS = -static -o
endif

###########################################################
#####                General Variables                #####
###########################################################

# Base CXXFLAGS used if the user did not specify them
ifeq ($(CXXFLAGS),)
  ifeq ($(SUN_COMPILER),1)
    CRYPTOPP_CXXFLAGS = -DNDEBUG -g -xO3
    ZOPT = -xO0
  else
    CRYPTOPP_CXXFLAGS = -DNDEBUG -g2 -O3
    ZOPT = -O0
  endif
endif

# Fix CXX on Cygwin 1.1.4
ifeq ($(CXX),gcc)
CXX := g++
endif

# On ARM we may compile aes_armv4.S though the CC compiler
ifeq ($(GCC_COMPILER),1)
  CC=gcc
else ifeq ($(CLANG_COMPILER),1)
  CC=clang
endif

# Default prefix for make install
ifeq ($(PREFIX),)
PREFIX = /opt/local
endif

# Default CRYPTOPP_DATA_DIR location
ifeq ($(CRYPTOPP_DATA_DIR),)
CRYPTOPP_DATA_DIR=/opt/local/share/cryptopp/
endif

# http://www.gnu.org/prep/standards/html_node/Directory-Variables.html
ifeq ($(DATADIR),)
DATADIR := $(PREFIX)/share
endif
ifeq ($(LIBDIR),)
LIBDIR := $(PREFIX)/lib
endif
ifeq ($(BINDIR),)
BINDIR := $(PREFIX)/bin
endif
ifeq ($(INCLUDEDIR),)
INCLUDEDIR := $(PREFIX)/include
endif

# We honor ARFLAGS, but the "v" option used by default causes a noisy make
ifeq ($(ARFLAGS),rv)
ARFLAGS = r
endif

# Original MinGW targets Win2k by default, but lacks proper Win2k support
# if target Windows version is not specified, use Windows XP instead
ifeq ($(IS_MINGW),1)
ifeq ($(findstring -D_WIN32_WINNT,$(CXXFLAGS)),)
ifeq ($(findstring -D_WIN32_WINDOWS,$(CXXFLAGS)),)
ifeq ($(findstring -DWINVER,$(CXXFLAGS)),)
ifeq ($(findstring -DNTDDI_VERSION,$(CXXFLAGS)),)
  CRYPTOPP_CXXFLAGS += -D_WIN32_WINNT=0x0501
endif # NTDDI_VERSION
endif # WINVER
endif # _WIN32_WINDOWS
endif # _WIN32_WINNT
endif # IS_MINGW

# Newlib needs _XOPEN_SOURCE=600 for signals
TPROG = TestPrograms/test_newlib.cxx
HAVE_OPT = $(shell $(CXX) $(TCXXFLAGS) $(ZOPT) $(TPROG) -o $(TOUT) 2>&1 | tr ' ' '\n' | wc -l)
ifeq ($(strip $(HAVE_OPT)),0)
  ifeq ($(findstring -D_XOPEN_SOURCE,$(CXXFLAGS)),)
    CRYPTOPP_CXXFLAGS += -D_XOPEN_SOURCE=600
  endif
endif

###########################################################
#####               X86/X32/X64 Options               #####
###########################################################

ifneq ($(IS_X86)$(IS_X64),00)
ifeq ($(DETECT_FEATURES),1)

  ifeq ($(SUN_COMPILER),1)
    SSE2_FLAG = -xarch=sse2
    SSE3_FLAG = -xarch=sse3
    SSSE3_FLAG = -xarch=ssse3
    SSE41_FLAG = -xarch=sse4_1
    SSE42_FLAG = -xarch=sse4_2
    CLMUL_FLAG = -xarch=aes
    AESNI_FLAG = -xarch=aes
    AVX_FLAG = -xarch=avx
    AVX2_FLAG = -xarch=avx2
    SHANI_FLAG = -xarch=sha
  else
    SSE2_FLAG = -msse2
    SSE3_FLAG = -msse3
    SSSE3_FLAG = -mssse3
    SSE41_FLAG = -msse4.1
    SSE42_FLAG = -msse4.2
    CLMUL_FLAG = -mpclmul
    AESNI_FLAG = -maes
    AVX_FLAG = -mavx
    AVX2_FLAG = -mavx2
    SHANI_FLAG = -msha
  endif

  TPROG = TestPrograms/test_x86_sse2.cxx
  TOPT = $(SSE2_FLAG)
  HAVE_OPT = $(shell $(CXX) $(TCXXFLAGS) $(ZOPT) $(TOPT) $(TPROG) -o $(TOUT) 2>&1 | tr ' ' '\n' | wc -l)
  ifeq ($(strip $(HAVE_OPT)),0)
    CHACHA_FLAG = $(SSE2_FLAG)
    SUN_LDFLAGS += $(SSE2_FLAG)
  else
    SSE2_FLAG =
  endif

  TPROG = TestPrograms/test_x86_ssse3.cxx
  TOPT = $(SSSE3_FLAG)
  HAVE_OPT = $(shell $(CXX) $(TCXXFLAGS) $(ZOPT) $(TOPT) $(TPROG) -o $(TOUT) 2>&1 | tr ' ' '\n' | wc -l)
  ifeq ($(strip $(HAVE_OPT)),0)
    ARIA_FLAG = $(SSSE3_FLAG)
    CHAM_FLAG = $(SSSE3_FLAG)
    KECCAK_FLAG = $(SSSE3_FLAG)
    LEA_FLAG = $(SSSE3_FLAG)
    SIMECK_FLAG = $(SSSE3_FLAG)
    SIMON128_FLAG = $(SSSE3_FLAG)
    SPECK128_FLAG = $(SSSE3_FLAG)
    SUN_LDFLAGS += $(SSSE3_FLAG)
  else
    SSSE3_FLAG =
  endif

  TPROG = TestPrograms/test_x86_sse41.cxx
  TOPT = $(SSE41_FLAG)
  HAVE_OPT = $(shell $(CXX) $(TCXXFLAGS) $(ZOPT) $(TOPT) $(TPROG) -o $(TOUT) 2>&1 | tr ' ' '\n' | wc -l)
  ifeq ($(strip $(HAVE_OPT)),0)
    BLAKE2B_FLAG = $(SSE41_FLAG)
    BLAKE2S_FLAG = $(SSE41_FLAG)
    SIMON64_FLAG = $(SSE41_FLAG)
    SPECK64_FLAG = $(SSE41_FLAG)
    SUN_LDFLAGS += $(SSE41_FLAG)
  else
    SSE41_FLAG =
  endif

  TPROG = TestPrograms/test_x86_sse42.cxx
  TOPT = $(SSE42_FLAG)
  HAVE_OPT = $(shell $(CXX) $(TCXXFLAGS) $(ZOPT) $(TOPT) $(TPROG) -o $(TOUT) 2>&1 | tr ' ' '\n' | wc -l)
  ifeq ($(strip $(HAVE_OPT)),0)
    CRC_FLAG = $(SSE42_FLAG)
    SUN_LDFLAGS += $(SSE42_FLAG)
  else
    SSE42_FLAG =
  endif

  TPROG = TestPrograms/test_x86_clmul.cxx
  TOPT = $(CLMUL_FLAG)
  HAVE_OPT = $(shell $(CXX) $(TCXXFLAGS) $(ZOPT) $(TOPT) $(TPROG) -o $(TOUT) 2>&1 | tr ' ' '\n' | wc -l)
  ifeq ($(strip $(HAVE_OPT)),0)
    GCM_FLAG = $(SSSE3_FLAG) $(CLMUL_FLAG)
    GF2N_FLAG = $(CLMUL_FLAG)
    SUN_LDFLAGS += $(CLMUL_FLAG)
  else
    CLMUL_FLAG =
  endif

  TPROG = TestPrograms/test_x86_aes.cxx
  TOPT = $(AESNI_FLAG)
  HAVE_OPT = $(shell $(CXX) $(TCXXFLAGS) $(ZOPT) $(TOPT) $(TPROG) -o $(TOUT) 2>&1 | tr ' ' '\n' | wc -l)
  ifeq ($(strip $(HAVE_OPT)),0)
    AES_FLAG = $(SSE41_FLAG) $(AESNI_FLAG)
    SM4_FLAG = $(SSSE3_FLAG) $(AESNI_FLAG)
    SUN_LDFLAGS += $(AESNI_FLAG)
  else
    AESNI_FLAG =
  endif

  TPROG = TestPrograms/test_x86_avx.cxx
  TOPT = $(AVX_FLAG)
  HAVE_OPT = $(shell $(CXX) $(TCXXFLAGS) $(ZOPT) $(TOPT) $(TPROG) -o $(TOUT) 2>&1 | tr ' ' '\n' | wc -l)
  ifeq ($(strip $(HAVE_OPT)),0)
    # XXX_FLAG = $(AVX_FLAG)
    SUN_LDFLAGS += $(AVX_FLAG)
  else
    AVX_FLAG =
  endif

  TPROG = TestPrograms/test_x86_avx2.cxx
  TOPT = $(AVX2_FLAG)
  HAVE_OPT = $(shell $(CXX) $(TCXXFLAGS) $(ZOPT) $(TOPT) $(TPROG) -o $(TOUT) 2>&1 | tr ' ' '\n' | wc -l)
  ifeq ($(strip $(HAVE_OPT)),0)
    CHACHA_AVX2_FLAG = $(AVX2_FLAG)
    SUN_LDFLAGS += $(AVX2_FLAG)
  else
    AVX2_FLAG =
  endif

  TPROG = TestPrograms/test_x86_sha.cxx
  TOPT = $(SHANI_FLAG)
  HAVE_OPT = $(shell $(CXX) $(TCXXFLAGS) $(ZOPT) $(TOPT) $(TPROG) -o $(TOUT) 2>&1 | tr ' ' '\n' | wc -l)
  ifeq ($(strip $(HAVE_OPT)),0)
    SHA_FLAG = $(SSE42_FLAG) $(SHANI_FLAG)
    SUN_LDFLAGS += $(SHANI_FLAG)
  else
    SHANI_FLAG =
  endif

  ifeq ($(SUN_COMPILER),1)
    LDFLAGS += $(SUN_LDFLAGS)
  endif

  ifeq ($(SSE2_FLAG),)
    CRYPTOPP_CXXFLAGS += -DCRYPTOPP_DISABLE_ASM
  else ifeq ($(SSE3_FLAG),)
    CRYPTOPP_CXXFLAGS += -DCRYPTOPP_DISABLE_SSE3
  else ifeq ($(SSSE3_FLAG),)
    CRYPTOPP_CXXFLAGS += -DCRYPTOPP_DISABLE_SSSE3
  else ifeq ($(SSE41_FLAG),)
    CRYPTOPP_CXXFLAGS += -DCRYPTOPP_DISABLE_SSE4
  else ifeq ($(SSE42_FLAG),)
    CRYPTOPP_CXXFLAGS += -DCRYPTOPP_DISABLE_SSE4
  endif

  ifneq ($(SSE42_FLAG),)

    # Unusual GCC/Clang on Macports. It assembles AES, but not CLMUL.
    # test_x86_clmul.s:15: no such instruction: 'pclmulqdq $0, %xmm1,%xmm0'
    ifeq ($(CLMUL_FLAG),)
      CRYPTOPP_CXXFLAGS += -DCRYPTOPP_DISABLE_CLMUL
    endif
    ifeq ($(AESNI_FLAG),)
      CRYPTOPP_CXXFLAGS += -DCRYPTOPP_DISABLE_AESNI
    endif

    ifeq ($(AVX_FLAG),)
      CRYPTOPP_CXXFLAGS += -DCRYPTOPP_DISABLE_AVX
    else ifeq ($(AVX2_FLAG),)
      CRYPTOPP_CXXFLAGS += -DCRYPTOPP_DISABLE_AVX2
    else ifeq ($(SHANI_FLAG),)
      CRYPTOPP_CXXFLAGS += -DCRYPTOPP_DISABLE_SHANI
    endif
  endif

  # Drop to SSE2 if available
  ifeq ($(GCM_FLAG),)
    ifneq ($(SSE2_FLAG),)
      GCM_FLAG = $(SSE2_FLAG)
    endif
  endif

  # Most Clang cannot handle mixed asm with positional arguments, where the
  # body is Intel style with no prefix and the templates are AT&T style.
  # Also see https://bugs.llvm.org/show_bug.cgi?id=39895 .

  # CRYPTOPP_DISABLE_MIXED_ASM is now being added in config_asm.h for all
  # Clang compilers. This test will need to be re-enabled if Clang fixes it.
<<<<<<< HEAD
  TPROG = TestPrograms/test_asm_mixed.cxx
  HAVE_OPT = $(shell $(CXX) $(TCXXFLAGS) $(ZOPT) $(TPROG) -o $(TOUT) 2>&1 | tr ' ' '\n' | wc -l)
  ifneq ($(strip $(HAVE_OPT)),0)
    CXXFLAGS += -DCRYPTOPP_DISABLE_MIXED_ASM
  endif
=======
  #TPROG = TestPrograms/test_asm_mixed.cxx
  #HAVE_OPT = $(shell $(CXX) $(TCXXFLAGS) $(ZOPT) $(TPROG) -o $(TOUT) 2>&1 | tr ' ' '\n' | wc -l)
  #ifneq ($(strip $(HAVE_OPT)),0)
  #  CRYPTOPP_CXXFLAGS += -DCRYPTOPP_DISABLE_MIXED_ASM
  #endif
>>>>>>> 46d61353

# DETECT_FEATURES
endif

ifneq ($(INTEL_COMPILER),0)
  CRYPTOPP_CXXFLAGS += -wd68 -wd186 -wd279 -wd327 -wd161 -wd3180

  ICC111_OR_LATER := $(shell $(CXX) --version 2>&1 | $(GREP) -c -E "\(ICC\) ([2-9][0-9]|1[2-9]|11\.[1-9])")
  ifeq ($(ICC111_OR_LATER),0)
    # "internal error: backend signals" occurs on some x86 inline assembly with ICC 9 and
    # some x64 inline assembly with ICC 11.0. If you want to use Crypto++'s assembly code
    # with ICC, try enabling it on individual files
    CRYPTOPP_CXXFLAGS += -DCRYPTOPP_DISABLE_ASM
  endif
endif

# Allow use of "/" operator for GNU Assembler.
#   http://sourceware.org/bugzilla/show_bug.cgi?id=4572
ifeq ($(findstring -DCRYPTOPP_DISABLE_ASM,$(CXXFLAGS)),)
  ifeq ($(IS_SUN)$(GCC_COMPILER),11)
    CRYPTOPP_CXXFLAGS += -Wa,--divide
  endif
endif

# IS_X86, IS_X32 and IS_X64
endif

###########################################################
#####                ARM A-32 and NEON                #####
###########################################################

ifneq ($(IS_ARM32),0)
ifeq ($(DETECT_FEATURES),1)

  TPROG = TestPrograms/test_arm_neon.cxx
  TOPT = -march=armv7-a -mfpu=neon
  HAVE_OPT = $(shell $(CXX) $(TCXXFLAGS) $(ZOPT) $(TOPT) $(TPROG) -o $(TOUT) 2>&1 | tr ' ' '\n' | wc -l)
  ifeq ($(strip $(HAVE_OPT)),0)
    NEON_FLAG = -march=armv7-a -mfpu=neon
    ARIA_FLAG = -march=armv7-a -mfpu=neon
    AES_FLAG = -march=armv7-a -mfpu=neon
    CRC_FLAG = -march=armv7-a -mfpu=neon
    GCM_FLAG = -march=armv7-a -mfpu=neon
    BLAKE2B_FLAG = -march=armv7-a -mfpu=neon
    BLAKE2S_FLAG = -march=armv7-a -mfpu=neon
    CHACHA_FLAG = -march=armv7-a -mfpu=neon
    CHAM_FLAG = -march=armv7-a -mfpu=neon
    LEA_FLAG = -march=armv7-a -mfpu=neon
    SHA_FLAG = -march=armv7-a -mfpu=neon
    SIMECK_FLAG = -march=armv7-a -mfpu=neon
    SIMON64_FLAG = -march=armv7-a -mfpu=neon
    SIMON128_FLAG = -march=armv7-a -mfpu=neon
    SPECK64_FLAG = -march=armv7-a -mfpu=neon
    SPECK128_FLAG = -march=armv7-a -mfpu=neon
    SM4_FLAG = -march=armv7-a -mfpu=neon
  else
    CRYPTOPP_CXXFLAGS += -DCRYPTOPP_DISABLE_ASM
  endif

# DETECT_FEATURES
endif
# IS_ARM32
endif

###########################################################
#####                Aach32 and Aarch64               #####
###########################################################

ifneq ($(IS_ARMV8),0)
ifeq ($(DETECT_FEATURES),1)

  TPROG = TestPrograms/test_arm_acle.cxx
  TOPT = -march=armv8-a
  HAVE_OPT = $(shell $(CXX) $(TCXXFLAGS) $(ZOPT) $(TOPT) $(TPROG) -o $(TOUT) 2>&1 | tr ' ' '\n' | wc -l)
  ifeq ($(strip $(HAVE_OPT)),0)
	ACLE_FLAG += -DCRYPTOPP_ARM_ACLE_HEADER=1
  else
	CRYPTOPP_CXXFLAGS += -DCRYPTOPP_ARM_ACLE_HEADER=0
  endif

  TPROG = TestPrograms/test_arm_asimd.cxx
  TOPT = -march=armv8-a
  HAVE_OPT = $(shell $(CXX) $(TCXXFLAGS) $(ACLE_FLAG) $(ZOPT) $(TOPT) $(TPROG) -o $(TOUT) 2>&1 | tr ' ' '\n' | wc -l)
  ifeq ($(strip $(HAVE_OPT)),0)
    ASIMD_FLAG = -march=armv8-a
    ARIA_FLAG = -march=armv8-a
    BLAKE2B_FLAG = -march=armv8-a
    BLAKE2S_FLAG = -march=armv8-a
    CHACHA_FLAG = -march=armv8-a
    CHAM_FLAG = -march=armv8-a
    LEA_FLAG = -march=armv8-a
    NEON_FLAG = -march=armv8-a
    SIMECK_FLAG = -march=armv8-a
    SIMON64_FLAG = -march=armv8-a
    SIMON128_FLAG = -march=armv8-a
    SPECK64_FLAG = -march=armv8-a
    SPECK128_FLAG = -march=armv8-a
    SM4_FLAG = -march=armv8-a
  else
    CRYPTOPP_CXXFLAGS += -DCRYPTOPP_DISABLE_ASM
  endif

  ifneq ($(ASIMD_FLAG),)
    TPROG = TestPrograms/test_arm_crc.cxx
    TOPT = -march=armv8-a+crc
    HAVE_OPT = $(shell $(CXX) $(TCXXFLAGS) $(ACLE_FLAG) $(ZOPT) $(TOPT) $(TPROG) -o $(TOUT) 2>&1 | tr ' ' '\n' | wc -l)
    ifeq ($(strip $(HAVE_OPT)),0)
      CRC_FLAG = -march=armv8-a+crc
    else
      CRYPTOPP_CXXFLAGS += -DCRYPTOPP_ARM_CRC32_AVAILABLE=0
    endif

    TPROG = TestPrograms/test_arm_aes.cxx
    TOPT = -march=armv8-a+crypto
    HAVE_OPT = $(shell $(CXX) $(TCXXFLAGS) $(ACLE_FLAG) $(ZOPT) $(TOPT) $(TPROG) -o $(TOUT) 2>&1 | tr ' ' '\n' | wc -l)
    ifeq ($(strip $(HAVE_OPT)),0)
      AES_FLAG = -march=armv8-a+crypto
    else
      CRYPTOPP_CXXFLAGS += -DCRYPTOPP_ARM_AES_AVAILABLE=0
    endif

    TPROG = TestPrograms/test_arm_pmull.cxx
    TOPT = -march=armv8-a+crypto
    HAVE_OPT = $(shell $(CXX) $(TCXXFLAGS) $(ACLE_FLAG) $(ZOPT) $(TOPT) $(TPROG) -o $(TOUT) 2>&1 | tr ' ' '\n' | wc -l)
    ifeq ($(strip $(HAVE_OPT)),0)
      GCM_FLAG = -march=armv8-a+crypto
      GF2N_FLAG = -march=armv8-a+crypto
    else
      CRYPTOPP_CXXFLAGS += -DCRYPTOPP_ARM_PMULL_AVAILABLE=0
    endif

    TPROG = TestPrograms/test_arm_sha1.cxx
    TOPT = -march=armv8-a+crypto
    HAVE_OPT = $(shell $(CXX) $(TCXXFLAGS) $(ACLE_FLAG) $(ZOPT) $(TOPT) $(TPROG) -o $(TOUT) 2>&1 | tr ' ' '\n' | wc -l)
    ifeq ($(strip $(HAVE_OPT)),0)
      SHA_FLAG = -march=armv8-a+crypto
    else
      CRYPTOPP_CXXFLAGS += -DCRYPTOPP_ARM_SHA_AVAILABLE=0
    endif

    TPROG = TestPrograms/test_arm_sm3.cxx
    TOPT = -march=armv8.4-a+crypto
    HAVE_OPT = $(shell $(CXX) $(TCXXFLAGS) $(ACLE_FLAG) $(ZOPT) $(TOPT) $(TPROG) -o $(TOUT) 2>&1 | tr ' ' '\n' | wc -l)
    ifeq ($(strip $(HAVE_OPT)),0)
      SM3_FLAG = -march=armv8.4-a+crypto
      SM4_FLAG = -march=armv8.4-a+crypto
    endif

    TPROG = TestPrograms/test_arm_sha3.cxx
    TOPT = -march=armv8.4-a+crypto
    HAVE_OPT = $(shell $(CXX) $(TCXXFLAGS) $(ACLE_FLAG) $(ZOPT) $(TOPT) $(TPROG) -o $(TOUT) 2>&1 | tr ' ' '\n' | wc -l)
    ifeq ($(strip $(HAVE_OPT)),0)
      SHA3_FLAG = -march=armv8.4-a+crypto
    endif

  # ASIMD_FLAG
  endif

# DETECT_FEATURES
endif
# IS_ARMV8
endif

###########################################################
#####                     PowerPC                     #####
###########################################################

# PowerPC and PowerPC-64. Altivec is available with POWER4 with GCC and
# POWER6 with XLC. The tests below are crafted for IBM XLC and the LLVM
# front-end. XLC/LLVM only supplies POWER8 so we have to set the flags for
# XLC/LLVM to POWER8. I've got a feeling LLVM is going to cause trouble.
ifneq ($(IS_PPC32)$(IS_PPC64),00)
ifeq ($(DETECT_FEATURES),1)

  ifeq ($(XLC_COMPILER),1)
    POWER9_FLAG = -qarch=pwr9 -qaltivec
    POWER8_FLAG = -qarch=pwr8 -qaltivec
    POWER7_VSX_FLAG = -qarch=pwr7 -qvsx -qaltivec
    POWER7_PWR_FLAG = -qarch=pwr7 -qaltivec
    POWER7_ALT_FLAG = -qaltivec
    POWER6_FLAG = -qarch=pwr6 -qaltivec
    POWER5_FLAG = -qarch=pwr5 -qaltivec
    POWER4_FLAG = -qarch=pwr4 -qaltivec
    ALTIVEC_FLAG = -qaltivec
  else
    POWER9_FLAG = -mcpu=power9 -maltivec
    POWER8_FLAG = -mcpu=power8 -maltivec
    POWER7_VSX_FLAG = -mcpu=power7 -mvsx -maltivec
    POWER7_PWR_FLAG = -mcpu=power7 -maltivec
    POWER7_ALT_FLAG = -maltivec
    ALTIVEC_FLAG = -maltivec
  endif

  # XLC with LLVM front-ends failed to define XLC defines.
  #ifeq ($(findstring -qxlcompatmacros,$(CXXFLAGS)),)
  #  TPROG = TestPrograms/test_ppc_altivec.cxx
  #  TOPT = -qxlcompatmacros
  #  HAVE_OPT = $(shell $(CXX) $(TCXXFLAGS) $(ZOPT) $(TOPT) $(TPROG) -o $(TOUT) 2>&1 | tr ' ' '\n' | wc -l)
  #  ifeq ($(strip $(HAVE_OPT)),0)
  #    CRYPTOPP_CXXFLAGS += -qxlcompatmacros
  #  endif
  #endif

  #####################################################################
  # Looking for a POWER9 option

  TPROG = TestPrograms/test_ppc_power9.cxx
  TOPT = $(POWER9_FLAG)
  HAVE_OPT = $(shell $(CXX) $(TCXXFLAGS) $(ZOPT) $(TOPT) $(TPROG) -o $(TOUT) 2>&1 | tr ' ' '\n' | wc -l)
  ifeq ($(strip $(HAVE_OPT)),0)
    # DARN_FLAG = $(POWER9_FLAG)
  else
    POWER9_FLAG =
  endif

  #####################################################################
  # Looking for a POWER8 option

  TPROG = TestPrograms/test_ppc_power8.cxx
  TOPT = $(POWER8_FLAG)
  HAVE_OPT = $(shell $(CXX) $(TCXXFLAGS) $(ZOPT) $(TOPT) $(TPROG) -o $(TOUT) 2>&1 | tr ' ' '\n' | wc -l)
  ifeq ($(strip $(HAVE_OPT)),0)
    AES_FLAG = $(POWER8_FLAG)
    BLAKE2B_FLAG = $(POWER8_FLAG)
    CRC_FLAG = $(POWER8_FLAG)
    GCM_FLAG = $(POWER8_FLAG)
    GF2N_FLAG = $(POWER8_FLAG)
    LEA_FLAG = $(POWER8_FLAG)
    SHA_FLAG = $(POWER8_FLAG)
    SHACAL2_FLAG = $(POWER8_FLAG)
    SIMECK_FLAG = $(POWER8_FLAG)
    SIMON128_FLAG = $(POWER8_FLAG)
    SPECK128_FLAG = $(POWER8_FLAG)
  else
    POWER8_FLAG =
  endif

  #####################################################################
  # Looking for a POWER7 option

  # GCC needs -mvsx for Power7 to enable 64-bit vector elements.
  # XLC provides 64-bit vector elements without an option.

  TPROG = TestPrograms/test_ppc_power7.cxx
  TOPT = $(POWER7_VSX_FLAG)
  HAVE_OPT = $(shell $(CXX) $(TCXXFLAGS) $(ZOPT) $(TOPT) $(TPROG) -o $(TOUT) 2>&1 | tr ' ' '\n' | wc -l)
  ifeq ($(strip $(HAVE_OPT)),0)
    POWER7_FLAG = $(POWER7_VSX_FLAG)
  else
    TPROG = TestPrograms/test_ppc_power7.cxx
    TOPT = $(POWER7_PWR_FLAG)
    HAVE_OPT = $(shell $(CXX) $(TCXXFLAGS) $(ZOPT) $(TOPT) $(TPROG) -o $(TOUT) 2>&1 | tr ' ' '\n' | wc -l)
    ifeq ($(strip $(HAVE_OPT)),0)
      POWER7_FLAG = $(POWER7_PWR_FLAG)
	else
      TPROG = TestPrograms/test_ppc_power7.cxx
      TOPT = $(POWER7_ALT_FLAG)
      HAVE_OPT = $(shell $(CXX) $(TCXXFLAGS) $(ZOPT) $(TOPT) $(TPROG) -o $(TOUT) 2>&1 | tr ' ' '\n' | wc -l)
      ifeq ($(strip $(HAVE_OPT)),0)
        POWER7_FLAG = $(POWER7_ALT_FLAG)
      else
        POWER7_FLAG =
      endif
    endif
  endif

  ifneq ($(POWER7_FLAG),)
    BLAKE2S_FLAG = $(POWER7_FLAG)
    CHACHA_FLAG = $(POWER7_FLAG)
    SIMON64_FLAG = $(POWER7_FLAG)
    SPECK64_FLAG = $(POWER7_FLAG)
  endif

  #####################################################################
  # Looking for an Altivec option

  TPROG = TestPrograms/test_ppc_altivec.cxx
  TOPT = $(ALTIVEC_FLAG)
  HAVE_OPT = $(shell $(CXX) $(TCXXFLAGS) $(ZOPT) $(TOPT) $(TPROG) -o $(TOUT) 2>&1 | tr ' ' '\n' | wc -l)
  ifneq ($(strip $(HAVE_OPT)),0)
    ALTIVEC_FLAG =
  endif

  # XLC fixup
  ifeq ($(XLC_COMPILER)$(ALTIVEC_FLAG),1)
    TPROG = TestPrograms/test_ppc_altivec.cxx
    TOPT = $(POWER4_FLAG)
    HAVE_OPT = $(shell $(CXX) $(TCXXFLAGS) $(ZOPT) $(TOPT) $(TPROG) -o $(TOUT) 2>&1 | tr ' ' '\n' | wc -l)
    ifeq ($(strip $(HAVE_OPT)),0)
      ALTIVEC_FLAG = $(POWER4_FLAG)
    else
      TPROG = TestPrograms/test_ppc_altivec.cxx
      TOPT = $(POWER5_FLAG)
      HAVE_OPT = $(shell $(CXX) $(TCXXFLAGS) $(ZOPT) $(TOPT) $(TPROG) -o $(TOUT) 2>&1 | tr ' ' '\n' | wc -l)
      ifeq ($(strip $(HAVE_OPT)),0)
        ALTIVEC_FLAG = $(POWER5_FLAG)
      else
        TPROG = TestPrograms/test_ppc_altivec.cxx
        TOPT = $(POWER6_FLAG)
        HAVE_OPT = $(shell $(CXX) $(TCXXFLAGS) $(ZOPT) $(TOPT) $(TPROG) -o $(TOUT) 2>&1 | tr ' ' '\n' | wc -l)
        ifeq ($(strip $(HAVE_OPT)),0)
          ALTIVEC_FLAG = $(POWER6_FLAG)
        else
          ALTIVEC_FLAG =
        endif
      endif
    endif
  endif

  #####################################################################
  # Fixups for algorithms that can drop to a lower ISA, if needed

  # Drop to Altivec if higher Power is not available
  ifneq ($(ALTIVEC_FLAG),)
    ifeq ($(BLAKE2S_FLAG),)
      BLAKE2S_FLAG = $(ALTIVEC_FLAG)
    endif
    ifeq ($(CHACHA_FLAG),)
      CHACHA_FLAG = $(ALTIVEC_FLAG)
    endif
    ifeq ($(GCM_FLAG),)
      GCM_FLAG = $(ALTIVEC_FLAG)
    endif
    ifeq ($(SIMON64_FLAG),)
      SIMON64_FLAG = $(ALTIVEC_FLAG)
    endif
    ifeq ($(SPECK64_FLAG),)
      SPECK64_FLAG = $(ALTIVEC_FLAG)
    endif
  endif

  #####################################################################
  # Fixups for missing ISAs

  ifeq ($(ALTIVEC_FLAG),)
    CRYPTOPP_CXXFLAGS += -DCRYPTOPP_DISABLE_ALTIVEC
  else ifeq ($(POWER7_FLAG),)
    CRYPTOPP_CXXFLAGS += -DCRYPTOPP_DISABLE_POWER7
  else ifeq ($(POWER8_FLAG),)
    CRYPTOPP_CXXFLAGS += -DCRYPTOPP_DISABLE_POWER8
  else ifeq ($(POWER9_FLAG),)
    CRYPTOPP_CXXFLAGS += -DCRYPTOPP_DISABLE_POWER9
  endif

# DETECT_FEATURES
endif

# IBM XL C/C++ compiler
ifeq ($(XLC_COMPILER),1)
  ifeq ($(findstring -qmaxmem,$(CXXFLAGS)),)
    CRYPTOPP_CXXFLAGS += -qmaxmem=-1
  endif
  # http://www-01.ibm.com/support/docview.wss?uid=swg21007500
  ifeq ($(findstring -qrtti,$(CXXFLAGS)),)
    CRYPTOPP_CXXFLAGS += -qrtti
  endif
endif

# IS_PPC32, IS_PPC64
endif

###########################################################
#####                      Common                     #####
###########################################################

# Add -fPIC for targets *except* X86, X32, Cygwin or MinGW
ifeq ($(IS_X86)$(IS_CYGWIN)$(IS_MINGW),000)
  ifeq ($(findstring -fpic,$(CXXFLAGS))$(findstring -fPIC,$(CXXFLAGS)),)
    CRYPTOPP_CXXFLAGS += -fPIC
  endif
endif

# Use -pthread whenever it is available. See http://www.hpl.hp.com/techreports/2004/HPL-2004-209.pdf
#   http://stackoverflow.com/questions/2127797/gcc-significance-of-pthread-flag-when-compiling
ifeq ($(DETECT_FEATURES),1)
 ifeq ($(XLC_COMPILER),1)
  ifeq ($(findstring -qthreaded,$(CXXFLAGS)),)
   TPROG = TestPrograms/test_pthreads.cxx
   TOPT = -qthreaded
   HAVE_OPT = $(shell $(CXX) $(TCXXFLAGS) $(ZOPT) $(TOPT) $(TPROG) -o $(TOUT) 2>&1 | tr ' ' '\n' | wc -l)
   ifeq ($(strip $(HAVE_OPT)),0)
    CRYPTOPP_CXXFLAGS += -qthreaded
   endif # CRYPTOPP_CXXFLAGS
  endif # qthreaded
 else
  ifeq ($(findstring -pthread,$(CXXFLAGS)),)
   TPROG = TestPrograms/test_pthreads.cxx
   TOPT = -pthread
   HAVE_OPT = $(shell $(CXX) $(TCXXFLAGS) $(ZOPT) $(TOPT) $(TPROG) -o $(TOUT) 2>&1 | tr ' ' '\n' | wc -l)
   ifeq ($(strip $(HAVE_OPT)),0)
    CRYPTOPP_CXXFLAGS += -pthread
   endif  # CRYPTOPP_CXXFLAGS
  endif  # pthread
 endif  # XLC/GCC and friends
endif  # DETECT_FEATURES

# Remove -fPIC if present. SunCC use -KPIC, and needs the larger GOT table
# https://docs.oracle.com/cd/E19205-01/819-5267/bkbaq/index.html
ifeq ($(SUN_COMPILER),1)
  CRYPTOPP_CXXFLAGS := $(subst -fPIC,-KPIC,$(CRYPTOPP_CXXFLAGS))
  CRYPTOPP_CXXFLAGS := $(subst -fpic,-KPIC,$(CRYPTOPP_CXXFLAGS))
endif

# Remove -fPIC if present. IBM XL C/C++ use -qpic
ifeq ($(XLC_COMPILER),1)
  CRYPTOPP_CXXFLAGS := $(subst -fPIC,-qpic,$(CRYPTOPP_CXXFLAGS))
  CRYPTOPP_CXXFLAGS := $(subst -fpic,-qpic,$(CRYPTOPP_CXXFLAGS))
endif

# Add -xregs=no%appl SPARC. SunCC should not use certain registers in library code.
# https://docs.oracle.com/cd/E18659_01/html/821-1383/bkamt.html
ifeq ($(IS_SUN)$(SUN_COMPILER),11)
  ifneq ($(IS_SPARC32)$(IS_SPARC64),00)
    ifeq ($(findstring -xregs=no%appl,$(CXXFLAGS)),)
      CRYPTOPP_CXXFLAGS += -xregs=no%appl
    endif  # -xregs
  endif  # Sparc
endif  # SunOS

# Add -pipe for everything except IBM XL C/C++, SunCC and ARM.
# Allow ARM-64 because they seems to have >1 GB of memory
ifeq ($(XLC_COMPILER)$(SUN_COMPILER)$(IS_ARM32),000)
  ifeq ($(findstring -save-temps,$(CXXFLAGS)),)
    CRYPTOPP_CXXFLAGS += -pipe
  endif
endif

# For SunOS, create a Mapfile that allows our object files
# to contain additional bits (like SSE4 and AES on old Xeon)
# http://www.oracle.com/technetwork/server-storage/solaris/hwcap-modification-139536.html
ifeq ($(IS_SUN)$(SUN_COMPILER),11)
  ifneq ($(IS_X86)$(IS_X64),00)
    ifeq ($(findstring -DCRYPTOPP_DISABLE_ASM,$(CRYPTOPP_CXXFLAGS) $(CXXFLAGS)),)
      LDFLAGS += -M cryptopp.mapfile
    endif  # No CRYPTOPP_DISABLE_ASM
  endif  # X86/X32/X64
endif  # SunOS

# TODO: can we remove this since removing sockets?
#ifneq ($(IS_MINGW),0)
#  LDLIBS += -lws2_32
#endif

# TODO: can we remove this since removing sockets?
#ifneq ($(IS_SUN),0)
#  LDLIBS += -lnsl -lsocket
#endif

ifneq ($(IS_LINUX)$(IS_HURD),00)
  ifeq ($(findstring -fopenmp,$(CXXFLAGS)),-fopenmp)
    ifeq ($(findstring -lgomp,$(LDLIBS)),)
      LDLIBS += -lgomp
    endif # LDLIBS
  endif # OpenMP
endif # IS_LINUX or IS_HURD

# Add -errtags=yes to get the name for a warning suppression
ifneq ($(SUN_COMPILER),0)	# override flags for CC Sun C++ compiler
# Add to all Solaris
CRYPTOPP_CXXFLAGS += -template=no%extdef
SUN_CC10_BUGGY := $(shell $(CXX) -V 2>&1 | $(GREP) -c -E "CC: Sun .* 5\.10 .* (2009|2010/0[1-4])")
ifneq ($(SUN_CC10_BUGGY),0)
# -DCRYPTOPP_INCLUDE_VECTOR_CC is needed for Sun Studio 12u1 Sun C++ 5.10 SunOS_i386 128229-02 2009/09/21
# and was fixed in May 2010. Remove it if you get "already had a body defined" errors in vector.cc
CRYPTOPP_CXXFLAGS += -DCRYPTOPP_INCLUDE_VECTOR_CC
endif
AR = $(CXX)
ARFLAGS = -xar -o
RANLIB = true
endif

# No ASM for Travis testing
ifeq ($(findstring no-asm,$(MAKECMDGOALS)),no-asm)
  ifeq ($(findstring -DCRYPTOPP_DISABLE_ASM,$(CRYPTOPP_CXXFLAGS) $(CXXFLAGS)),)
    CRYPTOPP_CXXFLAGS += -DCRYPTOPP_DISABLE_ASM
  endif # CRYPTOPP_CXXFLAGS
endif # No ASM

# Native build testing. Issue 'make native'.
ifeq ($(findstring native,$(MAKECMDGOALS)),native)
  NATIVE_OPT =

  # Try GCC and compatibles first
  TPROG = TestPrograms/test_cxx.cxx
  TOPT = -march=native
  HAVE_OPT = $(shell $(CXX) $(TCXXFLAGS) $(ZOPT) $(TOPT) $(TPROG) -o $(TOUT) 2>&1 | tr ' ' '\n' | wc -l)
  ifeq ($(strip $(HAVE_OPT)),0)
    NATIVE_OPT = -march=native
  endif # NATIVE_OPT

  # And tune
  ifeq ($(NATIVE_OPT),)
    TOPT = -mtune=native
    HAVE_OPT = $(shell $(CXX) $(TCXXFLAGS) $(ZOPT) $(TOPT) $(TPROG) -o $(TOUT) 2>&1 | tr ' ' '\n' | wc -l)
    ifeq ($(strip $(HAVE_OPT)),0)
      NATIVE_OPT = -mtune=native
    endif # NATIVE_OPT
  endif

  # Try SunCC next
  ifeq ($(NATIVE_OPT),)
    TOPT = -native
    HAVE_OPT = $(shell $(CXX) $(TCXXFLAGS) $(ZOPT) $(TOPT) $(TPROG) -o $(TOUT) 2>&1 | tr ' ' '\n' | wc -l)
    ifeq ($(strip $(HAVE_OPT)),0)
      NATIVE_OPT = -native
    endif # NATIVE_OPT
  endif

  ifneq ($(NATIVE_OPT),)
    CRYPTOPP_CXXFLAGS += $(NATIVE_OPT)
  endif

endif # Native

# Undefined Behavior Sanitizer (UBsan) testing. Issue 'make ubsan'.
ifeq ($(findstring ubsan,$(MAKECMDGOALS)),ubsan)
  CRYPTOPP_CXXFLAGS := $(CRYPTOPP_CXXFLAGS:-g%=-g3)
  CRYPTOPP_CXXFLAGS := $(CRYPTOPP_CXXFLAGS:-O%=-O1)
  CRYPTOPP_CXXFLAGS := $(CRYPTOPP_CXXFLAGS:-xO%=-xO1)
  ifeq ($(findstring -fsanitize=undefined,$(CXXFLAGS)),)
    CRYPTOPP_CXXFLAGS += -fsanitize=undefined
  endif # CRYPTOPP_CXXFLAGS
  ifeq ($(findstring -DCRYPTOPP_COVERAGE,$(CXXFLAGS)),)
    CRYPTOPP_CXXFLAGS += -DCRYPTOPP_COVERAGE
  endif # CRYPTOPP_CXXFLAGS
endif # UBsan

# Address Sanitizer (Asan) testing. Issue 'make asan'.
ifeq ($(findstring asan,$(MAKECMDGOALS)),asan)
  CRYPTOPP_CXXFLAGS := $(CRYPTOPP_CXXFLAGS:-g%=-g3)
  CRYPTOPP_CXXFLAGS := $(CRYPTOPP_CXXFLAGS:-O%=-O1)
  CRYPTOPP_CXXFLAGS := $(CRYPTOPP_CXXFLAGS:-xO%=-xO1)
  ifeq ($(findstring -fsanitize=address,$(CXXFLAGS)),)
    CRYPTOPP_CXXFLAGS += -fsanitize=address
  endif # CRYPTOPP_CXXFLAGS
  ifeq ($(findstring -DCRYPTOPP_COVERAGE,$(CXXFLAGS)),)
    CRYPTOPP_CXXFLAGS += -DCRYPTOPP_COVERAGE
  endif # CRYPTOPP_CXXFLAGS
  ifeq ($(findstring -fno-omit-frame-pointer,$(CXXFLAGS)),)
    CRYPTOPP_CXXFLAGS += -fno-omit-frame-pointer
  endif # CRYPTOPP_CXXFLAGS
endif # Asan

# LD gold linker testing. Triggered by 'LD=ld.gold'.
ifeq ($(findstring ld.gold,$(LD)),ld.gold)
  ifeq ($(findstring -fuse-ld=gold,$(CXXFLAGS)),)
    LD_GOLD = $(shell command -v ld.gold)
    ELF_FORMAT := $(shell file $(LD_GOLD) 2>&1 | cut -d":" -f 2 | $(GREP) -i -c "elf")
    ifneq ($(ELF_FORMAT),0)
      LDFLAGS += -fuse-ld=gold
    endif # ELF/ELF64
  endif # CXXFLAGS
endif # Gold

# lcov code coverage. Issue 'make coverage'.
ifneq ($(filter lcov coverage,$(MAKECMDGOALS)),)
  CRYPTOPP_CXXFLAGS := $(CRYPTOPP_CXXFLAGS:-g%=-g3)
  CRYPTOPP_CXXFLAGS := $(CRYPTOPP_CXXFLAGS:-O%=-O1)
  CRYPTOPP_CXXFLAGS := $(CRYPTOPP_CXXFLAGS:-xO%=-xO1)
  ifeq ($(findstring -DCRYPTOPP_COVERAGE,$(CXXFLAGS)),)
    CRYPTOPP_CXXFLAGS += -DCRYPTOPP_COVERAGE
  endif # CRYPTOPP_COVERAGE
  ifeq ($(findstring -coverage,$(CXXFLAGS)),)
    CRYPTOPP_CXXFLAGS += -coverage
  endif # -coverage
endif # GCC code coverage

# gcov code coverage for Travis. Issue 'make codecov'.
ifneq ($(filter gcov codecov,$(MAKECMDGOALS)),)
  CRYPTOPP_CXXFLAGS := $(CRYPTOPP_CXXFLAGS:-g%=-g3)
  CRYPTOPP_CXXFLAGS := $(CRYPTOPP_CXXFLAGS:-O%=-O1)
  CRYPTOPP_CXXFLAGS := $(CRYPTOPP_CXXFLAGS:-xO%=-xO1)
  ifeq ($(findstring -DCRYPTOPP_COVERAGE,$(CXXFLAGS)),)
    CRYPTOPP_CXXFLAGS += -DCRYPTOPP_COVERAGE
  endif # CRYPTOPP_COVERAGE
  ifeq ($(findstring -coverage,$(CXXFLAGS)),)
    CRYPTOPP_CXXFLAGS += -coverage
  endif # -coverage
endif # GCC code coverage

# Valgrind testing. Issue 'make valgrind'.
ifneq ($(filter valgrind,$(MAKECMDGOALS)),)
  # Tune flags; see http://valgrind.org/docs/manual/quick-start.html
  CRYPTOPP_CXXFLAGS := $(CRYPTOPP_CXXFLAGS:-g%=-g3)
  CRYPTOPP_CXXFLAGS := $(CRYPTOPP_CXXFLAGS:-O%=-O1)
  CRYPTOPP_CXXFLAGS := $(CRYPTOPP_CXXFLAGS:-xO%=-xO1)
  ifeq ($(findstring -DCRYPTOPP_COVERAGE,$(CXXFLAGS)),)
    CRYPTOPP_CXXFLAGS += -DCRYPTOPP_COVERAGE
  endif # -DCRYPTOPP_COVERAGE
endif # Valgrind

# Debug testing on GNU systems. Triggered by -DDEBUG.
#   Newlib test due to http://sourceware.org/bugzilla/show_bug.cgi?id=20268
ifneq ($(filter -DDEBUG -DDEBUG=1,$(CXXFLAGS)),)
  TPROG = TestPrograms/test_cxx.cxx
  USING_GLIBCXX := $(shell $(CXX)$(CXXFLAGS) -E $(TPROG) -o $(TOUT) 2>&1 | $(GREP) -i -c "__GLIBCXX__")
  ifneq ($(USING_GLIBCXX),0)
    ifeq ($(HAS_NEWLIB),0)
      ifeq ($(findstring -D_GLIBCXX_DEBUG,$(CXXFLAGS)),)
        CRYPTOPP_CXXFLAGS += -D_GLIBCXX_DEBUG
      endif # CRYPTOPP_CXXFLAGS
    endif # HAS_NEWLIB
  endif # USING_GLIBCXX

  ifeq ($(XLC_COMPILER),1)
   TPROG = TestPrograms/test_cxx.cxx
   TOPT = -qheapdebug -qro
   HAVE_OPT = $(shell $(CXX) $(TCXXFLAGS) $(ZOPT) $(TOPT) $(TPROG) -o $(TOUT) 2>&1 | tr ' ' '\n' | wc -l)
   ifeq ($(strip $(HAVE_OPT)),0)
    CRYPTOPP_CXXFLAGS += -qheapdebug -qro
   endif  # CRYPTOPP_CXXFLAGS
  endif # XLC_COMPILER
endif  # Debug build

# Dead code stripping. Issue 'make lean'.
ifeq ($(findstring lean,$(MAKECMDGOALS)),lean)
  ifeq ($(findstring -ffunction-sections,$(CXXFLAGS)),)
    CRYPTOPP_CXXFLAGS += -ffunction-sections
  endif # CRYPTOPP_CXXFLAGS
  ifeq ($(findstring -fdata-sections,$(CXXFLAGS)),)
    CRYPTOPP_CXXFLAGS += -fdata-sections
  endif # CRYPTOPP_CXXFLAGS
  ifneq ($(IS_DARWIN),0)
    ifeq ($(findstring -Wl,-dead_strip,$(LDFLAGS)),)
      LDFLAGS += -Wl,-dead_strip
    endif # CRYPTOPP_CXXFLAGS
  else # BSD, Linux and Unix
    ifeq ($(findstring -Wl,--gc-sections,$(LDFLAGS)),)
      LDFLAGS += -Wl,--gc-sections
    endif # LDFLAGS
  endif # MAKECMDGOALS
endif # Dead code stripping

# For Shared Objects, Diff, Dist/Zip rules
LIB_VER := $(shell $(GREP) "define CRYPTOPP_VERSION" config_ver.h | cut -d" " -f 3)
LIB_MAJOR := $(shell echo $(LIB_VER) | cut -c 1)
LIB_MINOR := $(shell echo $(LIB_VER) | cut -c 2)
LIB_PATCH := $(shell echo $(LIB_VER) | cut -c 3)

ifeq ($(strip $(LIB_PATCH)),)
  LIB_PATCH := 0
endif

ifeq ($(HAS_SOLIB_VERSION),1)
# Different patchlevels and minors are compatible since 6.1
SOLIB_COMPAT_SUFFIX=.$(LIB_MAJOR)
# Linux uses -Wl,-soname
ifneq ($(IS_LINUX)$(IS_HURD),00)
# Linux uses full version suffix for shared library
SOLIB_VERSION_SUFFIX=.$(LIB_MAJOR).$(LIB_MINOR).$(LIB_PATCH)
SOLIB_FLAGS=-Wl,-soname,libcryptopp.so$(SOLIB_COMPAT_SUFFIX)
endif
# Solaris uses -Wl,-h
ifeq ($(IS_SUN),1)
# Solaris uses major version suffix for shared library, but we use major.minor
# The minor version allows previous version to remain and not overwritten.
# https://blogs.oracle.com/solaris/how-to-name-a-solaris-shared-object-v2
SOLIB_VERSION_SUFFIX=.$(LIB_MAJOR).$(LIB_MINOR)
SOLIB_FLAGS=-Wl,-h,libcryptopp.so$(SOLIB_COMPAT_SUFFIX)
endif
endif # HAS_SOLIB_VERSION

###########################################################
#####                Temp file cleanup                #####
###########################################################

# After this point no more test programs should be run.
# https://github.com/weidai11/cryptopp/issues/738
ifeq ($(findstring /dev/null,$(TOUT)),)
  # $(info TOUT is not /dev/null, cleaning $(TOUT))
  ifeq ($(wildcard $(TOUT)),$(TOUT))
    UNUSED := $(shell $(RM) $(TOUT) 2>/dev/null)
  endif
  ifeq ($(wildcard $(TOUT).dSYM/),$(TOUT).dSYM/)
    UNUSED := $(shell $(RM) -r $(TOUT).dSYM/ 2>/dev/null)
  endif
endif

###########################################################
#####              Source and object files            #####
###########################################################

# List cryptlib.cpp first, then cpu.cpp, then integer.cpp to tame C++ static initialization problems.
SRCS := cryptlib.cpp cpu.cpp integer.cpp $(filter-out cryptlib.cpp cpu.cpp integer.cpp pch.cpp simple.cpp,$(sort $(wildcard *.cpp)))
# For Makefile.am; resource.h is Windows
INCL := $(filter-out resource.h,$(sort $(wildcard *.h)))

ifneq ($(IS_MINGW),0)
INCL += resource.h
endif

# Cryptogams source files. We couple to ARMv7.
# Limit to Linux. The source files target the GNU assembler.
# Also see https://www.cryptopp.com/wiki/Cryptogams.
ifeq ($(IS_ARM32)$(IS_LINUX),11)
  ifeq ($(CLANG_COMPILER),1)
    CRYPTOGAMS_ARMV7_FLAG = -march=armv7-a -Wa,--noexecstack
    CRYPTOGAMS_ARMV7_THUMB_FLAG = -march=armv7-a -mthumb -Wa,--noexecstack
  else
    CRYPTOGAMS_ARMV7_FLAG = -march=armv7-a -Wa,--noexecstack
    CRYPTOGAMS_ARMV7_THUMB_FLAG = -march=armv7-a -Wa,--noexecstack
  endif
  SRCS += aes_armv4.S sha1_armv4.S sha256_armv4.S sha512_armv4.S
endif

# Remove unneeded arch specific files to speed build time.
ifeq ($(IS_PPC32)$(IS_PPC64),00)
  SRCS := $(filter-out ppc_%,$(SRCS))
endif
ifeq ($(IS_ARM32)$(IS_ARMV8),00)
  SRCS := $(filter-out arm_%,$(SRCS))
  SRCS := $(filter-out neon_%,$(SRCS))
endif
ifeq ($(IS_X86)$(IS_X32)$(IS_X64),000)
  SRCS := $(filter-out sse_%,$(SRCS))
endif

# List cryptlib.cpp first, then cpu.cpp, then integer.cpp to tame C++ static initialization problems.
OBJS := $(SRCS:.cpp=.o)
OBJS := $(OBJS:.S=.o)

# List test.cpp first to tame C++ static initialization problems.
TESTSRCS := adhoc.cpp test.cpp bench1.cpp bench2.cpp bench3.cpp datatest.cpp dlltest.cpp fipsalgt.cpp validat0.cpp validat1.cpp validat2.cpp validat3.cpp validat4.cpp validat5.cpp validat6.cpp validat7.cpp validat8.cpp validat9.cpp validat10.cpp regtest1.cpp regtest2.cpp regtest3.cpp regtest4.cpp
TESTINCL := bench.h factory.h validate.h

# Test objects
TESTOBJS := $(TESTSRCS:.cpp=.o)
LIBOBJS := $(filter-out $(TESTOBJS),$(OBJS))

# In Crypto++ 5.6.2 these were the source and object files for the FIPS DLL.
# Since the library is on the Historical Validation List we add all files.
# The 5.6.2 list is at https://github.com/weidai11/cryptopp/blob/789f81f048c9.
DLLSRCS := $(SRCS)
DLLOBJS := $(DLLSRCS:.cpp=.export.o)
DLLOBJS := $(DLLOBJS:.S=.export.o)

# Import lib testing
LIBIMPORTOBJS := $(LIBOBJS:.o=.import.o)
TESTIMPORTOBJS := $(TESTOBJS:.o=.import.o)
DLLTESTOBJS := dlltest.dllonly.o

###########################################################
#####                Targets and Recipes              #####
###########################################################

# Default builds program with static library only
.PHONY: default
default: cryptest.exe

.PHONY: all static dynamic
all: static dynamic cryptest.exe

ifneq ($(IS_DARWIN),0)
static: libcryptopp.a
shared dynamic dylib: libcryptopp.dylib
else
static: libcryptopp.a
shared dynamic: libcryptopp.so$(SOLIB_VERSION_SUFFIX)
endif

# CXXFLAGS are tuned earlier.
.PHONY: native no-asm asan ubsan
native no-asm asan ubsan: cryptest.exe

# CXXFLAGS are tuned earlier. Applications must use linker flags
#  -Wl,--gc-sections (Linux and Unix) or -Wl,-dead_strip (OS X)
.PHONY: lean
lean: static dynamic cryptest.exe

# May want to export CXXFLAGS="-g3 -O1"
.PHONY: lcov coverage
lcov coverage: cryptest.exe
	@-$(RM) -r ./TestCoverage/
	lcov --base-directory . --directory . --zerocounters -q
	./cryptest.exe v
	./cryptest.exe tv all
	./cryptest.exe b 0.25
	lcov --base-directory . --directory . -c -o cryptest.info
	lcov --remove cryptest.info "adhoc.*" -o cryptest.info
	lcov --remove cryptest.info "fips140.*" -o cryptest.info
	lcov --remove cryptest.info "*test.*" -o cryptest.info
	lcov --remove cryptest.info "/usr/*" -o cryptest.info
	genhtml -o ./TestCoverage/ -t "Crypto++ test coverage" --num-spaces 4 cryptest.info

# Travis CI and CodeCov rule
.PHONY: gcov codecov
gcov codecov: libcryptopp.a cryptest.exe test
	@-$(RM) -r ./TestCoverage/
	./cryptest.exe v
	./cryptest.exe tv all
	gcov -r $(SRCS)

# Should use CXXFLAGS="-g3 -O1"
.PHONY: valgrind
valgrind: cryptest.exe
	valgrind --track-origins=yes --suppressions=cryptopp.supp ./cryptest.exe v

.PHONY: test check
test check: cryptest.exe
	sudo $(MKDIR) -p $(DESTDIR)$(DATADIR)/cryptopp
	sudo $(CP) -r TestData $(DESTDIR)$(DATADIR)/cryptopp
	sudo $(CP) -r TestVectors $(DESTDIR)$(DATADIR)/cryptopp
	sudo $(CHMOD) 0755 $(DESTDIR)$(DATADIR)/cryptopp
	sudo $(CHMOD) 0755 $(DESTDIR)$(DATADIR)/cryptopp/TestData
	sudo $(CHMOD) 0755 $(DESTDIR)$(DATADIR)/cryptopp/TestVectors
	sudo $(CHMOD) 0644 $(DESTDIR)$(DATADIR)/cryptopp/TestData/*.dat
	sudo $(CHMOD) 0644 $(DESTDIR)$(DATADIR)/cryptopp/TestVectors/*.txt
	./cryptest.exe v

# Used to generate list of source files for Autotools, CMakeList, Android.mk, etc
.PHONY: sources
sources: adhoc.cpp
	$(info ***** Library sources *****)
	$(info $(filter-out $(TESTSRCS),$(SRCS)))
	$(info )
	$(info ***** Library headers *****)
	$(info $(filter-out $(TESTINCL),$(INCL)))
	$(info )
	$(info ***** Test sources *****)
	$(info $(TESTSRCS))
	$(info )
	$(info ***** Test headers *****)
	$(info $(TESTINCL))

# Directory we want (can't specify on Doygen command line)
DOCUMENT_DIRECTORY := ref$(LIB_VER)
# Directory Doxygen uses (specified in Doygen config file)
ifeq ($(wildcard Doxyfile),Doxyfile)
DOXYGEN_DIRECTORY := $(strip $(shell $(GREP) "OUTPUT_DIRECTORY" Doxyfile | $(GREP) -v "\#" | cut -d "=" -f 2))
endif
# Default directory (in case its missing in the config file)
ifeq ($(strip $(DOXYGEN_DIRECTORY)),)
DOXYGEN_DIRECTORY := html-docs
endif

# Builds the documentation. Directory name is ref563, ref570, etc.
.PHONY: docs html
docs html:
	@-$(RM) -r $(DOXYGEN_DIRECTORY)/ $(DOCUMENT_DIRECTORY)/ html-docs/
	@-$(RM) CryptoPPRef.zip
	doxygen Doxyfile -d CRYPTOPP_DOXYGEN_PROCESSING
	$(MV) $(DOXYGEN_DIRECTORY)/ $(DOCUMENT_DIRECTORY)/
	zip -9 CryptoPPRef.zip -x ".*" -x "*/.*" -r $(DOCUMENT_DIRECTORY)/

.PHONY: clean
clean:
	-$(RM) adhoc.cpp.o adhoc.cpp.proto.o $(LIBOBJS) rdrand-*.o $(TESTOBJS) $(DLLOBJS) $(LIBIMPORTOBJS) $(TESTIMPORTOBJS) $(DLLTESTOBJS)
	@-$(RM) libcryptopp.a libcryptopp.dylib cryptopp.dll libcryptopp.dll.a libcryptopp.import.a
	@-$(RM) libcryptopp.so libcryptopp.so$(SOLIB_COMPAT_SUFFIX) libcryptopp.so$(SOLIB_VERSION_SUFFIX)
	@-$(RM) cryptest.exe dlltest.exe cryptest.import.exe cryptest.info ct et
	@-$(RM) *.la *.lo *.gcov *.gcno *.gcda *.stackdump core core-*
	@-$(RM) /tmp/adhoc.exe
	@-$(RM) -r /tmp/cryptopp_test/
	@-$(RM) -r *.exe.dSYM/ *.dylib.dSYM/
	@-$(RM) -r cov-int/

.PHONY: autotools-clean
autotools-clean:
	@-$(RM) -f configure.ac configure configure.in Makefile.am Makefile.in Makefile
	@-$(RM) -f config.guess config.status config.sub config.h.in compile depcomp
	@-$(RM) -f install-sh stamp-h1 ar-lib *.lo *.la *.m4 local.* lt*.sh missing
	@-$(RM) -f cryptest cryptestcwd libtool* libcryptopp.la libcryptopp.pc*
	@-$(RM) -rf m4/ auto*.cache/ .deps/ .libs/

.PHONY: cmake-clean
cmake-clean:
	@-$(RM) -f cryptopp-config.cmake CMakeLists.txt
	@-$(RM) -rf cmake_build/

.PHONY: android-clean
android-clean:
	@-$(RM) -f $(patsubst %_simd.cpp,%_simd.cpp.neon,$(wildcard *_simd.cpp))
	@-$(RM) -rf obj/

.PHONY: distclean
distclean: clean autotools-clean cmake-clean android-clean
	-$(RM) adhoc.cpp adhoc.cpp.copied GNUmakefile.deps benchmarks.html cryptest.txt
	@-$(RM) cryptest-*.txt cryptopp.tgz libcryptopp.pc *.o *.bc *.ii *~
	@-$(RM) -r cryptlib.lib cryptest.exe *.suo *.sdf *.pdb Win32/ x64/ ipch/
	@-$(RM) -r $(LIBOBJS:.o=.obj) $(TESTOBJS:.o=.obj)
	@-$(RM) -r $(LIBOBJS:.o=.lst) $(TESTOBJS:.o=.lst)
	@-$(RM) -r TestCoverage/ ref*/
	@-$(RM) cryptopp$(LIB_VER)\.* CryptoPPRef.zip

# Install cryptest.exe, libcryptopp.a, libcryptopp.so and libcryptopp.pc.
# The library install was broken-out into its own recipe at GH #653.
.PHONY: install
install: cryptest.exe install-lib
	@-$(MKDIR) $(DESTDIR)$(BINDIR)
	$(CP) cryptest.exe $(DESTDIR)$(BINDIR)
	$(CHMOD) 0755 $(DESTDIR)$(BINDIR)/cryptest.exe
	@-$(MKDIR) $(DESTDIR)$(DATADIR)/cryptopp/TestData
	@-$(MKDIR) $(DESTDIR)$(DATADIR)/cryptopp/TestVectors
	$(CP) TestData/*.dat $(DESTDIR)$(DATADIR)/cryptopp/TestData
	$(CHMOD) 0644 $(DESTDIR)$(DATADIR)/cryptopp/TestData/*.dat
	$(CP) TestVectors/*.txt $(DESTDIR)$(DATADIR)/cryptopp/TestVectors
	$(CHMOD) 0644 $(DESTDIR)$(DATADIR)/cryptopp/TestVectors/*.txt

# A recipe to install only the library, and not cryptest.exe. Also
# see https://github.com/weidai11/cryptopp/issues/653. Some users
# already have a libcryptopp.pc. Install the *.pc file if the file
# is present. If you want one, then issue 'make libcryptopp.pc'.
.PHONY: install-lib
install-lib:
	@-$(MKDIR) $(DESTDIR)$(INCLUDEDIR)/cryptopp
	$(CP) *.h $(DESTDIR)$(INCLUDEDIR)/cryptopp
	$(CHMOD) 0644 $(DESTDIR)$(INCLUDEDIR)/cryptopp/*.h
ifneq ($(wildcard libcryptopp.a),)
	@-$(MKDIR) $(DESTDIR)$(LIBDIR)
	$(CP) libcryptopp.a $(DESTDIR)$(LIBDIR)
	$(CHMOD) 0644 $(DESTDIR)$(LIBDIR)/libcryptopp.a
endif
ifneq ($(wildcard libcryptopp.dylib),)
	@-$(MKDIR) $(DESTDIR)$(LIBDIR)
	$(CP) libcryptopp.dylib $(DESTDIR)$(LIBDIR)
	$(CHMOD) 0755 $(DESTDIR)$(LIBDIR)/libcryptopp.dylib
	-install_name_tool -id $(DESTDIR)$(LIBDIR)/libcryptopp.dylib $(DESTDIR)$(LIBDIR)/libcryptopp.dylib
endif
ifneq ($(wildcard libcryptopp.so$(SOLIB_VERSION_SUFFIX)),)
	@-$(MKDIR) $(DESTDIR)$(LIBDIR)
	$(CP) libcryptopp.so$(SOLIB_VERSION_SUFFIX) $(DESTDIR)$(LIBDIR)
	$(CHMOD) 0755 $(DESTDIR)$(LIBDIR)/libcryptopp.so$(SOLIB_VERSION_SUFFIX)
ifeq ($(HAS_SOLIB_VERSION),1)
	-$(LN) libcryptopp.so$(SOLIB_VERSION_SUFFIX) $(DESTDIR)$(LIBDIR)/libcryptopp.so
	$(LDCONF) $(DESTDIR)$(LIBDIR)
endif
endif
ifneq ($(wildcard libcryptopp.pc),)
	@-$(MKDIR) $(DESTDIR)$(LIBDIR)/pkgconfig
	$(CP) libcryptopp.pc $(DESTDIR)$(LIBDIR)/pkgconfig
	$(CHMOD) 0644 $(DESTDIR)$(LIBDIR)/pkgconfig/libcryptopp.pc
endif

.PHONY: remove uninstall
remove uninstall:
	-$(RM) -r $(DESTDIR)$(INCLUDEDIR)/cryptopp
	-$(RM) $(DESTDIR)$(LIBDIR)/libcryptopp.a
	-$(RM) $(DESTDIR)$(BINDIR)/cryptest.exe
ifneq ($(wildcard $(DESTDIR)$(LIBDIR)/libcryptopp.dylib),)
	-$(RM) $(DESTDIR)$(LIBDIR)/libcryptopp.dylib
endif
ifneq ($(wildcard $(DESTDIR)$(LIBDIR)/libcryptopp.so),)
	-$(RM) $(DESTDIR)$(LIBDIR)/libcryptopp.so
endif
	@-$(RM) $(DESTDIR)$(LIBDIR)/libcryptopp.so$(SOLIB_VERSION_SUFFIX)
	@-$(RM) $(DESTDIR)$(LIBDIR)/libcryptopp.so$(SOLIB_COMPAT_SUFFIX)
	@-$(RM) $(DESTDIR)$(LIBDIR)/pkgconfig/libcryptopp.pc
	@-$(RM) -r $(DESTDIR)$(DATADIR)/cryptopp

libcryptopp.a: $(LIBOBJS)
	$(AR) $(ARFLAGS) $@ $(LIBOBJS)
ifeq ($(IS_SUN),0)
	$(RANLIB) $@
endif

ifeq ($(HAS_SOLIB_VERSION),1)
.PHONY: libcryptopp.so
libcryptopp.so: libcryptopp.so$(SOLIB_VERSION_SUFFIX) | so_warning
endif

libcryptopp.so$(SOLIB_VERSION_SUFFIX): $(LIBOBJS)
ifeq ($(XLC_COMPILER),1)
	$(CXX) -qmkshrobj $(SOLIB_FLAGS) -o $@ $(strip $(CRYPTOPP_CXXFLAGS) $(CXXFLAGS)) $(LDFLAGS) $(LIBOBJS) $(LDLIBS)
else
	$(CXX) -shared $(SOLIB_FLAGS) -o $@ $(strip $(CRYPTOPP_CXXFLAGS) $(CXXFLAGS)) $(LDFLAGS) $(LIBOBJS) $(LDLIBS)
endif
ifeq ($(HAS_SOLIB_VERSION),1)
	-$(LN) libcryptopp.so$(SOLIB_VERSION_SUFFIX) libcryptopp.so
	-$(LN) libcryptopp.so$(SOLIB_VERSION_SUFFIX) libcryptopp.so$(SOLIB_COMPAT_SUFFIX)
endif

libcryptopp.dylib: $(LIBOBJS)
	$(CXX) -dynamiclib -o $@ $(strip $(CRYPTOPP_CXXFLAGS) $(CXXFLAGS)) -install_name "$@" -current_version "$(LIB_MAJOR).$(LIB_MINOR).$(LIB_PATCH)" -compatibility_version "$(LIB_MAJOR).$(LIB_MINOR)" -headerpad_max_install_names $(LDFLAGS) $(LIBOBJS)

cryptest.exe: $(LINK_LIBRARY) $(TESTOBJS)
	$(CXX) -o $@ $(strip $(CRYPTOPP_CXXFLAGS) $(CXXFLAGS)) $(TESTOBJS) $(LINK_LIBRARY_PATH)$(LINK_LIBRARY) $(LDFLAGS) $(LDLIBS)

# Makes it faster to test changes
nolib: $(OBJS)
	$(CXX) -o ct $(strip $(CRYPTOPP_CXXFLAGS) $(CXXFLAGS)) $(OBJS) $(LDFLAGS) $(LDLIBS)

dll: cryptest.import.exe dlltest.exe

cryptopp.dll: $(DLLOBJS)
	$(CXX) -shared -o $@ $(strip $(CRYPTOPP_CXXFLAGS) $(CXXFLAGS)) $(DLLOBJS) $(LDFLAGS) $(LDLIBS) -Wl,--out-implib=libcryptopp.dll.a

libcryptopp.import.a: $(LIBIMPORTOBJS)
	$(AR) $(ARFLAGS) $@ $(LIBIMPORTOBJS)
ifeq ($(IS_SUN),0)
	$(RANLIB) $@
endif

cryptest.import.exe: cryptopp.dll libcryptopp.import.a $(TESTIMPORTOBJS)
	$(CXX) -o $@ $(strip $(CRYPTOPP_CXXFLAGS) $(CXXFLAGS)) $(TESTIMPORTOBJS) -L. -lcryptopp.dll -lcryptopp.import $(LDFLAGS) $(LDLIBS)

dlltest.exe: cryptopp.dll $(DLLTESTOBJS)
	$(CXX) -o $@ $(strip $(CRYPTOPP_CXXFLAGS) $(CXXFLAGS)) $(DLLTESTOBJS) -L. -lcryptopp.dll $(LDFLAGS) $(LDLIBS)

# Some users already have a libcryptopp.pc. We install it if the file
# is present. If you want one, then issue 'make libcryptopp.pc'. Be sure
# to use/verify PREFIX and LIBDIR below after writing the file.
libcryptopp.pc:
	@echo '# Crypto++ package configuration file' > libcryptopp.pc
	@echo '' >> libcryptopp.pc
	@echo 'prefix=$(PREFIX)' >> libcryptopp.pc
	@echo 'libdir=$(LIBDIR)' >> libcryptopp.pc
	@echo 'includedir=$${prefix}/include' >> libcryptopp.pc
	@echo '' >> libcryptopp.pc
	@echo 'Name: Crypto++' >> libcryptopp.pc
	@echo 'Description: Crypto++ cryptographic library' >> libcryptopp.pc
	@echo 'Version: 8.3' >> libcryptopp.pc
	@echo 'URL: https://cryptopp.com/' >> libcryptopp.pc
	@echo '' >> libcryptopp.pc
	@echo 'Cflags: -I$${includedir}' >> libcryptopp.pc
	@echo 'Libs: -L$${libdir} -lcryptopp' >> libcryptopp.pc

# This recipe prepares the distro files
TEXT_FILES := *.h *.cpp License.txt Readme.txt Install.txt Filelist.txt Doxyfile cryptest* cryptlib* dlltest* cryptdll* *.sln *.vcxproj *.filters cryptopp.rc TestVectors/*.txt TestData/*.dat TestPrograms/*.cxx TestScripts/*.sh TestScripts/*.cmd
EXEC_FILES := GNUmakefile GNUmakefile-cross TestData/ TestVectors/ TestScripts/ TestPrograms/

ifeq ($(wildcard Filelist.txt),Filelist.txt)
DIST_FILES := $(shell cat Filelist.txt)
endif

.PHONY: trim
trim:
ifneq ($(IS_DARWIN),0)
	$(SED) -i '' -e's/[[:space:]]*$$//' *.supp *.txt .*.yml *.h *.cpp *.asm *.S
	$(SED) -i '' -e's/[[:space:]]*$$//' *.sln *.vcxproj *.filters GNUmakefile GNUmakefile-cross
	$(SED) -i '' -e's/[[:space:]]*$$//' TestData/*.dat TestVectors/*.txt TestPrograms/*.cxx TestScripts/*.*
	make convert
else
	$(SED) -i -e's/[[:space:]]*$$//' *.supp *.txt .*.yml *.h *.cpp *.asm *.S
	$(SED) -i -e's/[[:space:]]*$$//' *.sln *.vcxproj *.filters GNUmakefile GNUmakefile-cross
	$(SED) -i -e's/[[:space:]]*$$//' TestData/*.dat TestVectors/*.txt TestPrograms/*.cxx TestScripts/*.*
	make convert
endif

.PHONY: convert
convert:
	@-$(CHMOD) 0700 TestVectors/ TestData/ TestPrograms/ TestScripts/
	@-$(CHMOD) 0600 $(TEXT_FILES) *.supp .*.yml *.asm *.zip TestVectors/*.txt TestData/*.dat TestPrograms/*.cxx TestScripts/*.*
	@-$(CHMOD) 0700 $(EXEC_FILES) TestScripts/*.sh TestScripts/*.cmd
	@-$(CHMOD) 0700 GNUmakefile GNUmakefile-cross TestScripts/*.sh
	-unix2dos --keepdate --quiet $(TEXT_FILES) .*.yml *.asm TestScripts/*.*
	-dos2unix --keepdate --quiet GNUmakefile* *.supp *.mapfile TestScripts/*.sh
ifneq ($(IS_DARWIN),0)
	@-xattr -c *
endif

# Build the ZIP file with source files. No documentation.
.PHONY: zip dist
zip dist: | distclean convert
	zip -q -9 cryptopp$(LIB_VER).zip $(DIST_FILES)

# Build the ISO to transfer the ZIP to old distros via CDROM
.PHONY: iso
iso: | zip
ifneq ($(IS_DARWIN),0)
	$(MKDIR) $(PWD)/cryptopp$(LIB_VER)
	$(CP) cryptopp$(LIB_VER).zip $(PWD)/cryptopp$(LIB_VER)
	hdiutil makehybrid -iso -joliet -o cryptopp$(LIB_VER).iso $(PWD)/cryptopp$(LIB_VER)
	@-$(RM) -r $(PWD)/cryptopp$(LIB_VER)
else ifneq ($(IS_LINUX)$(IS_HURD),00)
	$(MKDIR) $(PWD)/cryptopp$(LIB_VER)
	$(CP) cryptopp$(LIB_VER).zip $(PWD)/cryptopp$(LIB_VER)
	genisoimage -q -o cryptopp$(LIB_VER).iso $(PWD)/cryptopp$(LIB_VER)
	@-$(RM) -r $(PWD)/cryptopp$(LIB_VER)
endif

# CRYPTOPP_CPU_FREQ in GHz
CRYPTOPP_CPU_FREQ ?= 0.0
.PHONY: bench benchmark benchmarks
bench benchmark benchmarks: cryptest.exe
	@-$(RM) -f benchmarks.html
	./cryptest.exe b 2 $(CRYPTOPP_CPU_FREQ)

adhoc.cpp: adhoc.cpp.proto
ifeq ($(wildcard adhoc.cpp),)
	cp adhoc.cpp.proto adhoc.cpp
else
	touch adhoc.cpp
endif

# Include dependencies, if present. You must issue `make deps` to create them.
ifeq ($(wildcard GNUmakefile.deps),GNUmakefile.deps)
-include GNUmakefile.deps
endif # Dependencies

# Cryptogams ARM asm implementation. AES needs -mthumb for Clang
aes_armv4.o : aes_armv4.S
	$(CXX) $(strip $(CRYPTOPP_CXXFLAGS) $(CXXFLAGS) $(CRYPTOGAMS_ARMV7_THUMB_FLAG) -c) $<

# SSSE3 or NEON available
aria_simd.o : aria_simd.cpp
	$(CXX) $(strip $(CRYPTOPP_CXXFLAGS) $(CXXFLAGS) $(ARIA_FLAG) -c) $<

# SSE, NEON or POWER7 available
blake2s_simd.o : blake2s_simd.cpp
	$(CXX) $(strip $(CRYPTOPP_CXXFLAGS) $(CXXFLAGS) $(BLAKE2S_FLAG) -c) $<

# SSE, NEON or POWER8 available
blake2b_simd.o : blake2b_simd.cpp
	$(CXX) $(strip $(CRYPTOPP_CXXFLAGS) $(CXXFLAGS) $(BLAKE2B_FLAG) -c) $<

# SSE2 or NEON available
chacha_simd.o : chacha_simd.cpp
	$(CXX) $(strip $(CRYPTOPP_CXXFLAGS) $(CXXFLAGS) $(CHACHA_FLAG) -c) $<

# AVX2 available
chacha_avx.o : chacha_avx.cpp
	$(CXX) $(strip $(CRYPTOPP_CXXFLAGS) $(CXXFLAGS) $(CHACHA_AVX2_FLAG) -c) $<

# SSSE3 available
cham_simd.o : cham_simd.cpp
	$(CXX) $(strip $(CRYPTOPP_CXXFLAGS) $(CXXFLAGS) $(CHAM_FLAG) -c) $<

# SSE4.2 or ARMv8a available
crc_simd.o : crc_simd.cpp
	$(CXX) $(strip $(CRYPTOPP_CXXFLAGS) $(CXXFLAGS) $(CRC_FLAG) -c) $<

# Power9 available
darn.o : darn.cpp
	$(CXX) $(strip $(CRYPTOPP_CXXFLAGS) $(CXXFLAGS) $(DARN_FLAG) -c) $<

# SSE2 on i686
donna_sse.o : donna_sse.cpp
	$(CXX) $(strip $(CRYPTOPP_CXXFLAGS) $(CXXFLAGS) $(SSE2_FLAG) -c) $<

# Carryless multiply
gcm_simd.o : gcm_simd.cpp
	$(CXX) $(strip $(CRYPTOPP_CXXFLAGS) $(CXXFLAGS) $(GCM_FLAG) -c) $<

# Carryless multiply
gf2n_simd.o : gf2n_simd.cpp
	$(CXX) $(strip $(CRYPTOPP_CXXFLAGS) $(CXXFLAGS) $(GF2N_FLAG) -c) $<

# SSSE3 available
keccak_simd.o : keccak_simd.cpp
	$(CXX) $(strip $(CRYPTOPP_CXXFLAGS) $(CXXFLAGS) $(KECCAK_FLAG) -c) $<

# SSSE3 available
lea_simd.o : lea_simd.cpp
	$(CXX) $(strip $(CRYPTOPP_CXXFLAGS) $(CXXFLAGS) $(LEA_FLAG) -c) $<

# NEON available
neon_simd.o : neon_simd.cpp
	$(CXX) $(strip $(CRYPTOPP_CXXFLAGS) $(CXXFLAGS) $(NEON_FLAG) -c) $<

# AltiVec available
ppc_simd.o : ppc_simd.cpp
	$(CXX) $(strip $(CRYPTOPP_CXXFLAGS) $(CXXFLAGS) $(ALTIVEC_FLAG) -c) $<

# Power7 available
ppc_power7.o : ppc_power7.cpp
	$(CXX) $(strip $(CRYPTOPP_CXXFLAGS) $(CXXFLAGS) $(POWER7_FLAG) -c) $<

# Power8 available
ppc_power8.o : ppc_power8.cpp
	$(CXX) $(strip $(CRYPTOPP_CXXFLAGS) $(CXXFLAGS) $(POWER8_FLAG) -c) $<

# Power9 available
ppc_power9.o : ppc_power9.cpp
	$(CXX) $(strip $(CRYPTOPP_CXXFLAGS) $(CXXFLAGS) $(POWER9_FLAG) -c) $<

# AESNI or ARMv7a/ARMv8a available
rijndael_simd.o : rijndael_simd.cpp
	$(CXX) $(strip $(CRYPTOPP_CXXFLAGS) $(CXXFLAGS) $(AES_FLAG) -c) $<

# SSE4.2/SHA-NI or ARMv8a available
sha_simd.o : sha_simd.cpp
	$(CXX) $(strip $(CRYPTOPP_CXXFLAGS) $(CXXFLAGS) $(SHA_FLAG) -c) $<

# Cryptogams SHA1 asm implementation.
sha1_armv4.o : sha1_armv4.S
	$(CXX) $(strip $(CRYPTOPP_CXXFLAGS) $(CXXFLAGS) $(CRYPTOGAMS_ARMV7_FLAG) -c) $<

# Cryptogams SHA256 asm implementation.
sha256_armv4.o : sha256_armv4.S
	$(CXX) $(strip $(CRYPTOPP_CXXFLAGS) $(CXXFLAGS) $(CRYPTOGAMS_ARMV7_FLAG) -c) $<

# Cryptogams SHA512 asm implementation.
sha512_armv4.o : sha512_armv4.S
	$(CXX) $(strip $(CRYPTOPP_CXXFLAGS) $(CXXFLAGS) $(CRYPTOGAMS_ARMV7_FLAG) -c) $<

sha3_simd.o : sha3_simd.cpp
	$(CXX) $(strip $(CRYPTOPP_CXXFLAGS) $(CXXFLAGS) $(SHA3_FLAG) -c) $<

# integer.cpp
integer.o : integer.cpp
	$(CXX) $(strip $(CXXFLAGS) $(CHACHA_AVX2_FLAG) $(SHA_FLAG) -c) $<

# SSE4.2/SHA-NI or ARMv8a available
shacal2_simd.o : shacal2_simd.cpp
	$(CXX) $(strip $(CRYPTOPP_CXXFLAGS) $(CXXFLAGS) $(SHA_FLAG) -c) $<

# SSSE3 or NEON available
simeck_simd.o : simeck_simd.cpp
	$(CXX) $(strip $(CRYPTOPP_CXXFLAGS) $(CXXFLAGS) $(SIMECK_FLAG) -c) $<

# SSE4.1, NEON or POWER7 available
simon64_simd.o : simon64_simd.cpp
	$(CXX) $(strip $(CRYPTOPP_CXXFLAGS) $(CXXFLAGS) $(SIMON64_FLAG) -c) $<

# SSSE3, NEON or POWER8 available
simon128_simd.o : simon128_simd.cpp
	$(CXX) $(strip $(CRYPTOPP_CXXFLAGS) $(CXXFLAGS) $(SIMON128_FLAG) -c) $<

# SSE4.1, NEON or POWER7 available
speck64_simd.o : speck64_simd.cpp
	$(CXX) $(strip $(CRYPTOPP_CXXFLAGS) $(CXXFLAGS) $(SPECK64_FLAG) -c) $<

# SSSE3, NEON or POWER8 available
speck128_simd.o : speck128_simd.cpp
	$(CXX) $(strip $(CRYPTOPP_CXXFLAGS) $(CXXFLAGS) $(SPECK128_FLAG) -c) $<

# ARMv8.4 available
sm3_simd.o : sm3_simd.cpp
	$(CXX) $(strip $(CRYPTOPP_CXXFLAGS) $(CXXFLAGS) $(SM3_FLAG) -c) $<

# AESNI available
sm4_simd.o : sm4_simd.cpp
	$(CXX) $(strip $(CRYPTOPP_CXXFLAGS) $(CXXFLAGS) $(SM4_FLAG) -c) $<

# IBM XLC -O3 optimization bug
ifeq ($(XLC_COMPILER),1)
sm3.o : sm3.cpp
	$(CXX) $(strip $(subst -O3,-O2,$(CRYPTOPP_CXXFLAGS) $(CXXFLAGS)) -c) $<
donna_32.o : donna_32.cpp
	$(CXX) $(strip $(subst -O3,-O2,$(CRYPTOPP_CXXFLAGS) $(CXXFLAGS)) -c) $<
donna_64.o : donna_64.cpp
	$(CXX) $(strip $(subst -O3,-O2,$(CRYPTOPP_CXXFLAGS) $(CXXFLAGS)) -c) $<
endif

# SSE2 on i686
sse_simd.o : sse_simd.cpp
	$(CXX) $(strip $(CRYPTOPP_CXXFLAGS) $(CXXFLAGS) $(SSE2_FLAG) -c) $<

# Don't build Rijndael with UBsan. Too much noise due to unaligned data accesses.
ifneq ($(findstring -fsanitize=undefined,$(CRYPTOPP_CXXFLAGS) $(CXXFLAGS)),)
rijndael.o : rijndael.cpp
	$(CXX) $(strip $(subst -fsanitize=undefined,,$(CRYPTOPP_CXXFLAGS) $(CXXFLAGS)) -c) $<
endif

# Only use CRYPTOPP_DATA_DIR if its not set in CXXFLAGS
ifeq ($(findstring -DCRYPTOPP_DATA_DIR, $(strip $(CRYPTOPP_CXXFLAGS) $(CXXFLAGS))),)
ifneq ($(strip $(CRYPTOPP_DATA_DIR)),)
validat%.o : validat%.cpp
	$(CXX) $(strip $(CRYPTOPP_CXXFLAGS) $(CXXFLAGS) -DCRYPTOPP_DATA_DIR=\"$(CRYPTOPP_DATA_DIR)\" -c) $<
bench%.o : bench%.cpp
	$(CXX) $(strip $(CRYPTOPP_CXXFLAGS) $(CXXFLAGS) -DCRYPTOPP_DATA_DIR=\"$(CRYPTOPP_DATA_DIR)\" -c) $<
datatest.o : datatest.cpp
	$(CXX) $(strip $(CRYPTOPP_CXXFLAGS) $(CXXFLAGS) -DCRYPTOPP_DATA_DIR=\"$(CRYPTOPP_DATA_DIR)\" -c) $<
test.o : test.cpp
	$(CXX) $(strip $(CRYPTOPP_CXXFLAGS) $(CXXFLAGS) -DCRYPTOPP_DATA_DIR=\"$(CRYPTOPP_DATA_DIR)\" -c) $<
endif
endif

validat1.o : validat1.cpp
	$(CXX) $(strip $(CRYPTOPP_CXXFLAGS) $(CXXFLAGS) $(ALTIVEC_FLAG) -c) $<

%.dllonly.o : %.cpp
	$(CXX) $(strip $(CRYPTOPP_CXXFLAGS) $(CXXFLAGS) -DCRYPTOPP_DLL_ONLY -c) $< -o $@

%.import.o : %.cpp
	$(CXX) $(strip $(CRYPTOPP_CXXFLAGS) $(CXXFLAGS) -DCRYPTOPP_IMPORTS -c) $< -o $@

%.export.o : %.cpp
	$(CXX) $(strip $(CRYPTOPP_CXXFLAGS) $(CXXFLAGS) -DCRYPTOPP_EXPORTS -c) $< -o $@

%.bc : %.cpp
	$(CXX) $(strip $(CRYPTOPP_CXXFLAGS) $(CXXFLAGS) -c) $<

%.o : %.cpp
	$(CXX) $(strip $(CRYPTOPP_CXXFLAGS) $(CXXFLAGS) -c) $<

.PHONY: so_warning
so_warning:
ifeq ($(HAS_SOLIB_VERSION),1)
	$(info WARNING: Only the symlinks to the shared-object library have been updated.)
	$(info WARNING: If the library is installed in a system directory you will need)
	$(info WARNING: to run 'ldconfig' to update the shared-object library cache.)
	$(info )
endif

.PHONY: dep deps depend
dep deps depend GNUmakefile.deps:
	$(CXX) $(strip $(CRYPTOPP_CXXFLAGS) $(CXXFLAGS) -DCRYPTOPP_DISABLE_ASM) -MM *.cpp > GNUmakefile.deps<|MERGE_RESOLUTION|>--- conflicted
+++ resolved
@@ -109,11 +109,7 @@
 #   http://github.com/weidai11/cryptopp/issues/190
 ifeq ($(GCC_COMPILER)$(OSXPORT_COMPILER)$(IS_PPC32)$(IS_PPC64),1100)
   ifeq ($(findstring -Wa,-q,$(CXXFLAGS)),)
-<<<<<<< HEAD
     CXXFLAGS += -Wa,-q -Wa,-march=native -isysroot `xcrun --show-sdk-path`
-=======
-    CRYPTOPP_CXXFLAGS += -Wa,-q
->>>>>>> 46d61353
   endif
 endif
 
@@ -422,19 +418,11 @@
 
   # CRYPTOPP_DISABLE_MIXED_ASM is now being added in config_asm.h for all
   # Clang compilers. This test will need to be re-enabled if Clang fixes it.
-<<<<<<< HEAD
   TPROG = TestPrograms/test_asm_mixed.cxx
   HAVE_OPT = $(shell $(CXX) $(TCXXFLAGS) $(ZOPT) $(TPROG) -o $(TOUT) 2>&1 | tr ' ' '\n' | wc -l)
   ifneq ($(strip $(HAVE_OPT)),0)
     CXXFLAGS += -DCRYPTOPP_DISABLE_MIXED_ASM
   endif
-=======
-  #TPROG = TestPrograms/test_asm_mixed.cxx
-  #HAVE_OPT = $(shell $(CXX) $(TCXXFLAGS) $(ZOPT) $(TPROG) -o $(TOUT) 2>&1 | tr ' ' '\n' | wc -l)
-  #ifneq ($(strip $(HAVE_OPT)),0)
-  #  CRYPTOPP_CXXFLAGS += -DCRYPTOPP_DISABLE_MIXED_ASM
-  #endif
->>>>>>> 46d61353
 
 # DETECT_FEATURES
 endif
