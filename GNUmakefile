--- conflicted
+++ resolved
@@ -758,22 +758,6 @@
 -include GNUmakefile.deps
 endif # Dependencies
 
-<<<<<<< HEAD
-# MacPorts/GCC issue with init_priority. Apple/GCC and Fink/GCC are fine; limit to MacPorts.
-#   Also see http://lists.macosforge.org/pipermail/macports-users/2015-September/039223.html
-ifeq ($(GCC_COMPILER)$(MACPORTS_COMPILER),11)
-ifeq ($(findstring -DMACPORTS_GCC_COMPILER, $(strip $(CXXFLAGS))),)
-cryptlib.o:
-	$(CXX) $(strip $(CXXFLAGS)) -DMACPORTS_GCC_COMPILER=1 -c cryptlib.cpp
-cpu.o:
-	$(CXX) $(strip $(CXXFLAGS)) -DMACPORTS_GCC_COMPILER=1 -c cpu.cpp
-integer.o:
-	$(CXX) $(strip $(CXXFLAGS)) -DMACPORTS_GCC_COMPILER=1 -c integer.cpp
-endif
-endif
-
-=======
->>>>>>> 2ea91ba1
 # Run rdrand-nasm.sh to create the object files
 ifeq ($(USE_NASM),1)
 rdrand.o: rdrand.h rdrand.cpp rdrand.S
