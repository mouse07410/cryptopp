--- conflicted
+++ resolved
@@ -13,7 +13,7 @@
 # Used for ARMv7 and NEON.
 FP_ABI ?= hard
 # Used for feature tests
-TOUT ?= a.out
+TOUT ?= /dev/null
 TOUT := $(strip $(TOUT))
 
 # Command and arguments
@@ -211,7 +211,7 @@
   #   http://github.com/weidai11/cryptopp/issues/190
   ifeq ($(GCC_COMPILER)$(OSXPORT_COMPILER),11)
     ifeq ($(findstring -Wa,-q,$(CXXFLAGS)),)
-      CXXFLAGS += -Wa,-q
+      CXXFLAGS += -Wa,-q -Wa,-mavx2 -Wa,-maes -Wa,-mpclmul -Wa,-msse2 -Wa,-mssse3 -Wa,-msse4.2 -Wa,-mavx512f  
     endif
     ifeq ($(findstring -DCRYPTOPP_CLANG_INTEGRATED_ASSEMBLER,$(CXXFLAGS)),)
       CXXFLAGS += -DCRYPTOPP_CLANG_INTEGRATED_ASSEMBLER=1
@@ -220,22 +220,14 @@
 
   TPROG = TestPrograms/test_x86_sse2.cxx
   TOPT = -msse2
-<<<<<<< HEAD
-  HAVE_OPT = $(shell $(CXX) $(CXXFLAGS) $(ZOPT) $(TOPT) -o /dev/null $(TPROG) 2>&1 | $(GREP) -i -c -E $(BAD_RESULT))
-=======
   HAVE_OPT = $(shell $(CXX) $(CXXFLAGS) $(ZOPT) $(TOPT) $(TPROG) -o $(TOUT) 2>&1 | $(GREP) -i -c -E $(BAD_RESULT))
->>>>>>> fc1e98e7
   ifeq ($(HAVE_OPT),0)
     SSE_FLAG = -msse2
     CHACHA_FLAG = -msse2
 
     TPROG = TestPrograms/test_x86_ssse3.cxx
     TOPT = -mssse3
-<<<<<<< HEAD
-    HAVE_OPT = $(shell $(CXX) $(CXXFLAGS) $(ZOPT) $(TOPT) -o /dev/null $(TPROG) 2>&1 | $(GREP) -i -c -E $(BAD_RESULT))
-=======
     HAVE_OPT = $(shell $(CXX) $(CXXFLAGS) $(ZOPT) $(TOPT) $(TPROG) -o $(TOUT) 2>&1 | $(GREP) -i -c -E $(BAD_RESULT))
->>>>>>> fc1e98e7
     ifeq ($(HAVE_OPT),0)
       ARIA_FLAG = -mssse3
       CHAM_FLAG = -mssse3
@@ -249,11 +241,7 @@
 
       TPROG = TestPrograms/test_x86_sse41.cxx
       TOPT = -msse4.1
-<<<<<<< HEAD
-      HAVE_OPT = $(shell $(CXX) $(CXXFLAGS) $(ZOPT) $(TOPT) -o /dev/null $(TPROG) 2>&1 | $(GREP) -i -c -E $(BAD_RESULT))
-=======
       HAVE_OPT = $(shell $(CXX) $(CXXFLAGS) $(ZOPT) $(TOPT) $(TPROG) -o $(TOUT) 2>&1 | $(GREP) -i -c -E $(BAD_RESULT))
->>>>>>> fc1e98e7
       ifeq ($(HAVE_OPT),0)
         BLAKE2B_FLAG = -msse4.1
         BLAKE2S_FLAG = -msse4.1
@@ -262,21 +250,13 @@
 
         TPROG = TestPrograms/test_x86_sse42.cxx
         TOPT = -msse4.2
-<<<<<<< HEAD
-        HAVE_OPT = $(shell $(CXX) $(CXXFLAGS) $(ZOPT) $(TOPT) -o /dev/null $(TPROG) 2>&1 | $(GREP) -i -c -E $(BAD_RESULT))
-=======
         HAVE_OPT = $(shell $(CXX) $(CXXFLAGS) $(ZOPT) $(TOPT) $(TPROG) -o $(TOUT) 2>&1 | $(GREP) -i -c -E $(BAD_RESULT))
->>>>>>> fc1e98e7
         ifeq ($(HAVE_OPT),0)
           CRC_FLAG = -msse4.2
 
           TPROG = TestPrograms/test_x86_clmul.cxx
           TOPT = -mssse3 -mpclmul
-<<<<<<< HEAD
-          HAVE_OPT = $(shell $(CXX) $(CXXFLAGS) $(ZOPT) $(TOPT) -o /dev/null $(TPROG) 2>&1 | $(GREP) -i -c -E $(BAD_RESULT))
-=======
           HAVE_OPT = $(shell $(CXX) $(CXXFLAGS) $(ZOPT) $(TOPT) $(TPROG) -o $(TOUT) 2>&1 | $(GREP) -i -c -E $(BAD_RESULT))
->>>>>>> fc1e98e7
           ifeq ($(HAVE_OPT),0)
             GCM_FLAG = -mssse3 -mpclmul
           else
@@ -285,11 +265,7 @@
 
           TPROG = TestPrograms/test_x86_aes.cxx
           TOPT = -msse4.1 -maes
-<<<<<<< HEAD
-          HAVE_OPT = $(shell $(CXX) $(CXXFLAGS) $(ZOPT) $(TOPT) -o /dev/null $(TPROG) 2>&1 | $(GREP) -i -c -E $(BAD_RESULT))
-=======
           HAVE_OPT = $(shell $(CXX) $(CXXFLAGS) $(ZOPT) $(TOPT) $(TPROG) -o $(TOUT) 2>&1 | $(GREP) -i -c -E $(BAD_RESULT))
->>>>>>> fc1e98e7
           ifeq ($(HAVE_OPT),0)
             AES_FLAG = -msse4.1 -maes
             SM4_FLAG = -mssse3 -maes
@@ -299,11 +275,7 @@
 
           TPROG = TestPrograms/test_x86_avx.cxx
           TOPT = -mavx
-<<<<<<< HEAD
-          HAVE_OPT = $(shell $(CXX) $(CXXFLAGS) $(ZOPT) $(TOPT) -o /dev/null $(TPROG) 2>&1 | $(GREP) -i -c -E $(BAD_RESULT))
-=======
           HAVE_OPT = $(shell $(CXX) $(CXXFLAGS) $(ZOPT) $(TOPT) $(TPROG) -o $(TOUT) 2>&1 | $(GREP) -i -c -E $(BAD_RESULT))
->>>>>>> fc1e98e7
           ifeq ($(HAVE_OPT),0)
             AVX_FLAG = -mavx
           else
@@ -312,11 +284,7 @@
 
           TPROG = TestPrograms/test_x86_avx2.cxx
           TOPT = -mavx2
-<<<<<<< HEAD
-          HAVE_OPT = $(shell $(CXX) $(CXXFLAGS) $(ZOPT) $(TOPT) -o /dev/null $(TPROG) 2>&1 | $(GREP) -i -c -E $(BAD_RESULT))
-=======
           HAVE_OPT = $(shell $(CXX) $(CXXFLAGS) $(ZOPT) $(TOPT) $(TPROG) -o $(TOUT) 2>&1 | $(GREP) -i -c -E $(BAD_RESULT))
->>>>>>> fc1e98e7
           ifeq ($(HAVE_OPT),0)
             CHACHA_AVX2_FLAG = -mavx2
           else
@@ -325,11 +293,7 @@
 
           TPROG = TestPrograms/test_x86_sha.cxx
           TOPT = -msse4.2 -msha
-<<<<<<< HEAD
-          HAVE_OPT = $(shell $(CXX) $(CXXFLAGS) $(ZOPT) $(TOPT) -o /dev/null $(TPROG) 2>&1 | $(GREP) -i -c -E $(BAD_RESULT))
-=======
           HAVE_OPT = $(shell $(CXX) $(CXXFLAGS) $(ZOPT) $(TOPT) $(TPROG) -o $(TOUT) 2>&1 | $(GREP) -i -c -E $(BAD_RESULT))
->>>>>>> fc1e98e7
           ifeq ($(HAVE_OPT),0)
             SHA_FLAG = -msse4.2 -msha
           else
