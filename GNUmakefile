
###########################################################
#####        System Attributes and Programs           #####
###########################################################

# https://www.gnu.org/software/make/manual/make.html#Makefile-Conventions
# and https://www.gnu.org/prep/standards/standards.html

SHELL = /bin/bash

# If needed
TMPDIR ?= /tmp
# Used for feature tests
TOUT ?= /dev/null
TOUT := $(strip $(TOUT))

# Allow override for the cryptest.exe recipe. Change to
# ./libcryptopp.so or ./libcryptopp.dylib to suit your
# taste. https://github.com/weidai11/cryptopp/issues/866
LINK_LIBRARY ?= libcryptopp.a
LINK_LIBRARY_PATH ?= ./

# Command and arguments
AR ?= ar
ARFLAGS ?= -cr # ar needs the dash on OpenBSD
RANLIB ?= ranlib

CP ?= cp
MV ?= mv
RM ?= rm -f
GREP ?= grep
SED ?= sed
CHMOD ?= chmod
MKDIR ?= mkdir -p

LN ?= ln -sf
LDCONF ?= /sbin/ldconfig -n

# Solaris provides a non-Posix sed and grep at /usr/bin
# Solaris 10 is missing AR in /usr/bin
ifneq ($(wildcard /usr/xpg4/bin/grep),)
  GREP := /usr/xpg4/bin/grep
endif
ifneq ($(wildcard /usr/xpg4/bin/sed),)
  SED := /usr/xpg4/bin/sed
endif
ifneq ($(wildcard /usr/xpg4/bin/ar),)
  AR := /usr/xpg4/bin/ar
endif

# Clang is reporting armv8l-unknown-linux-gnueabihf
# for ARMv7 images on Aarch64 hardware.
MACHINEX := $(shell $(CXX) $(CXXFLAGS) -dumpmachine 2>/dev/null)
HOSTX := $(shell echo $(MACHINEX) | cut -f 1 -d '-')
ifeq ($(HOSTX),)
  HOSTX := $(shell uname -m 2>/dev/null)
endif

IS_X86 := $(shell echo "$(HOSTX)" | $(GREP) -v "64" | $(GREP) -i -c -E 'i.86|x86|i86')
IS_X64 := $(shell echo "$(HOSTX)" | $(GREP) -i -c -E '_64|d64')
IS_PPC32 := $(shell echo "$(HOSTX)" | $(GREP) -v "64" | $(GREP) -i -c -E 'ppc|power')
IS_PPC64 := $(shell echo "$(HOSTX)" | $(GREP) -i -c -E 'ppc64|powerpc64|power64')
IS_SPARC32 := $(shell echo "$(HOSTX)" | $(GREP) -v "64" | $(GREP) -i -c -E 'sun|sparc')
IS_SPARC64 := $(shell echo "$(HOSTX)" | $(GREP) -i -c -E 'sun|sparc64')
IS_ARM32 := $(shell echo "$(HOSTX)" | $(GREP) -i -c -E 'arm|armhf|armv7|eabihf|armv8')
IS_ARMV8 := $(shell echo "$(HOSTX)" | $(GREP) -i -c -E 'aarch32|aarch64|arm64')

# Attempt to determine platform
SYSTEMX := $(shell $(CXX) $(CXXFLAGS) -dumpmachine 2>/dev/null)
ifeq ($(SYSTEMX),)
  SYSTEMX := $(shell uname -s 2>/dev/null)
endif

IS_LINUX := $(shell echo "$(SYSTEMX)" | $(GREP) -i -c "Linux")
IS_HURD := $(shell echo "$(SYSTEMX)" | $(GREP) -i -c -E "GNU|Hurd")
IS_MINGW := $(shell echo "$(SYSTEMX)" | $(GREP) -i -c "MinGW")
IS_CYGWIN := $(shell echo "$(SYSTEMX)" | $(GREP) -i -c "Cygwin")
IS_DARWIN := $(shell echo "$(SYSTEMX)" | $(GREP) -i -c "Darwin")
IS_NETBSD := $(shell echo "$(SYSTEMX)" | $(GREP) -i -c "NetBSD")
IS_AIX := $(shell echo "$(SYSTEMX)" | $(GREP) -i -c "aix")
IS_SUN := $(shell echo "$(SYSTEMX)" | $(GREP) -i -c -E "SunOS|Solaris")

SUN_COMPILER := $(shell $(CXX) -V 2>&1 | $(GREP) -i -c -E 'CC: (Sun|Studio)')
GCC_COMPILER := $(shell $(CXX) --version 2>/dev/null | $(GREP) -v -E '(llvm|clang)' | $(GREP) -i -c -E '(gcc|g\+\+)')
XLC_COMPILER := $(shell $(CXX) -qversion 2>/dev/null |$(GREP) -i -c "IBM XL")
CLANG_COMPILER := $(shell $(CXX) --version 2>/dev/null | $(GREP) -i -c -E '(llvm|clang)')
INTEL_COMPILER := $(shell $(CXX) --version 2>/dev/null | $(GREP) -i -c '\(icc\)')

# Various Port compilers on OS X
MACPORTS_COMPILER := $(shell $(CXX) --version 2>/dev/null | $(GREP) -i -c "macports")
HOMEBREW_COMPILER := $(shell $(CXX) --version 2>/dev/null | $(GREP) -i -c "homebrew")
ifeq ($(IS_DARWIN),1)
  ifneq ($(MACPORTS_COMPILER)$(HOMEBREW_COMPILER),00)
    OSXPORT_COMPILER := 1
  endif
endif

# Enable shared object versioning for Linux and Solaris
HAS_SOLIB_VERSION ?= 0
ifneq ($(IS_LINUX)$(IS_HURD)$(IS_SUN),000)
  HAS_SOLIB_VERSION := 1
endif

# Formely adhoc.cpp was created from adhoc.cpp.proto when needed.
ifeq ($(wildcard adhoc.cpp),)
$(shell cp adhoc.cpp.proto adhoc.cpp)
endif

# Tell MacPorts and Homebrew GCC to use Clang integrated assembler (only on Intel-based Macs)
#   http://github.com/weidai11/cryptopp/issues/190
ifeq ($(GCC_COMPILER)$(OSXPORT_COMPILER)$(IS_PPC32)$(IS_PPC64),1100)
  ifeq ($(findstring -Wa,-q,$(CXXFLAGS)),)
    CXXFLAGS += -Wa,-q -Wa,-march=native -isysroot `xcrun --show-sdk-path`
  endif
endif

# Hack to skip CPU feature tests for some recipes
DETECT_FEATURES ?= 1
ifeq ($(findstring -DCRYPTOPP_DISABLE_ASM,$(CXXFLAGS)),-DCRYPTOPP_DISABLE_ASM)
  DETECT_FEATURES := 0
else ifeq ($(findstring clean,$(MAKECMDGOALS)),clean)
  DETECT_FEATURES := 0
else ifeq ($(findstring distclean,$(MAKECMDGOALS)),distclean)
  DETECT_FEATURES := 0
else ifeq ($(findstring distclean,$(MAKECMDGOALS)),trim)
  DETECT_FEATURES := 0
endif

# Strip out -Wall, -Wextra and friends for feature testing. FORTIFY_SOURCE is removed
# because it requires -O1 or higher, but we use -O0 to tame the optimizer.
ifeq ($(DETECT_FEATURES),1)
  TCXXFLAGS := $(filter-out -D_FORTIFY_SOURCE=% -M -MM -Wall -Wextra -Werror% -Wunused -Wconversion -Wp%, $(CXXFLAGS))
  ifneq ($(strip $(TCXXFLAGS)),)
    $(info Using testing flags: $(TCXXFLAGS))
  endif
  #TPROG = TestPrograms/test_cxx.cxx
  #$(info Testing compile... )
  #$(info $(shell $(CXX) $(TCXXFLAGS) $(ZOPT) $(TOPT) $(TPROG) -o $(TOUT) 1>/dev/null))
endif

# Fixup AIX
ifeq ($(IS_AIX),1)
  TPROG = TestPrograms/test_64bit.cxx
  HAVE_OPT = $(shell $(CXX) $(TCXXFLAGS) $(ZOPT) $(TPROG) -o $(TOUT) 2>&1 | wc -w)
  ifeq ($(strip $(HAVE_OPT)),0)
    IS_PPC64=1
  else
    IS_PPC32=1
  endif
endif

# libc++ is LLVM's standard C++ library. If we add libc++
# here then all user programs must use it too. The open
# question is, which choice is easier on users?
ifneq ($(IS_DARWIN),0)
  CXX ?= c++
  # CRYPTOPP_CXXFLAGS += -stdlib=libc++
  AR = libtool
  ARFLAGS = -static -o
endif

###########################################################
#####                General Variables                #####
###########################################################

# Base CXXFLAGS used if the user did not specify them
ifeq ($(CXXFLAGS),)
  ifeq ($(SUN_COMPILER),1)
    CRYPTOPP_CXXFLAGS += -DNDEBUG -g -xO3
    ZOPT = -xO0
  else
    CRYPTOPP_CXXFLAGS += -DNDEBUG -g2 -O3
    ZOPT = -O0
  endif
endif

# Fix CXX on Cygwin 1.1.4
ifeq ($(CXX),gcc)
CXX := g++
endif

# On ARM we may compile aes_armv4.S though the CC compiler
ifeq ($(GCC_COMPILER),1)
  CC=gcc
else ifeq ($(CLANG_COMPILER),1)
  CC=clang
endif

# http://www.gnu.org/prep/standards/html_node/Directory-Variables.html
ifeq ($(PREFIX),)
PREFIX = /opt/local
endif
ifeq ($(CRYPTOPP_DATA_DIR),)
# Default CRYPTOPP_DATA_DIR location
CRYPTOPP_DATA_DIR=/opt/local/share/cryptopp/
endif
PC_PREFIX = $(PREFIX)
ifeq ($(LIBDIR),)
LIBDIR := $(PREFIX)/lib
PC_LIBDIR = $${prefix}/lib
else
PC_LIBDIR = $(LIBDIR)
endif
ifeq ($(DATADIR),)
DATADIR := $(PREFIX)/share
PC_DATADIR = $${prefix}/share
else
PC_DATADIR = $(DATADIR)
endif
ifeq ($(INCLUDEDIR),)
INCLUDEDIR := $(PREFIX)/include
PC_INCLUDEDIR = $${prefix}/include
else
PC_INCLUDEDIR = $(INCLUDEDIR)
endif
ifeq ($(BINDIR),)
BINDIR := $(PREFIX)/bin
endif

# We honor ARFLAGS, but the "v" option used by default causes a noisy make
ifeq ($(ARFLAGS),rv)
ARFLAGS = r
endif

# Original MinGW targets Win2k by default, but lacks proper Win2k support
# if target Windows version is not specified, use Windows XP instead
ifeq ($(IS_MINGW),1)
ifeq ($(findstring -D_WIN32_WINNT,$(CXXFLAGS)),)
ifeq ($(findstring -D_WIN32_WINDOWS,$(CXXFLAGS)),)
ifeq ($(findstring -DWINVER,$(CXXFLAGS)),)
ifeq ($(findstring -DNTDDI_VERSION,$(CXXFLAGS)),)
  CRYPTOPP_CXXFLAGS += -D_WIN32_WINNT=0x0501
endif # NTDDI_VERSION
endif # WINVER
endif # _WIN32_WINDOWS
endif # _WIN32_WINNT
endif # IS_MINGW

# Newlib needs _XOPEN_SOURCE=600 for signals
TPROG = TestPrograms/test_newlib.cxx
HAVE_OPT = $(shell $(CXX) $(TCXXFLAGS) $(ZOPT) $(TPROG) -o $(TOUT) 2>&1 | wc -w)
ifeq ($(strip $(HAVE_OPT)),0)
  ifeq ($(findstring -D_XOPEN_SOURCE,$(CXXFLAGS)),)
    CRYPTOPP_CXXFLAGS += -D_XOPEN_SOURCE=600
  endif
endif

###########################################################
#####               X86/X32/X64 Options               #####
###########################################################

ifneq ($(IS_X86)$(IS_X64)$(IS_MINGW),000)
ifeq ($(DETECT_FEATURES),1)

  ifeq ($(SUN_COMPILER),1)
    SSE2_FLAG = -xarch=sse2
    SSE3_FLAG = -xarch=sse3
    SSSE3_FLAG = -xarch=ssse3
    SSE41_FLAG = -xarch=sse4_1
    SSE42_FLAG = -xarch=sse4_2
    CLMUL_FLAG = -xarch=aes
    AESNI_FLAG = -xarch=aes
    AVX_FLAG = -xarch=avx
    AVX2_FLAG = -xarch=avx2
    SHANI_FLAG = -xarch=sha
  else
    SSE2_FLAG = -msse2
    SSE3_FLAG = -msse3
    SSSE3_FLAG = -mssse3
    SSE41_FLAG = -msse4.1
    SSE42_FLAG = -msse4.2
    CLMUL_FLAG = -mpclmul
    AESNI_FLAG = -maes
    AVX_FLAG = -mavx
    AVX2_FLAG = -mavx2
    SHANI_FLAG = -msha
  endif

  TPROG = TestPrograms/test_x86_sse2.cxx
  TOPT = $(SSE2_FLAG)
  HAVE_OPT = $(shell $(CXX) $(TCXXFLAGS) $(ZOPT) $(TOPT) $(TPROG) -o $(TOUT) 2>&1 | wc -w)
  ifeq ($(strip $(HAVE_OPT)),0)
    CHACHA_FLAG = $(SSE2_FLAG)
    SUN_LDFLAGS += $(SSE2_FLAG)
  else
    SSE2_FLAG =
  endif

  TPROG = TestPrograms/test_x86_ssse3.cxx
  TOPT = $(SSSE3_FLAG)
  HAVE_OPT = $(shell $(CXX) $(TCXXFLAGS) $(ZOPT) $(TOPT) $(TPROG) -o $(TOUT) 2>&1 | wc -w)
  ifeq ($(strip $(HAVE_OPT)),0)
    ARIA_FLAG = $(SSSE3_FLAG)
    CHAM_FLAG = $(SSSE3_FLAG)
    KECCAK_FLAG = $(SSSE3_FLAG)
    LEA_FLAG = $(SSSE3_FLAG)
    SIMON128_FLAG = $(SSSE3_FLAG)
    SPECK128_FLAG = $(SSSE3_FLAG)
    SUN_LDFLAGS += $(SSSE3_FLAG)
  else
    SSSE3_FLAG =
  endif

  TPROG = TestPrograms/test_x86_sse41.cxx
  TOPT = $(SSE41_FLAG)
  HAVE_OPT = $(shell $(CXX) $(TCXXFLAGS) $(ZOPT) $(TOPT) $(TPROG) -o $(TOUT) 2>&1 | wc -w)
  ifeq ($(strip $(HAVE_OPT)),0)
    BLAKE2B_FLAG = $(SSE41_FLAG)
    BLAKE2S_FLAG = $(SSE41_FLAG)
    SUN_LDFLAGS += $(SSE41_FLAG)
  else
    SSE41_FLAG =
  endif

  TPROG = TestPrograms/test_x86_sse42.cxx
  TOPT = $(SSE42_FLAG)
  HAVE_OPT = $(shell $(CXX) $(TCXXFLAGS) $(ZOPT) $(TOPT) $(TPROG) -o $(TOUT) 2>&1 | wc -w)
  ifeq ($(strip $(HAVE_OPT)),0)
    CRC_FLAG = $(SSE42_FLAG)
    SUN_LDFLAGS += $(SSE42_FLAG)
  else
    SSE42_FLAG =
  endif

  TPROG = TestPrograms/test_x86_clmul.cxx
  TOPT = $(CLMUL_FLAG)
  HAVE_OPT = $(shell $(CXX) $(TCXXFLAGS) $(ZOPT) $(TOPT) $(TPROG) -o $(TOUT) 2>&1 | wc -w)
  ifeq ($(strip $(HAVE_OPT)),0)
    GCM_FLAG = $(SSSE3_FLAG) $(CLMUL_FLAG)
    GF2N_FLAG = $(CLMUL_FLAG)
    SUN_LDFLAGS += $(CLMUL_FLAG)
  else
    CLMUL_FLAG =
  endif

  TPROG = TestPrograms/test_x86_aes.cxx
  TOPT = $(AESNI_FLAG)
  HAVE_OPT = $(shell $(CXX) $(TCXXFLAGS) $(ZOPT) $(TOPT) $(TPROG) -o $(TOUT) 2>&1 | wc -w)
  ifeq ($(strip $(HAVE_OPT)),0)
    AES_FLAG = $(SSE41_FLAG) $(AESNI_FLAG)
    SM4_FLAG = $(SSSE3_FLAG) $(AESNI_FLAG)
    SUN_LDFLAGS += $(AESNI_FLAG)
  else
    AESNI_FLAG =
  endif

  TPROG = TestPrograms/test_x86_avx.cxx
  TOPT = $(AVX_FLAG)
  HAVE_OPT = $(shell $(CXX) $(TCXXFLAGS) $(ZOPT) $(TOPT) $(TPROG) -o $(TOUT) 2>&1 | wc -w)
  ifeq ($(strip $(HAVE_OPT)),0)
    # XXX_FLAG = $(AVX_FLAG)
    SUN_LDFLAGS += $(AVX_FLAG)
  else
    AVX_FLAG =
  endif

  TPROG = TestPrograms/test_x86_avx2.cxx
  TOPT = $(AVX2_FLAG)
  HAVE_OPT = $(shell $(CXX) $(TCXXFLAGS) $(ZOPT) $(TOPT) $(TPROG) -o $(TOUT) 2>&1 | wc -w)
  ifeq ($(strip $(HAVE_OPT)),0)
    CHACHA_AVX2_FLAG = $(AVX2_FLAG)
    SUN_LDFLAGS += $(AVX2_FLAG)
  else
    AVX2_FLAG =
  endif

  TPROG = TestPrograms/test_x86_sha.cxx
  TOPT = $(SHANI_FLAG)
  HAVE_OPT = $(shell $(CXX) $(TCXXFLAGS) $(ZOPT) $(TOPT) $(TPROG) -o $(TOUT) 2>&1 | wc -w)
  ifeq ($(strip $(HAVE_OPT)),0)
    SHA_FLAG = $(SSE42_FLAG) $(SHANI_FLAG)
    SUN_LDFLAGS += $(SHANI_FLAG)
  else
    SHANI_FLAG =
  endif

  ifeq ($(SUN_COMPILER),1)
    CRYPTOPP_LDFLAGS += $(SUN_LDFLAGS)
  endif

  ifeq ($(SSE2_FLAG),)
    CRYPTOPP_CXXFLAGS += -DCRYPTOPP_DISABLE_ASM
  else ifeq ($(SSE3_FLAG),)
    CRYPTOPP_CXXFLAGS += -DCRYPTOPP_DISABLE_SSE3
  else ifeq ($(SSSE3_FLAG),)
    CRYPTOPP_CXXFLAGS += -DCRYPTOPP_DISABLE_SSSE3
  else ifeq ($(SSE41_FLAG),)
    CRYPTOPP_CXXFLAGS += -DCRYPTOPP_DISABLE_SSE4
  else ifeq ($(SSE42_FLAG),)
    CRYPTOPP_CXXFLAGS += -DCRYPTOPP_DISABLE_SSE4
  endif

  ifneq ($(SSE42_FLAG),)

    # Unusual GCC/Clang on Macports. It assembles AES, but not CLMUL.
    # test_x86_clmul.s:15: no such instruction: 'pclmulqdq $0, %xmm1,%xmm0'
    ifeq ($(CLMUL_FLAG),)
      CRYPTOPP_CXXFLAGS += -DCRYPTOPP_DISABLE_CLMUL
    endif
    ifeq ($(AESNI_FLAG),)
      CRYPTOPP_CXXFLAGS += -DCRYPTOPP_DISABLE_AESNI
    endif

    ifeq ($(AVX_FLAG),)
      CRYPTOPP_CXXFLAGS += -DCRYPTOPP_DISABLE_AVX
    else ifeq ($(AVX2_FLAG),)
      CRYPTOPP_CXXFLAGS += -DCRYPTOPP_DISABLE_AVX2
    else ifeq ($(SHANI_FLAG),)
      CRYPTOPP_CXXFLAGS += -DCRYPTOPP_DISABLE_SHANI
    endif
  endif

  # Drop to SSE2 if available
  ifeq ($(GCM_FLAG),)
    ifneq ($(SSE2_FLAG),)
      GCM_FLAG = $(SSE2_FLAG)
    endif
  endif

  # Most Clang cannot handle mixed asm with positional arguments, where the
  # body is Intel style with no prefix and the templates are AT&T style.
  # Also see https://bugs.llvm.org/show_bug.cgi?id=39895 .

  # CRYPTOPP_DISABLE_MIXED_ASM is now being added in config_asm.h for all
  # Clang compilers. This test will need to be re-enabled if Clang fixes it.
<<<<<<< HEAD
  TPROG = TestPrograms/test_asm_mixed.cxx
  HAVE_OPT = $(shell $(CXX) $(TCXXFLAGS) $(ZOPT) $(TPROG) -o $(TOUT) 2>&1 | tr ' ' '\n' | wc -l)
  ifneq ($(strip $(HAVE_OPT)),0)
    CXXFLAGS += -DCRYPTOPP_DISABLE_MIXED_ASM
  endif
=======
  #TPROG = TestPrograms/test_asm_mixed.cxx
  #HAVE_OPT = $(shell $(CXX) $(TCXXFLAGS) $(ZOPT) $(TPROG) -o $(TOUT) 2>&1 | wc -w)
  #ifneq ($(strip $(HAVE_OPT)),0)
  #  CRYPTOPP_CXXFLAGS += -DCRYPTOPP_DISABLE_MIXED_ASM
  #endif
>>>>>>> 4d5ee824

# DETECT_FEATURES
endif

ifneq ($(INTEL_COMPILER),0)
  CRYPTOPP_CXXFLAGS += -wd68 -wd186 -wd279 -wd327 -wd161 -wd3180

  ICC111_OR_LATER := $(shell $(CXX) --version 2>&1 | $(GREP) -c -E "\(ICC\) ([2-9][0-9]|1[2-9]|11\.[1-9])")
  ifeq ($(ICC111_OR_LATER),0)
    # "internal error: backend signals" occurs on some x86 inline assembly with ICC 9 and
    # some x64 inline assembly with ICC 11.0. If you want to use Crypto++'s assembly code
    # with ICC, try enabling it on individual files
    CRYPTOPP_CXXFLAGS += -DCRYPTOPP_DISABLE_ASM
  endif
endif

# Allow use of "/" operator for GNU Assembler.
#   http://sourceware.org/bugzilla/show_bug.cgi?id=4572
ifeq ($(findstring -DCRYPTOPP_DISABLE_ASM,$(CXXFLAGS)),)
  ifeq ($(IS_SUN)$(GCC_COMPILER),11)
    CRYPTOPP_CXXFLAGS += -Wa,--divide
  endif
endif

# IS_X86, IS_X32 and IS_X64
endif

###########################################################
#####                ARM A-32 and NEON                #####
###########################################################

ifneq ($(IS_ARM32),0)
ifeq ($(DETECT_FEATURES),1)

  TPROG = TestPrograms/test_arm_neon_header.cxx
  TOPT =
  HAVE_OPT = $(shell $(CXX) $(TCXXFLAGS) $(ZOPT) $(TOPT) $(TPROG) -o $(TOUT) 2>&1 | wc -w)
  ifeq ($(strip $(HAVE_OPT)),0)
    THEADER += -DCRYPTOPP_ARM_NEON_HEADER=1
  endif

  TPROG = TestPrograms/test_arm_neon.cxx
  TOPT = -march=armv7-a -mfpu=neon
  HAVE_OPT = $(shell $(CXX) $(TCXXFLAGS) $(THEADER) $(ZOPT) $(TOPT) $(TPROG) -o $(TOUT) 2>&1 | wc -w)
  ifeq ($(strip $(HAVE_OPT)),0)
    NEON_FLAG = -march=armv7-a -mfpu=neon
    ARIA_FLAG = -march=armv7-a -mfpu=neon
    AES_FLAG = -march=armv7-a -mfpu=neon
    CRC_FLAG = -march=armv7-a -mfpu=neon
    GCM_FLAG = -march=armv7-a -mfpu=neon
    BLAKE2B_FLAG = -march=armv7-a -mfpu=neon
    BLAKE2S_FLAG = -march=armv7-a -mfpu=neon
    CHACHA_FLAG = -march=armv7-a -mfpu=neon
    CHAM_FLAG = -march=armv7-a -mfpu=neon
    LEA_FLAG = -march=armv7-a -mfpu=neon
    SHA_FLAG = -march=armv7-a -mfpu=neon
    SIMON128_FLAG = -march=armv7-a -mfpu=neon
    SPECK128_FLAG = -march=armv7-a -mfpu=neon
    SM4_FLAG = -march=armv7-a -mfpu=neon
  else
    CRYPTOPP_CXXFLAGS += -DCRYPTOPP_DISABLE_ASM
  endif

# DETECT_FEATURES
endif
# IS_ARM32
endif

###########################################################
#####                Aach32 and Aarch64               #####
###########################################################

ifneq ($(IS_ARMV8),0)
ifeq ($(DETECT_FEATURES),1)

  TPROG = TestPrograms/test_arm_neon_header.cxx
  TOPT =
  HAVE_OPT = $(shell $(CXX) $(TCXXFLAGS) $(ZOPT) $(TOPT) $(TPROG) -o $(TOUT) 2>&1 | wc -w)
  ifeq ($(strip $(HAVE_OPT)),0)
    THEADER += -DCRYPTOPP_ARM_NEON_HEADER=1
  endif

  TPROG = TestPrograms/test_arm_acle_header.cxx
  TOPT = -march=armv8-a
  HAVE_OPT = $(shell $(CXX) $(TCXXFLAGS) $(ZOPT) $(TOPT) $(TPROG) -o $(TOUT) 2>&1 | wc -w)
  ifeq ($(strip $(HAVE_OPT)),0)
    THEADER += -DCRYPTOPP_ARM_ACLE_HEADER=1
  endif

  TPROG = TestPrograms/test_arm_asimd.cxx
  TOPT = -march=armv8-a
  HAVE_OPT = $(shell $(CXX) $(TCXXFLAGS) $(THEADER) $(ZOPT) $(TOPT) $(TPROG) -o $(TOUT) 2>&1 | wc -w)
  ifeq ($(strip $(HAVE_OPT)),0)
    ASIMD_FLAG = -march=armv8-a
    ARIA_FLAG = -march=armv8-a
    BLAKE2B_FLAG = -march=armv8-a
    BLAKE2S_FLAG = -march=armv8-a
    CHACHA_FLAG = -march=armv8-a
    CHAM_FLAG = -march=armv8-a
    LEA_FLAG = -march=armv8-a
    NEON_FLAG = -march=armv8-a
    SIMON128_FLAG = -march=armv8-a
    SPECK128_FLAG = -march=armv8-a
    SM4_FLAG = -march=armv8-a
  else
    CRYPTOPP_CXXFLAGS += -DCRYPTOPP_DISABLE_ASM
  endif

  ifneq ($(ASIMD_FLAG),)
    TPROG = TestPrograms/test_arm_crc.cxx
    TOPT = -march=armv8-a+crc
    HAVE_OPT = $(shell $(CXX) $(TCXXFLAGS) $(THEADER) $(ZOPT) $(TOPT) $(TPROG) -o $(TOUT) 2>&1 | wc -w)
    ifeq ($(strip $(HAVE_OPT)),0)
      CRC_FLAG = -march=armv8-a+crc
    else
      CRYPTOPP_CXXFLAGS += -DCRYPTOPP_DISABLE_ARM_CRC32
    endif

    TPROG = TestPrograms/test_arm_aes.cxx
    TOPT = -march=armv8-a+crypto
    HAVE_OPT = $(shell $(CXX) $(TCXXFLAGS) $(THEADER) $(ZOPT) $(TOPT) $(TPROG) -o $(TOUT) 2>&1 | wc -w)
    ifeq ($(strip $(HAVE_OPT)),0)
      AES_FLAG = -march=armv8-a+crypto
    else
      CRYPTOPP_CXXFLAGS += -DCRYPTOPP_DISABLE_ARM_AES
    endif

    TPROG = TestPrograms/test_arm_pmull.cxx
    TOPT = -march=armv8-a+crypto
    HAVE_OPT = $(shell $(CXX) $(TCXXFLAGS) $(THEADER) $(ZOPT) $(TOPT) $(TPROG) -o $(TOUT) 2>&1 | wc -w)
    ifeq ($(strip $(HAVE_OPT)),0)
      GCM_FLAG = -march=armv8-a+crypto
      GF2N_FLAG = -march=armv8-a+crypto
    else
      CRYPTOPP_CXXFLAGS += -DCRYPTOPP_DISABLE_ARM_PMULL
    endif

    TPROG = TestPrograms/test_arm_sha1.cxx
    TOPT = -march=armv8-a+crypto
    HAVE_OPT = $(shell $(CXX) $(TCXXFLAGS) $(THEADER) $(ZOPT) $(TOPT) $(TPROG) -o $(TOUT) 2>&1 | wc -w)
    ifeq ($(strip $(HAVE_OPT)),0)
      SHA_FLAG = -march=armv8-a+crypto
    else
      CRYPTOPP_CXXFLAGS += -DCRYPTOPP_DISABLE_ARM_SHA1
    endif

    TPROG = TestPrograms/test_arm_sha256.cxx
    TOPT = -march=armv8-a+crypto
    HAVE_OPT = $(shell $(CXX) $(TCXXFLAGS) $(THEADER) $(ZOPT) $(TOPT) $(TPROG) -o $(TOUT) 2>&1 | wc -w)
    ifeq ($(strip $(HAVE_OPT)),0)
      SHA_FLAG = -march=armv8-a+crypto
    else
      CRYPTOPP_CXXFLAGS += -DCRYPTOPP_DISABLE_ARM_SHA2
    endif

    TPROG = TestPrograms/test_arm_sm3.cxx
    TOPT = -march=armv8.4-a+crypto
    HAVE_OPT = $(shell $(CXX) $(TCXXFLAGS) $(THEADER) $(ZOPT) $(TOPT) $(TPROG) -o $(TOUT) 2>&1 | wc -w)
    ifeq ($(strip $(HAVE_OPT)),0)
      SM3_FLAG = -march=armv8.4-a+crypto
      SM4_FLAG = -march=armv8.4-a+crypto
    else
      #CRYPTOPP_CXXFLAGS += -DCRYPTOPP_DISABLE_ARM_SM3
      #CRYPTOPP_CXXFLAGS += -DCRYPTOPP_DISABLE_ARM_SM4
    endif

    TPROG = TestPrograms/test_arm_sha3.cxx
    TOPT = -march=armv8.4-a+crypto
    HAVE_OPT = $(shell $(CXX) $(TCXXFLAGS) $(THEADER) $(ZOPT) $(TOPT) $(TPROG) -o $(TOUT) 2>&1 | wc -w)
    ifeq ($(strip $(HAVE_OPT)),0)
      SHA3_FLAG = -march=armv8.4-a+crypto
    else
      #CRYPTOPP_CXXFLAGS += -DCRYPTOPP_DISABLE_ARM_SHA3
    endif

    TPROG = TestPrograms/test_arm_sha512.cxx
    TOPT = -march=armv8.4-a+crypto
    HAVE_OPT = $(shell $(CXX) $(TCXXFLAGS) $(THEADER) $(ZOPT) $(TOPT) $(TPROG) -o $(TOUT) 2>&1 | wc -w)
    ifeq ($(strip $(HAVE_OPT)),0)
      SHA512_FLAG = -march=armv8.4-a+crypto
    else
      #CRYPTOPP_CXXFLAGS += -DCRYPTOPP_DISABLE_ARM_SHA512
    endif

  # ASIMD_FLAG
  endif

# DETECT_FEATURES
endif
# IS_ARMV8
endif

###########################################################
#####                     PowerPC                     #####
###########################################################

# PowerPC and PowerPC-64. Altivec is available with POWER4 with GCC and
# POWER6 with XLC. The tests below are crafted for IBM XLC and the LLVM
# front-end. XLC/LLVM only supplies POWER8 so we have to set the flags for
# XLC/LLVM to POWER8. I've got a feeling LLVM is going to cause trouble.
ifneq ($(IS_PPC32)$(IS_PPC64),00)
ifeq ($(DETECT_FEATURES),1)

  # XLC requires -qaltivec in addition to Arch or CPU option
  ifeq ($(XLC_COMPILER),1)
    POWER9_FLAG = -qarch=pwr9 -qaltivec
    POWER8_FLAG = -qarch=pwr8 -qaltivec
    POWER7_VSX_FLAG = -qarch=pwr7 -qvsx -qaltivec
    POWER7_PWR_FLAG = -qarch=pwr7 -qaltivec
    POWER6_FLAG = -qarch=pwr6 -qaltivec
    POWER5_FLAG = -qarch=pwr5 -qaltivec
    POWER4_FLAG = -qarch=pwr4 -qaltivec
    ALTIVEC_FLAG = -qaltivec
  else
    POWER9_FLAG = -mcpu=power9
    POWER8_FLAG = -mcpu=power8
    POWER7_VSX_FLAG = -mcpu=power7 -mvsx
    POWER7_PWR_FLAG = -mcpu=power7
    ALTIVEC_FLAG = -maltivec
  endif

  # XLC with LLVM front-ends failed to define XLC defines.
  #ifeq ($(findstring -qxlcompatmacros,$(CXXFLAGS)),)
  #  TPROG = TestPrograms/test_ppc_altivec.cxx
  #  TOPT = -qxlcompatmacros
  #  HAVE_OPT = $(shell $(CXX) $(TCXXFLAGS) $(ZOPT) $(TOPT) $(TPROG) -o $(TOUT) 2>&1 | wc -w)
  #  ifeq ($(strip $(HAVE_OPT)),0)
  #    CRYPTOPP_CXXFLAGS += -qxlcompatmacros
  #  endif
  #endif

  #####################################################################
  # Looking for a POWER9 option

  TPROG = TestPrograms/test_ppc_power9.cxx
  TOPT = $(POWER9_FLAG)
  HAVE_OPT = $(shell $(CXX) $(TCXXFLAGS) $(ZOPT) $(TOPT) $(TPROG) -o $(TOUT) 2>&1 | wc -w)
  ifeq ($(strip $(HAVE_OPT)),0)
    # DARN_FLAG = $(POWER9_FLAG)
  else
    POWER9_FLAG =
  endif

  #####################################################################
  # Looking for a POWER8 option

  TPROG = TestPrograms/test_ppc_power8.cxx
  TOPT = $(POWER8_FLAG)
  HAVE_OPT = $(shell $(CXX) $(TCXXFLAGS) $(ZOPT) $(TOPT) $(TPROG) -o $(TOUT) 2>&1 | wc -w)
  ifeq ($(strip $(HAVE_OPT)),0)
    AES_FLAG = $(POWER8_FLAG)
    BLAKE2B_FLAG = $(POWER8_FLAG)
    CRC_FLAG = $(POWER8_FLAG)
    GCM_FLAG = $(POWER8_FLAG)
    GF2N_FLAG = $(POWER8_FLAG)
    LEA_FLAG = $(POWER8_FLAG)
    SHA_FLAG = $(POWER8_FLAG)
    SHACAL2_FLAG = $(POWER8_FLAG)
  else
    POWER8_FLAG =
  endif

  #####################################################################
  # Looking for a POWER7 option

  # GCC needs -mvsx for Power7 to enable 64-bit vector elements.
  # XLC provides 64-bit vector elements without an option.

  TPROG = TestPrograms/test_ppc_power7.cxx
  TOPT = $(POWER7_VSX_FLAG)
  HAVE_OPT = $(shell $(CXX) $(TCXXFLAGS) $(ZOPT) $(TOPT) $(TPROG) -o $(TOUT) 2>&1 | wc -w)
  ifeq ($(strip $(HAVE_OPT)),0)
    POWER7_FLAG = $(POWER7_VSX_FLAG)
  else
    TPROG = TestPrograms/test_ppc_power7.cxx
    TOPT = $(POWER7_PWR_FLAG)
    HAVE_OPT = $(shell $(CXX) $(TCXXFLAGS) $(ZOPT) $(TOPT) $(TPROG) -o $(TOUT) 2>&1 | wc -w)
    ifeq ($(strip $(HAVE_OPT)),0)
      POWER7_FLAG = $(POWER7_PWR_FLAG)
	else
      POWER7_FLAG =
    endif
  endif

  #####################################################################
  # Looking for an Altivec option

  TPROG = TestPrograms/test_ppc_altivec.cxx
  TOPT = $(ALTIVEC_FLAG)
  HAVE_OPT = $(shell $(CXX) $(TCXXFLAGS) $(ZOPT) $(TOPT) $(TPROG) -o $(TOUT) 2>&1 | wc -w)
  ifneq ($(strip $(HAVE_OPT)),0)
    ALTIVEC_FLAG =
  endif

  # XLC fixup
  ifeq ($(XLC_COMPILER)$(ALTIVEC_FLAG),1)
    TPROG = TestPrograms/test_ppc_altivec.cxx
    TOPT = $(POWER4_FLAG)
    HAVE_OPT = $(shell $(CXX) $(TCXXFLAGS) $(ZOPT) $(TOPT) $(TPROG) -o $(TOUT) 2>&1 | wc -w)
    ifeq ($(strip $(HAVE_OPT)),0)
      ALTIVEC_FLAG = $(POWER4_FLAG)
    else
      TPROG = TestPrograms/test_ppc_altivec.cxx
      TOPT = $(POWER5_FLAG)
      HAVE_OPT = $(shell $(CXX) $(TCXXFLAGS) $(ZOPT) $(TOPT) $(TPROG) -o $(TOUT) 2>&1 | wc -w)
      ifeq ($(strip $(HAVE_OPT)),0)
        ALTIVEC_FLAG = $(POWER5_FLAG)
      else
        TPROG = TestPrograms/test_ppc_altivec.cxx
        TOPT = $(POWER6_FLAG)
        HAVE_OPT = $(shell $(CXX) $(TCXXFLAGS) $(ZOPT) $(TOPT) $(TPROG) -o $(TOUT) 2>&1 | wc -w)
        ifeq ($(strip $(HAVE_OPT)),0)
          ALTIVEC_FLAG = $(POWER6_FLAG)
        else
          ALTIVEC_FLAG =
        endif
      endif
    endif
  endif

  ifneq ($(ALTIVEC_FLAG),)
    BLAKE2S_FLAG = $(ALTIVEC_FLAG)
    CHACHA_FLAG = $(ALTIVEC_FLAG)
    SPECK128_FLAG = $(ALTIVEC_FLAG)
    SIMON128_FLAG = $(ALTIVEC_FLAG)
  endif

  #####################################################################
  # Fixups for algorithms that can drop to a lower ISA, if needed

  # Drop to Altivec if higher Power is not available
  ifneq ($(ALTIVEC_FLAG),)
    ifeq ($(GCM_FLAG),)
      GCM_FLAG = $(ALTIVEC_FLAG)
    endif
  endif

  #####################################################################
  # Fixups for missing ISAs

  ifeq ($(ALTIVEC_FLAG),)
    CRYPTOPP_CXXFLAGS += -DCRYPTOPP_DISABLE_ALTIVEC
  else ifeq ($(POWER7_FLAG),)
    CRYPTOPP_CXXFLAGS += -DCRYPTOPP_DISABLE_POWER7
  else ifeq ($(POWER8_FLAG),)
    CRYPTOPP_CXXFLAGS += -DCRYPTOPP_DISABLE_POWER8
  else ifeq ($(POWER9_FLAG),)
    CRYPTOPP_CXXFLAGS += -DCRYPTOPP_DISABLE_POWER9
  endif

# DETECT_FEATURES
endif

# IBM XL C++ compiler
ifeq ($(XLC_COMPILER),1)
  ifeq ($(findstring -qmaxmem,$(CXXFLAGS)),)
    CRYPTOPP_CXXFLAGS += -qmaxmem=-1
  endif
  # http://www-01.ibm.com/support/docview.wss?uid=swg21007500
  ifeq ($(findstring -qrtti,$(CXXFLAGS)),)
    CRYPTOPP_CXXFLAGS += -qrtti
  endif
endif

# IS_PPC32, IS_PPC64
endif

###########################################################
#####                      Common                     #####
###########################################################

# Add -fPIC for targets *except* X86, X32, Cygwin or MinGW
ifeq ($(IS_X86)$(IS_CYGWIN)$(IS_MINGW),000)
  ifeq ($(findstring -fpic,$(CXXFLAGS))$(findstring -fPIC,$(CXXFLAGS)),)
    CRYPTOPP_CXXFLAGS += -fPIC
  endif
endif

# Use -pthread whenever it is available. See http://www.hpl.hp.com/techreports/2004/HPL-2004-209.pdf
#   http://stackoverflow.com/questions/2127797/gcc-significance-of-pthread-flag-when-compiling
ifeq ($(DETECT_FEATURES),1)
 ifeq ($(XLC_COMPILER),1)
  ifeq ($(findstring -qthreaded,$(CXXFLAGS)),)
   TPROG = TestPrograms/test_pthreads.cxx
   TOPT = -qthreaded
   HAVE_OPT = $(shell $(CXX) $(TCXXFLAGS) $(ZOPT) $(TOPT) $(TPROG) -o $(TOUT) 2>&1 | wc -w)
   ifeq ($(strip $(HAVE_OPT)),0)
    CRYPTOPP_CXXFLAGS += -qthreaded
   endif # CRYPTOPP_CXXFLAGS
  endif # qthreaded
 else
  ifeq ($(findstring -pthread,$(CXXFLAGS)),)
   TPROG = TestPrograms/test_pthreads.cxx
   TOPT = -pthread
   HAVE_OPT = $(shell $(CXX) $(TCXXFLAGS) $(ZOPT) $(TOPT) $(TPROG) -o $(TOUT) 2>&1 | wc -w)
   ifeq ($(strip $(HAVE_OPT)),0)
    CRYPTOPP_CXXFLAGS += -pthread
   endif  # CRYPTOPP_CXXFLAGS
  endif  # pthread
 endif  # XLC/GCC and friends
endif  # DETECT_FEATURES

# Remove -fPIC if present. SunCC use -KPIC, and needs the larger GOT table
# https://docs.oracle.com/cd/E19205-01/819-5267/bkbaq/index.html
ifeq ($(SUN_COMPILER),1)
  CRYPTOPP_CXXFLAGS := $(subst -fPIC,-KPIC,$(CRYPTOPP_CXXFLAGS))
  CRYPTOPP_CXXFLAGS := $(subst -fpic,-KPIC,$(CRYPTOPP_CXXFLAGS))
endif

# Remove -fPIC if present. IBM XL C++ uses -qpic
ifeq ($(XLC_COMPILER),1)
  CRYPTOPP_CXXFLAGS := $(subst -fPIC,-qpic,$(CRYPTOPP_CXXFLAGS))
  CRYPTOPP_CXXFLAGS := $(subst -fpic,-qpic,$(CRYPTOPP_CXXFLAGS))
endif

# Disable IBM XL C++ "1500-036: (I) The NOSTRICT option (default at OPT(3))
# has the potential to alter the semantics of a program."
ifeq ($(XLC_COMPILER),1)
  TPROG = TestPrograms/test_cxx.cxx
  TOPT = -qsuppress=1500-036
  HAVE_OPT = $(shell $(CXX) $(TCXXFLAGS) $(ZOPT) $(TOPT) $(TPROG) -o $(TOUT) 2>&1 | wc -w)
  ifeq ($(strip $(HAVE_OPT)),0)
    CRYPTOPP_CXXFLAGS += -qsuppress=1500-036
  endif  # -qsuppress
endif  # IBM XL C++ compiler

# Add -xregs=no%appl SPARC. SunCC should not use certain registers in library code.
# https://docs.oracle.com/cd/E18659_01/html/821-1383/bkamt.html
ifneq ($(IS_SPARC32)$(IS_SPARC64),00)
  ifeq ($(SUN_COMPILER),1)
    ifeq ($(findstring -xregs=no%appl,$(CXXFLAGS)),)
      CRYPTOPP_CXXFLAGS += -xregs=no%appl
    endif  # -xregs
  endif  # SunCC
  ifeq ($(GCC_COMPILER),1)
    ifeq ($(findstring -mno-app-regs,$(CXXFLAGS)),)
      CRYPTOPP_CXXFLAGS += -mno-app-regs
    endif  # no-app-regs
  endif  # GCC
endif  # Sparc

# Add -pipe for everything except IBM XL C++, SunCC and ARM.
# Allow ARM-64 because they seems to have >1 GB of memory
ifeq ($(XLC_COMPILER)$(SUN_COMPILER)$(IS_ARM32),000)
  ifeq ($(findstring -save-temps,$(CXXFLAGS)),)
    CRYPTOPP_CXXFLAGS += -pipe
  endif
endif

# For SunOS, create a Mapfile that allows our object files
# to contain additional bits (like SSE4 and AES on old Xeon)
# http://www.oracle.com/technetwork/server-storage/solaris/hwcap-modification-139536.html
ifeq ($(IS_SUN)$(SUN_COMPILER),11)
  ifneq ($(IS_X86)$(IS_X64),00)
    ifeq ($(findstring -DCRYPTOPP_DISABLE_ASM,$(CRYPTOPP_CXXFLAGS) $(CXXFLAGS)),)
      CRYPTOPP_LDFLAGS += -M cryptopp.mapfile
    endif  # No CRYPTOPP_DISABLE_ASM
  endif  # X86/X32/X64
endif  # SunOS

ifneq ($(IS_LINUX)$(IS_HURD),00)
  ifeq ($(findstring -fopenmp,$(CXXFLAGS)),-fopenmp)
    ifeq ($(findstring -lgomp,$(LDLIBS)),)
      LDLIBS += -lgomp
    endif # LDLIBS
  endif # OpenMP
endif # IS_LINUX or IS_HURD

# Add -errtags=yes to get the name for a warning suppression
ifneq ($(SUN_COMPILER),0)	# override flags for CC Sun C++ compiler
# Add to all Solaris
CRYPTOPP_CXXFLAGS += -template=no%extdef
SUN_CC10_BUGGY := $(shell $(CXX) -V 2>&1 | $(GREP) -c -E "CC: Sun .* 5\.10 .* (2009|2010/0[1-4])")
ifneq ($(SUN_CC10_BUGGY),0)
# -DCRYPTOPP_INCLUDE_VECTOR_CC is needed for Sun Studio 12u1 Sun C++ 5.10 SunOS_i386 128229-02 2009/09/21
# and was fixed in May 2010. Remove it if you get "already had a body defined" errors in vector.cc
CRYPTOPP_CXXFLAGS += -DCRYPTOPP_INCLUDE_VECTOR_CC
endif
AR = $(CXX)
ARFLAGS = -xar -o
RANLIB = true
endif

# No ASM for Travis testing
ifeq ($(findstring no-asm,$(MAKECMDGOALS)),no-asm)
  ifeq ($(findstring -DCRYPTOPP_DISABLE_ASM,$(CRYPTOPP_CXXFLAGS) $(CXXFLAGS)),)
    CRYPTOPP_CXXFLAGS += -DCRYPTOPP_DISABLE_ASM
  endif # CRYPTOPP_CXXFLAGS
endif # No ASM

# Native build testing. Issue 'make native'.
ifeq ($(findstring native,$(MAKECMDGOALS)),native)
  NATIVE_OPT =

  # Try GCC and compatibles first
  TPROG = TestPrograms/test_cxx.cxx
  TOPT = -march=native
  HAVE_OPT = $(shell $(CXX) $(TCXXFLAGS) $(ZOPT) $(TOPT) $(TPROG) -o $(TOUT) 2>&1 | wc -w)
  ifeq ($(strip $(HAVE_OPT)),0)
    NATIVE_OPT = -march=native
  endif # NATIVE_OPT

  # And tune
  ifeq ($(NATIVE_OPT),)
    TOPT = -mtune=native
    HAVE_OPT = $(shell $(CXX) $(TCXXFLAGS) $(ZOPT) $(TOPT) $(TPROG) -o $(TOUT) 2>&1 | wc -w)
    ifeq ($(strip $(HAVE_OPT)),0)
      NATIVE_OPT = -mtune=native
    endif # NATIVE_OPT
  endif

  # Try SunCC next
  ifeq ($(NATIVE_OPT),)
    TOPT = -native
    HAVE_OPT = $(shell $(CXX) $(TCXXFLAGS) $(ZOPT) $(TOPT) $(TPROG) -o $(TOUT) 2>&1 | wc -w)
    ifeq ($(strip $(HAVE_OPT)),0)
      NATIVE_OPT = -native
    endif # NATIVE_OPT
  endif

  ifneq ($(NATIVE_OPT),)
    CRYPTOPP_CXXFLAGS += $(NATIVE_OPT)
  endif

endif # Native

# Undefined Behavior Sanitizer (UBsan) testing. Issue 'make ubsan'.
ifeq ($(findstring ubsan,$(MAKECMDGOALS)),ubsan)
  CRYPTOPP_CXXFLAGS := $(CRYPTOPP_CXXFLAGS:-g%=-g3)
  CRYPTOPP_CXXFLAGS := $(CRYPTOPP_CXXFLAGS:-O%=-O1)
  CRYPTOPP_CXXFLAGS := $(CRYPTOPP_CXXFLAGS:-xO%=-xO1)
  ifeq ($(findstring -fsanitize=undefined,$(CXXFLAGS)),)
    CRYPTOPP_CXXFLAGS += -fsanitize=undefined
  endif # CRYPTOPP_CXXFLAGS
  ifeq ($(findstring -DCRYPTOPP_COVERAGE,$(CXXFLAGS)),)
    CRYPTOPP_CXXFLAGS += -DCRYPTOPP_COVERAGE
  endif # CRYPTOPP_CXXFLAGS
endif # UBsan

# Address Sanitizer (Asan) testing. Issue 'make asan'.
ifeq ($(findstring asan,$(MAKECMDGOALS)),asan)
  CRYPTOPP_CXXFLAGS := $(CRYPTOPP_CXXFLAGS:-g%=-g3)
  CRYPTOPP_CXXFLAGS := $(CRYPTOPP_CXXFLAGS:-O%=-O1)
  CRYPTOPP_CXXFLAGS := $(CRYPTOPP_CXXFLAGS:-xO%=-xO1)
  ifeq ($(findstring -fsanitize=address,$(CXXFLAGS)),)
    CRYPTOPP_CXXFLAGS += -fsanitize=address
  endif # CRYPTOPP_CXXFLAGS
  ifeq ($(findstring -DCRYPTOPP_COVERAGE,$(CXXFLAGS)),)
    CRYPTOPP_CXXFLAGS += -DCRYPTOPP_COVERAGE
  endif # CRYPTOPP_CXXFLAGS
  ifeq ($(findstring -fno-omit-frame-pointer,$(CXXFLAGS)),)
    CRYPTOPP_CXXFLAGS += -fno-omit-frame-pointer
  endif # CRYPTOPP_CXXFLAGS
endif # Asan

# LD gold linker testing. Triggered by 'LD=ld.gold'.
ifeq ($(findstring ld.gold,$(LD)),ld.gold)
  ifeq ($(findstring -fuse-ld=gold,$(CXXFLAGS)),)
    LD_GOLD = $(shell command -v ld.gold)
    ELF_FORMAT := $(shell file $(LD_GOLD) 2>&1 | cut -d":" -f 2 | $(GREP) -i -c "elf")
    ifneq ($(ELF_FORMAT),0)
      CRYPTOPP_LDFLAGS += -fuse-ld=gold
    endif # ELF/ELF64
  endif # CXXFLAGS
endif # Gold

# lcov code coverage. Issue 'make coverage'.
ifneq ($(filter lcov coverage,$(MAKECMDGOALS)),)
  CRYPTOPP_CXXFLAGS := $(CRYPTOPP_CXXFLAGS:-g%=-g3)
  CRYPTOPP_CXXFLAGS := $(CRYPTOPP_CXXFLAGS:-O%=-O1)
  CRYPTOPP_CXXFLAGS := $(CRYPTOPP_CXXFLAGS:-xO%=-xO1)
  ifeq ($(findstring -DCRYPTOPP_COVERAGE,$(CXXFLAGS)),)
    CRYPTOPP_CXXFLAGS += -DCRYPTOPP_COVERAGE
  endif # CRYPTOPP_COVERAGE
  ifeq ($(findstring -coverage,$(CXXFLAGS)),)
    CRYPTOPP_CXXFLAGS += -coverage
  endif # -coverage
endif # GCC code coverage

# gcov code coverage for Travis. Issue 'make codecov'.
ifneq ($(filter gcov codecov,$(MAKECMDGOALS)),)
  CRYPTOPP_CXXFLAGS := $(CRYPTOPP_CXXFLAGS:-g%=-g3)
  CRYPTOPP_CXXFLAGS := $(CRYPTOPP_CXXFLAGS:-O%=-O1)
  CRYPTOPP_CXXFLAGS := $(CRYPTOPP_CXXFLAGS:-xO%=-xO1)
  ifeq ($(findstring -DCRYPTOPP_COVERAGE,$(CXXFLAGS)),)
    CRYPTOPP_CXXFLAGS += -DCRYPTOPP_COVERAGE
  endif # CRYPTOPP_COVERAGE
  ifeq ($(findstring -coverage,$(CXXFLAGS)),)
    CRYPTOPP_CXXFLAGS += -coverage
  endif # -coverage
endif # GCC code coverage

# Valgrind testing. Issue 'make valgrind'.
ifneq ($(filter valgrind,$(MAKECMDGOALS)),)
  # Tune flags; see http://valgrind.org/docs/manual/quick-start.html
  CRYPTOPP_CXXFLAGS := $(CRYPTOPP_CXXFLAGS:-g%=-g3)
  CRYPTOPP_CXXFLAGS := $(CRYPTOPP_CXXFLAGS:-O%=-O1)
  CRYPTOPP_CXXFLAGS := $(CRYPTOPP_CXXFLAGS:-xO%=-xO1)
  ifeq ($(findstring -DCRYPTOPP_COVERAGE,$(CXXFLAGS)),)
    CRYPTOPP_CXXFLAGS += -DCRYPTOPP_COVERAGE
  endif # -DCRYPTOPP_COVERAGE
endif # Valgrind

# Debug testing on GNU systems. Triggered by -DDEBUG.
#   Newlib test due to http://sourceware.org/bugzilla/show_bug.cgi?id=20268
ifneq ($(filter -DDEBUG -DDEBUG=1,$(CXXFLAGS)),)
  TPROG = TestPrograms/test_cxx.cxx
  USING_GLIBCXX := $(shell $(CXX)$(CXXFLAGS) -E $(TPROG) -o $(TOUT) 2>&1 | $(GREP) -i -c "__GLIBCXX__")
  ifneq ($(USING_GLIBCXX),0)
    ifeq ($(HAS_NEWLIB),0)
      ifeq ($(findstring -D_GLIBCXX_DEBUG,$(CXXFLAGS)),)
        CRYPTOPP_CXXFLAGS += -D_GLIBCXX_DEBUG
      endif # CRYPTOPP_CXXFLAGS
    endif # HAS_NEWLIB
  endif # USING_GLIBCXX

  ifeq ($(XLC_COMPILER),1)
   TPROG = TestPrograms/test_cxx.cxx
   TOPT = -qheapdebug -qro
   HAVE_OPT = $(shell $(CXX) $(TCXXFLAGS) $(ZOPT) $(TOPT) $(TPROG) -o $(TOUT) 2>&1 | wc -w)
   ifeq ($(strip $(HAVE_OPT)),0)
    CRYPTOPP_CXXFLAGS += -qheapdebug -qro
   endif  # CRYPTOPP_CXXFLAGS
  endif # XLC_COMPILER
endif  # Debug build

# Dead code stripping. Issue 'make lean'.
ifeq ($(findstring lean,$(MAKECMDGOALS)),lean)
  ifeq ($(findstring -ffunction-sections,$(CXXFLAGS)),)
    CRYPTOPP_CXXFLAGS += -ffunction-sections
  endif # CRYPTOPP_CXXFLAGS
  ifeq ($(findstring -fdata-sections,$(CXXFLAGS)),)
    CRYPTOPP_CXXFLAGS += -fdata-sections
  endif # CRYPTOPP_CXXFLAGS
  ifneq ($(IS_DARWIN),0)
    ifeq ($(findstring -Wl,-dead_strip,$(LDFLAGS)),)
      CRYPTOPP_LDFLAGS += -Wl,-dead_strip
    endif # CRYPTOPP_CXXFLAGS
  else # BSD, Linux and Unix
    ifeq ($(findstring -Wl,--gc-sections,$(LDFLAGS)),)
      CRYPTOPP_LDFLAGS += -Wl,--gc-sections
    endif # LDFLAGS
  endif # MAKECMDGOALS
endif # Dead code stripping

# For Shared Objects, Diff, Dist/Zip rules
LIB_VER := $(shell $(GREP) "define CRYPTOPP_VERSION" config_ver.h | cut -d" " -f 3)
LIB_MAJOR := $(shell echo $(LIB_VER) | cut -c 1)
LIB_MINOR := $(shell echo $(LIB_VER) | cut -c 2)
LIB_PATCH := $(shell echo $(LIB_VER) | cut -c 3)

ifeq ($(strip $(LIB_PATCH)),)
  LIB_PATCH := 0
endif

ifeq ($(HAS_SOLIB_VERSION),1)
# Different patchlevels and minors are compatible since 6.1
SOLIB_COMPAT_SUFFIX=.$(LIB_MAJOR)
# Linux uses -Wl,-soname
ifneq ($(IS_LINUX)$(IS_HURD),00)
# Linux uses full version suffix for shared library
SOLIB_VERSION_SUFFIX=.$(LIB_MAJOR).$(LIB_MINOR).$(LIB_PATCH)
SOLIB_FLAGS=-Wl,-soname,libcryptopp.so$(SOLIB_COMPAT_SUFFIX)
endif
# Solaris uses -Wl,-h
ifeq ($(IS_SUN),1)
# Solaris uses major version suffix for shared library, but we use major.minor
# The minor version allows previous version to remain and not overwritten.
# https://blogs.oracle.com/solaris/how-to-name-a-solaris-shared-object-v2
SOLIB_VERSION_SUFFIX=.$(LIB_MAJOR).$(LIB_MINOR)
SOLIB_FLAGS=-Wl,-h,libcryptopp.so$(SOLIB_COMPAT_SUFFIX)
endif
endif # HAS_SOLIB_VERSION

###########################################################
#####                Temp file cleanup                #####
###########################################################

# After this point no more test programs should be run.
# https://github.com/weidai11/cryptopp/issues/738
ifeq ($(findstring /dev/null,$(TOUT)),)
  # $(info TOUT is not /dev/null, cleaning $(TOUT))
  ifeq ($(wildcard $(TOUT)),$(TOUT))
    UNUSED := $(shell $(RM) $(TOUT) 2>/dev/null)
  endif
  ifeq ($(wildcard $(TOUT).dSYM/),$(TOUT).dSYM/)
    UNUSED := $(shell $(RM) -r $(TOUT).dSYM/ 2>/dev/null)
  endif
endif

###########################################################
#####              Source and object files            #####
###########################################################

# List cryptlib.cpp first, then cpu.cpp, then integer.cpp to tame C++ static initialization problems.
SRCS := cryptlib.cpp cpu.cpp integer.cpp $(filter-out cryptlib.cpp cpu.cpp integer.cpp pch.cpp simple.cpp,$(sort $(wildcard *.cpp)))
# For Makefile.am; resource.h is Windows
INCL := $(filter-out resource.h,$(sort $(wildcard *.h)))

ifneq ($(IS_MINGW),0)
INCL += resource.h
endif

# Cryptogams source files. We couple to ARMv7.
# Limit to Linux. The source files target the GNU assembler.
# Also see https://www.cryptopp.com/wiki/Cryptogams.
ifeq ($(IS_ARM32)$(IS_LINUX),11)
  ifeq ($(CLANG_COMPILER),1)
    CRYPTOGAMS_ARMV4_FLAG = -march=armv7-a -Wa,--noexecstack
    CRYPTOGAMS_ARMV4_THUMB_FLAG = -march=armv7-a -mthumb -Wa,--noexecstack
  else
    CRYPTOGAMS_ARMV4_FLAG = -march=armv7-a -Wa,--noexecstack
    CRYPTOGAMS_ARMV4_THUMB_FLAG = -march=armv7-a -Wa,--noexecstack
  endif
  SRCS += aes_armv4.S sha1_armv4.S sha256_armv4.S sha512_armv4.S
endif

# Remove unneeded arch specific files to speed build time.
ifeq ($(IS_PPC32)$(IS_PPC64),00)
  SRCS := $(filter-out ppc_%,$(SRCS))
endif
ifeq ($(IS_ARM32)$(IS_ARMV8),00)
  SRCS := $(filter-out arm_%,$(SRCS))
  SRCS := $(filter-out neon_%,$(SRCS))
endif
ifeq ($(IS_X86)$(IS_X32)$(IS_X64),000)
  SRCS := $(filter-out sse_%,$(SRCS))
endif

# List cryptlib.cpp first, then cpu.cpp, then integer.cpp to tame C++ static initialization problems.
OBJS := $(SRCS:.cpp=.o)
OBJS := $(OBJS:.S=.o)

# List test.cpp first to tame C++ static initialization problems.
TESTSRCS := adhoc.cpp test.cpp bench1.cpp bench2.cpp bench3.cpp datatest.cpp dlltest.cpp fipsalgt.cpp validat0.cpp validat1.cpp validat2.cpp validat3.cpp validat4.cpp validat5.cpp validat6.cpp validat7.cpp validat8.cpp validat9.cpp validat10.cpp regtest1.cpp regtest2.cpp regtest3.cpp regtest4.cpp
TESTINCL := bench.h factory.h validate.h

# Test objects
TESTOBJS := $(TESTSRCS:.cpp=.o)
LIBOBJS := $(filter-out $(TESTOBJS),$(OBJS))

# In Crypto++ 5.6.2 these were the source and object files for the FIPS DLL.
# Since the library is on the Historical Validation List we add all files.
# The 5.6.2 list is at https://github.com/weidai11/cryptopp/blob/789f81f048c9.
DLLSRCS := $(SRCS)
DLLOBJS := $(DLLSRCS:.cpp=.export.o)
DLLOBJS := $(DLLOBJS:.S=.export.o)

# Import lib testing
LIBIMPORTOBJS := $(LIBOBJS:.o=.import.o)
TESTIMPORTOBJS := $(TESTOBJS:.o=.import.o)
DLLTESTOBJS := dlltest.dllonly.o

###########################################################
#####           Add our flags to user flags           #####
###########################################################

# This ensures we don't add flags when the user forbids
# use of customary library flags, like -fPIC. Make will
# ignore this assignment when CXXFLAGS is passed as an
# argument to the make program: make CXXFLAGS="..."
CPPFLAGS := $(strip $(CRYPTOPP_CPPFLAGS) $(CPPFLAGS))
CXXFLAGS := $(strip $(CRYPTOPP_CXXFLAGS) $(CXXFLAGS))
LDFLAGS  := $(strip $(CRYPTOPP_LDFLAGS) $(LDFLAGS))

###########################################################
#####                Targets and Recipes              #####
###########################################################

# Default builds program with static library only
.PHONY: default
default: cryptest.exe

.PHONY: all static dynamic
all: static dynamic cryptest.exe

ifneq ($(IS_DARWIN),0)
static: libcryptopp.a
shared dynamic dylib: libcryptopp.dylib
else
static: libcryptopp.a
shared dynamic: libcryptopp.so$(SOLIB_VERSION_SUFFIX)
endif

# CXXFLAGS are tuned earlier.
.PHONY: native no-asm asan ubsan
native no-asm asan ubsan: cryptest.exe

# CXXFLAGS are tuned earlier. Applications must use linker flags
#  -Wl,--gc-sections (Linux and Unix) or -Wl,-dead_strip (OS X)
.PHONY: lean
lean: static dynamic cryptest.exe

# May want to export CXXFLAGS="-g3 -O1"
.PHONY: lcov coverage
lcov coverage: cryptest.exe
	@-$(RM) -r ./TestCoverage/
	lcov --base-directory . --directory . --zerocounters -q
	./cryptest.exe v
	./cryptest.exe tv all
	./cryptest.exe b 0.25
	lcov --base-directory . --directory . -c -o cryptest.info
	lcov --remove cryptest.info "adhoc.*" -o cryptest.info
	lcov --remove cryptest.info "fips140.*" -o cryptest.info
	lcov --remove cryptest.info "*test.*" -o cryptest.info
	lcov --remove cryptest.info "/usr/*" -o cryptest.info
	genhtml -o ./TestCoverage/ -t "Crypto++ test coverage" --num-spaces 4 cryptest.info

# Travis CI and CodeCov rule
.PHONY: gcov codecov
gcov codecov: libcryptopp.a cryptest.exe test
	@-$(RM) -r ./TestCoverage/
	./cryptest.exe v
	./cryptest.exe tv all
	gcov -r $(SRCS)

# Should use CXXFLAGS="-g3 -O1"
.PHONY: valgrind
valgrind: cryptest.exe
	valgrind --track-origins=yes --suppressions=cryptopp.supp ./cryptest.exe v

.PHONY: test check
test check: cryptest.exe
	sudo $(MKDIR) -p $(DESTDIR)$(DATADIR)/cryptopp
	sudo $(CP) -r TestData $(DESTDIR)$(DATADIR)/cryptopp
	sudo $(CP) -r TestVectors $(DESTDIR)$(DATADIR)/cryptopp
	sudo $(CHMOD) 0755 $(DESTDIR)$(DATADIR)/cryptopp
	sudo $(CHMOD) 0755 $(DESTDIR)$(DATADIR)/cryptopp/TestData
	sudo $(CHMOD) 0755 $(DESTDIR)$(DATADIR)/cryptopp/TestVectors
	sudo $(CHMOD) 0644 $(DESTDIR)$(DATADIR)/cryptopp/TestData/*.dat
	sudo $(CHMOD) 0644 $(DESTDIR)$(DATADIR)/cryptopp/TestVectors/*.txt
	./cryptest.exe v

# Used to generate list of source files for Autotools, CMakeList, Android.mk, etc
.PHONY: sources
sources: adhoc.cpp
	$(info ***** Library sources *****)
	$(info $(filter-out $(TESTSRCS),$(SRCS)))
	$(info )
	$(info ***** Library headers *****)
	$(info $(filter-out $(TESTINCL),$(INCL)))
	$(info )
	$(info ***** Test sources *****)
	$(info $(TESTSRCS))
	$(info )
	$(info ***** Test headers *****)
	$(info $(TESTINCL))

# Directory we want (can't specify on Doygen command line)
DOCUMENT_DIRECTORY := ref$(LIB_VER)
# Directory Doxygen uses (specified in Doygen config file)
ifeq ($(wildcard Doxyfile),Doxyfile)
DOXYGEN_DIRECTORY := $(strip $(shell $(GREP) "OUTPUT_DIRECTORY" Doxyfile | $(GREP) -v "\#" | cut -d "=" -f 2))
endif
# Default directory (in case its missing in the config file)
ifeq ($(strip $(DOXYGEN_DIRECTORY)),)
DOXYGEN_DIRECTORY := html-docs
endif

# Builds the documentation. Directory name is ref563, ref570, etc.
.PHONY: docs html
docs html:
	@-$(RM) -r $(DOXYGEN_DIRECTORY)/ $(DOCUMENT_DIRECTORY)/ html-docs/
	@-$(RM) CryptoPPRef.zip
	doxygen Doxyfile -d CRYPTOPP_DOXYGEN_PROCESSING
	$(MV) $(DOXYGEN_DIRECTORY)/ $(DOCUMENT_DIRECTORY)/
	zip -9 CryptoPPRef.zip -x ".*" -x "*/.*" -r $(DOCUMENT_DIRECTORY)/

.PHONY: clean
clean:
	-$(RM) adhoc.cpp.o adhoc.cpp.proto.o $(LIBOBJS) rdrand-*.o $(TESTOBJS) $(DLLOBJS) $(LIBIMPORTOBJS) $(TESTIMPORTOBJS) $(DLLTESTOBJS)
	@-$(RM) libcryptopp.a libcryptopp.dylib cryptopp.dll libcryptopp.dll.a libcryptopp.import.a
	@-$(RM) libcryptopp.so libcryptopp.so$(SOLIB_COMPAT_SUFFIX) libcryptopp.so$(SOLIB_VERSION_SUFFIX)
	@-$(RM) cryptest.exe dlltest.exe cryptest.import.exe cryptest.info ct et
	@-$(RM) *.la *.lo *.gcov *.gcno *.gcda *.stackdump core core-*
	@-$(RM) /tmp/adhoc.exe
	@-$(RM) -r /tmp/cryptopp_test/
	@-$(RM) -r *.exe.dSYM/ *.dylib.dSYM/
	@-$(RM) -r cov-int/

.PHONY: autotools-clean
autotools-clean:
	@-$(RM) -f configure.ac configure configure.in Makefile.am Makefile.in Makefile
	@-$(RM) -f config.guess config.status config.sub config.h.in compile depcomp
	@-$(RM) -f install-sh stamp-h1 ar-lib *.lo *.la *.m4 local.* lt*.sh missing
	@-$(RM) -f cryptest cryptestcwd libtool* libcryptopp.la libcryptopp.pc*
	@-$(RM) -rf build-aux/ m4/ auto*.cache/ .deps/ .libs/

.PHONY: cmake-clean
cmake-clean:
	@-$(RM) -f cryptopp-config.cmake CMakeLists.txt
	@-$(RM) -rf cmake_build/

.PHONY: android-clean
android-clean:
	@-$(RM) -f $(patsubst %_simd.cpp,%_simd.cpp.neon,$(wildcard *_simd.cpp))
	@-$(RM) -rf obj/

.PHONY: distclean
distclean: clean autotools-clean cmake-clean android-clean
	-$(RM) adhoc.cpp adhoc.cpp.copied GNUmakefile.deps benchmarks.html cryptest.txt
	@-$(RM) cryptest-*.txt cryptopp.tgz libcryptopp.pc *.o *.bc *.ii *~
	@-$(RM) -r cryptlib.lib cryptest.exe *.suo *.sdf *.pdb Win32/ x64/ ipch/
	@-$(RM) -r $(LIBOBJS:.o=.obj) $(TESTOBJS:.o=.obj)
	@-$(RM) -r $(LIBOBJS:.o=.lst) $(TESTOBJS:.o=.lst)
	@-$(RM) -r TestCoverage/ ref*/
	@-$(RM) cryptopp$(LIB_VER)\.* CryptoPPRef.zip

# Install cryptest.exe, libcryptopp.a, libcryptopp.so and libcryptopp.pc.
# The library install was broken-out into its own recipe at GH #653.
.PHONY: install
install: cryptest.exe install-lib
	@-$(MKDIR) $(DESTDIR)$(BINDIR)
	$(CP) cryptest.exe $(DESTDIR)$(BINDIR)
	$(CHMOD) 0755 $(DESTDIR)$(BINDIR)/cryptest.exe
	@-$(MKDIR) $(DESTDIR)$(DATADIR)/cryptopp/TestData
	@-$(MKDIR) $(DESTDIR)$(DATADIR)/cryptopp/TestVectors
	$(CP) TestData/*.dat $(DESTDIR)$(DATADIR)/cryptopp/TestData
	$(CHMOD) 0644 $(DESTDIR)$(DATADIR)/cryptopp/TestData/*.dat
	$(CP) TestVectors/*.txt $(DESTDIR)$(DATADIR)/cryptopp/TestVectors
	$(CHMOD) 0644 $(DESTDIR)$(DATADIR)/cryptopp/TestVectors/*.txt

# A recipe to install only the library, and not cryptest.exe. Also
# see https://github.com/weidai11/cryptopp/issues/653. Some users
# already have a libcryptopp.pc. Install the *.pc file if the file
# is present. If you want one, then issue 'make libcryptopp.pc'.
.PHONY: install-lib
install-lib:
ifneq ($(wildcard libcryptopp.a),)
	$(MKDIR) $(DESTDIR)$(INCLUDEDIR)/cryptopp
	$(CP) *.h $(DESTDIR)$(INCLUDEDIR)/cryptopp
	$(CHMOD) 0644 $(DESTDIR)$(INCLUDEDIR)/cryptopp/*.h
	@-$(MKDIR) $(DESTDIR)$(LIBDIR)
	$(CP) libcryptopp.a $(DESTDIR)$(LIBDIR)
	$(CHMOD) 0644 $(DESTDIR)$(LIBDIR)/libcryptopp.a
endif
ifneq ($(wildcard libcryptopp.dylib),)
	@-$(MKDIR) $(DESTDIR)$(LIBDIR)
	$(CP) libcryptopp.dylib $(DESTDIR)$(LIBDIR)
	$(CHMOD) 0755 $(DESTDIR)$(LIBDIR)/libcryptopp.dylib
	-install_name_tool -id $(DESTDIR)$(LIBDIR)/libcryptopp.dylib $(DESTDIR)$(LIBDIR)/libcryptopp.dylib
endif
ifneq ($(wildcard libcryptopp.so$(SOLIB_VERSION_SUFFIX)),)
	@-$(MKDIR) $(DESTDIR)$(LIBDIR)
	$(CP) libcryptopp.so$(SOLIB_VERSION_SUFFIX) $(DESTDIR)$(LIBDIR)
	$(CHMOD) 0755 $(DESTDIR)$(LIBDIR)/libcryptopp.so$(SOLIB_VERSION_SUFFIX)
ifeq ($(HAS_SOLIB_VERSION),1)
	-$(LN) libcryptopp.so$(SOLIB_VERSION_SUFFIX) $(DESTDIR)$(LIBDIR)/libcryptopp.so
	$(LDCONF) $(DESTDIR)$(LIBDIR)
endif
endif
ifneq ($(wildcard libcryptopp.pc),)
	@-$(MKDIR) $(DESTDIR)$(LIBDIR)/pkgconfig
	$(CP) libcryptopp.pc $(DESTDIR)$(LIBDIR)/pkgconfig
	$(CHMOD) 0644 $(DESTDIR)$(LIBDIR)/pkgconfig/libcryptopp.pc
endif

.PHONY: remove uninstall
remove uninstall:
	-$(RM) -r $(DESTDIR)$(INCLUDEDIR)/cryptopp
	-$(RM) $(DESTDIR)$(LIBDIR)/libcryptopp.a
	-$(RM) $(DESTDIR)$(BINDIR)/cryptest.exe
ifneq ($(wildcard $(DESTDIR)$(LIBDIR)/libcryptopp.dylib),)
	-$(RM) $(DESTDIR)$(LIBDIR)/libcryptopp.dylib
endif
ifneq ($(wildcard $(DESTDIR)$(LIBDIR)/libcryptopp.so),)
	-$(RM) $(DESTDIR)$(LIBDIR)/libcryptopp.so
endif
	@-$(RM) $(DESTDIR)$(LIBDIR)/libcryptopp.so$(SOLIB_VERSION_SUFFIX)
	@-$(RM) $(DESTDIR)$(LIBDIR)/libcryptopp.so$(SOLIB_COMPAT_SUFFIX)
	@-$(RM) $(DESTDIR)$(LIBDIR)/pkgconfig/libcryptopp.pc
	@-$(RM) -r $(DESTDIR)$(DATADIR)/cryptopp

libcryptopp.a: $(LIBOBJS)
	$(AR) $(ARFLAGS) $@ $(LIBOBJS)
ifeq ($(IS_SUN),0)
	$(RANLIB) $@
endif

ifeq ($(HAS_SOLIB_VERSION),1)
.PHONY: libcryptopp.so
libcryptopp.so: libcryptopp.so$(SOLIB_VERSION_SUFFIX) | so_warning
endif

libcryptopp.so$(SOLIB_VERSION_SUFFIX): $(LIBOBJS)
ifeq ($(XLC_COMPILER),1)
	$(CXX) -qmkshrobj $(SOLIB_FLAGS) -o $@ $(CXXFLAGS) $(LDFLAGS) $(LIBOBJS) $(LDLIBS)
else
	$(CXX) -shared $(SOLIB_FLAGS) -o $@ $(CXXFLAGS) $(LDFLAGS) $(LIBOBJS) $(LDLIBS)
endif
ifeq ($(HAS_SOLIB_VERSION),1)
	-$(LN) libcryptopp.so$(SOLIB_VERSION_SUFFIX) libcryptopp.so
	-$(LN) libcryptopp.so$(SOLIB_VERSION_SUFFIX) libcryptopp.so$(SOLIB_COMPAT_SUFFIX)
endif

libcryptopp.dylib: $(LIBOBJS)
	$(CXX) -dynamiclib -o $@ $(CXXFLAGS) -install_name "$@" -current_version "$(LIB_MAJOR).$(LIB_MINOR).$(LIB_PATCH)" -compatibility_version "$(LIB_MAJOR).$(LIB_MINOR)" -headerpad_max_install_names $(LDFLAGS) $(LIBOBJS)

cryptest.exe: $(LINK_LIBRARY) $(TESTOBJS)
	$(CXX) -o $@ $(CXXFLAGS) $(TESTOBJS) $(LINK_LIBRARY_PATH)$(LINK_LIBRARY) $(LDFLAGS) $(LDLIBS)

# Makes it faster to test changes
nolib: $(OBJS)
	$(CXX) -o ct $(CXXFLAGS) $(OBJS) $(LDFLAGS) $(LDLIBS)

dll: cryptest.import.exe dlltest.exe

cryptopp.dll: $(DLLOBJS)
	$(CXX) -shared -o $@ $(CXXFLAGS) $(DLLOBJS) $(LDFLAGS) $(LDLIBS) -Wl,--out-implib=libcryptopp.dll.a

libcryptopp.import.a: $(LIBIMPORTOBJS)
	$(AR) $(ARFLAGS) $@ $(LIBIMPORTOBJS)
ifeq ($(IS_SUN),0)
	$(RANLIB) $@
endif

cryptest.import.exe: cryptopp.dll libcryptopp.import.a $(TESTIMPORTOBJS)
	$(CXX) -o $@ $(CXXFLAGS) $(TESTIMPORTOBJS) -L. -lcryptopp.dll -lcryptopp.import $(LDFLAGS) $(LDLIBS)

dlltest.exe: cryptopp.dll $(DLLTESTOBJS)
	$(CXX) -o $@ $(CXXFLAGS) $(DLLTESTOBJS) -L. -lcryptopp.dll $(LDFLAGS) $(LDLIBS)

# Some users already have a libcryptopp.pc. We install it if the file
# is present. If you want one, then issue 'make libcryptopp.pc'. Be sure
# to use/verify PREFIX and LIBDIR below after writing the file.
libcryptopp.pc:
	@echo '# Crypto++ package configuration file' > libcryptopp.pc
	@echo '' >> libcryptopp.pc
	@echo 'prefix=$(PC_PREFIX)' >> libcryptopp.pc
	@echo 'libdir=$(PC_LIBDIR)' >> libcryptopp.pc
	@echo 'includedir=$(PC_INCLUDEDIR)' >> libcryptopp.pc
	@echo 'datadir=$(PC_DATADIR)' >> libcryptopp.pc
	@echo '' >> libcryptopp.pc
	@echo 'Name: Crypto++' >> libcryptopp.pc
	@echo 'Description: Crypto++ cryptographic library' >> libcryptopp.pc
	@echo 'Version: 8.3' >> libcryptopp.pc
	@echo 'URL: https://cryptopp.com/' >> libcryptopp.pc
	@echo '' >> libcryptopp.pc
	@echo 'Cflags: -I$${includedir}' >> libcryptopp.pc
	@echo 'Libs: -L$${libdir} -lcryptopp' >> libcryptopp.pc

# This recipe prepares the distro files
TEXT_FILES := *.h *.cpp License.txt Readme.txt Install.txt Filelist.txt Doxyfile cryptest* cryptlib* dlltest* cryptdll* *.sln *.vcxproj *.filters cryptopp.rc TestVectors/*.txt TestData/*.dat TestPrograms/*.cxx TestScripts/*.sh TestScripts/*.cmd
EXEC_FILES := GNUmakefile GNUmakefile-cross TestData/ TestVectors/ TestScripts/ TestPrograms/

ifeq ($(wildcard Filelist.txt),Filelist.txt)
DIST_FILES := $(shell cat Filelist.txt)
endif

.PHONY: trim
trim:
ifneq ($(IS_DARWIN),0)
	$(SED) -i '' -e's/[[:space:]]*$$//' *.supp *.txt .*.yml *.h *.cpp *.asm *.S
	$(SED) -i '' -e's/[[:space:]]*$$//' *.sln *.vcxproj *.filters GNUmakefile GNUmakefile-cross
	$(SED) -i '' -e's/[[:space:]]*$$//' TestData/*.dat TestVectors/*.txt TestPrograms/*.cxx TestScripts/*.*
	make convert
else
	$(SED) -i -e's/[[:space:]]*$$//' *.supp *.txt .*.yml *.h *.cpp *.asm *.S
	$(SED) -i -e's/[[:space:]]*$$//' *.sln *.vcxproj *.filters GNUmakefile GNUmakefile-cross
	$(SED) -i -e's/[[:space:]]*$$//' TestData/*.dat TestVectors/*.txt TestPrograms/*.cxx TestScripts/*.*
	make convert
endif

.PHONY: convert
convert:
	@-$(CHMOD) 0700 TestVectors/ TestData/ TestPrograms/ TestScripts/
	@-$(CHMOD) 0600 $(TEXT_FILES) *.supp .*.yml *.asm *.zip TestVectors/*.txt TestData/*.dat TestPrograms/*.cxx TestScripts/*.*
	@-$(CHMOD) 0700 $(EXEC_FILES) TestScripts/*.sh TestScripts/*.cmd
	@-$(CHMOD) 0700 GNUmakefile GNUmakefile-cross TestScripts/*.sh
	-unix2dos --keepdate --quiet $(TEXT_FILES) .*.yml *.asm TestScripts/*.*
	-dos2unix --keepdate --quiet GNUmakefile* *.supp *.mapfile TestScripts/*.sh
ifneq ($(IS_DARWIN),0)
	@-xattr -c *
endif

# Build the ZIP file with source files. No documentation.
.PHONY: zip dist
zip dist: | distclean convert
	zip -q -9 cryptopp$(LIB_VER).zip $(DIST_FILES)

# Build the ISO to transfer the ZIP to old distros via CDROM
.PHONY: iso
iso: | zip
ifneq ($(IS_DARWIN),0)
	$(MKDIR) $(PWD)/cryptopp$(LIB_VER)
	$(CP) cryptopp$(LIB_VER).zip $(PWD)/cryptopp$(LIB_VER)
	hdiutil makehybrid -iso -joliet -o cryptopp$(LIB_VER).iso $(PWD)/cryptopp$(LIB_VER)
	@-$(RM) -r $(PWD)/cryptopp$(LIB_VER)
else ifneq ($(IS_LINUX)$(IS_HURD),00)
	$(MKDIR) $(PWD)/cryptopp$(LIB_VER)
	$(CP) cryptopp$(LIB_VER).zip $(PWD)/cryptopp$(LIB_VER)
	genisoimage -q -o cryptopp$(LIB_VER).iso $(PWD)/cryptopp$(LIB_VER)
	@-$(RM) -r $(PWD)/cryptopp$(LIB_VER)
endif

# CRYPTOPP_CPU_FREQ in GHz
CRYPTOPP_CPU_FREQ ?= 0.0
.PHONY: bench benchmark benchmarks
bench benchmark benchmarks: cryptest.exe
	@-$(RM) -f benchmarks.html
	./cryptest.exe b 2 $(CRYPTOPP_CPU_FREQ)

adhoc.cpp: adhoc.cpp.proto
ifeq ($(wildcard adhoc.cpp),)
	cp adhoc.cpp.proto adhoc.cpp
else
	touch adhoc.cpp
endif

# Include dependencies, if present. You must issue `make deps` to create them.
ifeq ($(wildcard GNUmakefile.deps),GNUmakefile.deps)
-include GNUmakefile.deps
endif # Dependencies

# Cryptogams ARM asm implementation. AES needs -mthumb for Clang
aes_armv4.o : aes_armv4.S
	$(CXX) $(strip $(CPPFLAGS) $(CXXFLAGS) $(CRYPTOGAMS_ARMV4_THUMB_FLAG) -c) $<

# SSSE3 or NEON available
aria_simd.o : aria_simd.cpp
	$(CXX) $(strip $(CPPFLAGS) $(CXXFLAGS) $(ARIA_FLAG) -c) $<

# SSE, NEON or POWER7 available
blake2s_simd.o : blake2s_simd.cpp
	$(CXX) $(strip $(CPPFLAGS) $(CXXFLAGS) $(BLAKE2S_FLAG) -c) $<

# SSE, NEON or POWER8 available
blake2b_simd.o : blake2b_simd.cpp
	$(CXX) $(strip $(CPPFLAGS) $(CXXFLAGS) $(BLAKE2B_FLAG) -c) $<

# SSE2 or NEON available
chacha_simd.o : chacha_simd.cpp
	$(CXX) $(strip $(CPPFLAGS) $(CXXFLAGS) $(CHACHA_FLAG) -c) $<

# AVX2 available
chacha_avx.o : chacha_avx.cpp
	$(CXX) $(strip $(CPPFLAGS) $(CXXFLAGS) $(CHACHA_AVX2_FLAG) -c) $<

# SSSE3 available
cham_simd.o : cham_simd.cpp
	$(CXX) $(strip $(CPPFLAGS) $(CXXFLAGS) $(CHAM_FLAG) -c) $<

# SSE4.2 or ARMv8a available
crc_simd.o : crc_simd.cpp
	$(CXX) $(strip $(CPPFLAGS) $(CXXFLAGS) $(CRC_FLAG) -c) $<

# Power9 available
darn.o : darn.cpp
	$(CXX) $(strip $(CPPFLAGS) $(CXXFLAGS) $(DARN_FLAG) -c) $<

# SSE2 on i686
donna_sse.o : donna_sse.cpp
	$(CXX) $(strip $(CPPFLAGS) $(CXXFLAGS) $(SSE2_FLAG) -c) $<

# Carryless multiply
gcm_simd.o : gcm_simd.cpp
	$(CXX) $(strip $(CPPFLAGS) $(CXXFLAGS) $(GCM_FLAG) -c) $<

# Carryless multiply
gf2n_simd.o : gf2n_simd.cpp
	$(CXX) $(strip $(CPPFLAGS) $(CXXFLAGS) $(GF2N_FLAG) -c) $<

# SSSE3 available
keccak_simd.o : keccak_simd.cpp
	$(CXX) $(strip $(CPPFLAGS) $(CXXFLAGS) $(KECCAK_FLAG) -c) $<

# SSSE3 available
lea_simd.o : lea_simd.cpp
	$(CXX) $(strip $(CPPFLAGS) $(CXXFLAGS) $(LEA_FLAG) -c) $<

# NEON available
neon_simd.o : neon_simd.cpp
	$(CXX) $(strip $(CPPFLAGS) $(CXXFLAGS) $(NEON_FLAG) -c) $<

# AltiVec available
ppc_simd.o : ppc_simd.cpp
	$(CXX) $(strip $(CPPFLAGS) $(CXXFLAGS) $(ALTIVEC_FLAG) -c) $<

# Power7 available
ppc_power7.o : ppc_power7.cpp
	$(CXX) $(strip $(CPPFLAGS) $(CXXFLAGS) $(POWER7_FLAG) -c) $<

# Power8 available
ppc_power8.o : ppc_power8.cpp
	$(CXX) $(strip $(CPPFLAGS) $(CXXFLAGS) $(POWER8_FLAG) -c) $<

# Power9 available
ppc_power9.o : ppc_power9.cpp
	$(CXX) $(strip $(CPPFLAGS) $(CXXFLAGS) $(POWER9_FLAG) -c) $<

# AESNI or ARMv7a/ARMv8a available
rijndael_simd.o : rijndael_simd.cpp
	$(CXX) $(strip $(CPPFLAGS) $(CXXFLAGS) $(AES_FLAG) -c) $<

# SSE4.2/SHA-NI or ARMv8a available
sha_simd.o : sha_simd.cpp
	$(CXX) $(strip $(CPPFLAGS) $(CXXFLAGS) $(SHA_FLAG) -c) $<

# Cryptogams SHA1 asm implementation.
sha1_armv4.o : sha1_armv4.S
	$(CXX) $(strip $(CPPFLAGS) $(CXXFLAGS) $(CRYPTOGAMS_ARMV4_FLAG) -c) $<

# Cryptogams SHA256 asm implementation.
sha256_armv4.o : sha256_armv4.S
	$(CXX) $(strip $(CPPFLAGS) $(CXXFLAGS) $(CRYPTOGAMS_ARMV4_FLAG) -c) $<

# Cryptogams SHA512 asm implementation.
sha512_armv4.o : sha512_armv4.S
	$(CXX) $(strip $(CPPFLAGS) $(CXXFLAGS) $(CRYPTOGAMS_ARMV4_FLAG) -c) $<

sha3_simd.o : sha3_simd.cpp
	$(CXX) $(strip $(CPPFLAGS) $(CXXFLAGS) $(SHA3_FLAG) -c) $<

# integer.cpp
integer.o : integer.cpp
	$(CXX) $(strip $(CXXFLAGS) $(CHACHA_AVX2_FLAG) $(SHA_FLAG) -c) $<

# SSE4.2/SHA-NI or ARMv8a available
shacal2_simd.o : shacal2_simd.cpp
	$(CXX) $(strip $(CPPFLAGS) $(CXXFLAGS) $(SHA_FLAG) -c) $<

# SSSE3, NEON or POWER8 available
simon128_simd.o : simon128_simd.cpp
	$(CXX) $(strip $(CPPFLAGS) $(CXXFLAGS) $(SIMON128_FLAG) -c) $<

# SSSE3, NEON or POWER8 available
speck128_simd.o : speck128_simd.cpp
	$(CXX) $(strip $(CPPFLAGS) $(CXXFLAGS) $(SPECK128_FLAG) -c) $<

# ARMv8.4 available
sm3_simd.o : sm3_simd.cpp
	$(CXX) $(strip $(CPPFLAGS) $(CXXFLAGS) $(SM3_FLAG) -c) $<

# AESNI available
sm4_simd.o : sm4_simd.cpp
	$(CXX) $(strip $(CPPFLAGS) $(CXXFLAGS) $(SM4_FLAG) -c) $<

# IBM XLC -O3 optimization bug
ifeq ($(XLC_COMPILER),1)
sm3.o : sm3.cpp
	$(CXX) $(strip $(subst -O3,-O2,$(CXXFLAGS)) -c) $<
donna_32.o : donna_32.cpp
	$(CXX) $(strip $(subst -O3,-O2,$(CXXFLAGS)) -c) $<
donna_64.o : donna_64.cpp
	$(CXX) $(strip $(subst -O3,-O2,$(CXXFLAGS)) -c) $<
endif

# SSE2 on i686
sse_simd.o : sse_simd.cpp
	$(CXX) $(strip $(CPPFLAGS) $(CXXFLAGS) $(SSE2_FLAG) -c) $<

# Don't build Rijndael with UBsan. Too much noise due to unaligned data accesses.
ifneq ($(findstring -fsanitize=undefined,$(CXXFLAGS)),)
rijndael.o : rijndael.cpp
	$(CXX) $(strip $(subst -fsanitize=undefined,,$(CXXFLAGS)) -c) $<
endif

# Only use CRYPTOPP_DATA_DIR if its not set in CXXFLAGS
ifeq ($(findstring -DCRYPTOPP_DATA_DIR, $(CXXFLAGS)),)
ifneq ($(strip $(CRYPTOPP_DATA_DIR)),)
validat%.o : validat%.cpp
	$(CXX) $(strip $(CPPFLAGS) $(CXXFLAGS) -DCRYPTOPP_DATA_DIR=\"$(CRYPTOPP_DATA_DIR)\" -c) $<
bench%.o : bench%.cpp
	$(CXX) $(strip $(CPPFLAGS) $(CXXFLAGS) -DCRYPTOPP_DATA_DIR=\"$(CRYPTOPP_DATA_DIR)\" -c) $<
datatest.o : datatest.cpp
	$(CXX) $(strip $(CPPFLAGS) $(CXXFLAGS) -DCRYPTOPP_DATA_DIR=\"$(CRYPTOPP_DATA_DIR)\" -c) $<
test.o : test.cpp
	$(CXX) $(strip $(CPPFLAGS) $(CXXFLAGS) -DCRYPTOPP_DATA_DIR=\"$(CRYPTOPP_DATA_DIR)\" -c) $<
endif
endif

validat1.o : validat1.cpp
	$(CXX) $(strip $(CPPFLAGS) $(CXXFLAGS) $(ALTIVEC_FLAG) -c) $<

%.dllonly.o : %.cpp
	$(CXX) $(strip $(CPPFLAGS) $(CXXFLAGS) -DCRYPTOPP_DLL_ONLY -c) $< -o $@

%.import.o : %.cpp
	$(CXX) $(strip $(CPPFLAGS) $(CXXFLAGS) -DCRYPTOPP_IMPORTS -c) $< -o $@

%.export.o : %.cpp
	$(CXX) $(strip $(CPPFLAGS) $(CXXFLAGS) -DCRYPTOPP_EXPORTS -c) $< -o $@

%.bc : %.cpp
	$(CXX) $(strip $(CPPFLAGS) $(CXXFLAGS) -c) $<

%.o : %.cpp
	$(CXX) $(strip $(CPPFLAGS) $(CXXFLAGS) -c) $<

.PHONY: so_warning
so_warning:
ifeq ($(HAS_SOLIB_VERSION),1)
	$(info WARNING: Only the symlinks to the shared-object library have been updated.)
	$(info WARNING: If the library is installed in a system directory you will need)
	$(info WARNING: to run 'ldconfig' to update the shared-object library cache.)
	$(info )
endif

.PHONY: dep deps depend
dep deps depend GNUmakefile.deps:
	$(CXX) $(strip $(CPPFLAGS) $(CXXFLAGS)) -MM *.cpp > GNUmakefile.deps<|MERGE_RESOLUTION|>--- conflicted
+++ resolved
@@ -423,19 +423,11 @@
 
   # CRYPTOPP_DISABLE_MIXED_ASM is now being added in config_asm.h for all
   # Clang compilers. This test will need to be re-enabled if Clang fixes it.
-<<<<<<< HEAD
-  TPROG = TestPrograms/test_asm_mixed.cxx
-  HAVE_OPT = $(shell $(CXX) $(TCXXFLAGS) $(ZOPT) $(TPROG) -o $(TOUT) 2>&1 | tr ' ' '\n' | wc -l)
-  ifneq ($(strip $(HAVE_OPT)),0)
-    CXXFLAGS += -DCRYPTOPP_DISABLE_MIXED_ASM
-  endif
-=======
   #TPROG = TestPrograms/test_asm_mixed.cxx
   #HAVE_OPT = $(shell $(CXX) $(TCXXFLAGS) $(ZOPT) $(TPROG) -o $(TOUT) 2>&1 | wc -w)
   #ifneq ($(strip $(HAVE_OPT)),0)
   #  CRYPTOPP_CXXFLAGS += -DCRYPTOPP_DISABLE_MIXED_ASM
   #endif
->>>>>>> 4d5ee824
 
 # DETECT_FEATURES
 endif
