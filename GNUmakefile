--- conflicted
+++ resolved
@@ -413,22 +413,14 @@
   # Most Clang cannot handle mixed asm with positional arguments, where the
   # body is Intel style with no prefix and the templates are AT&T style.
   # Also see https://bugs.llvm.org/show_bug.cgi?id=39895 .
-<<<<<<< HEAD
-  TPROG = TestPrograms/test_mixed_asm.cxx
+
+  # CRYPTOPP_DISABLE_MIXED_ASM is now being added in config_asm.h for all
+  # Clang compilers. This test will need to be re-enabled if Clang fixes it.
+  TPROG = TestPrograms/test_asm_mixed.cxx
   HAVE_OPT = $(shell $(CXX) $(TCXXFLAGS) $(ZOPT) $(TPROG) -o $(TOUT) 2>&1 | tr ' ' '\n' | wc -l)
   ifneq ($(strip $(HAVE_OPT)),0)
     CXXFLAGS += -DCRYPTOPP_DISABLE_MIXED_ASM
   endif
-=======
-
-  # CRYPTOPP_DISABLE_MIXED_ASM is now being added in config_asm.h for all
-  # Clang compilers. This test will need to be re-enabled if Clang fixes it.
-  #TPROG = TestPrograms/test_asm_mixed.cxx
-  #HAVE_OPT = $(shell $(CXX) $(TCXXFLAGS) $(ZOPT) $(TPROG) -o $(TOUT) 2>&1 | tr ' ' '\n' | wc -l)
-  #ifneq ($(strip $(HAVE_OPT)),0)
-  #  CXXFLAGS += -DCRYPTOPP_DISABLE_MIXED_ASM
-  #endif
->>>>>>> 5f574761
 
 # DETECT_FEATURES
 endif
