--- conflicted
+++ resolved
@@ -10,15 +10,11 @@
 # See http://www.cryptopp.com/wiki/iOS_(Command_Line) for more details
 # ====================================================================
 
-<<<<<<< HEAD
-if [ -z $(command -v ./TestScripts/setenv-ios.sh) ]; then
-=======
 #<<<<<<< HEAD
 #if [ -z $(command -v ./TestScripts/setenv-ios.sh) ]; then
 #=======
 if [ -z "$(command -v ./setenv-ios.sh)" ]; then
 #>>>>>>> upstream/master
->>>>>>> 9b6c5113
 	echo "Failed to locate setenv-ios.sh"
 	[[ "$0" = "${BASH_SOURCE[0]}" ]] && exit 1 || return 1
 fi
@@ -55,11 +51,6 @@
 	echo "Testing for iOS support of $platform"
 
 	# Test if we can set the environment for the platform
-<<<<<<< HEAD
-	./TestScripts/setenv-ios.sh "$platform"
-
-	if [ "$?" -ne "0" ];
-=======
 #<<<<<<< HEAD
 #	./TestScripts/setenv-ios.sh "$platform"
 #
@@ -67,7 +58,6 @@
 #=======
 	if ! ./setenv-ios.sh "$platform";
 #>>>>>>> upstream/master
->>>>>>> 9b6c5113
 	then
 		echo
 		echo "$platform not supported by Xcode"
@@ -83,12 +73,6 @@
 
 	# run in subshell to not keep any envars
 	(
-<<<<<<< HEAD
-		source ./TestScripts/setenv-ios.sh "$platform" > /dev/null 2>&1
-		make -f GNUmakefile-cross static dynamic cryptest.exe
-		if [ "$?" -eq "0" ]; then
-			echo "$platform ==> SUCCESS" >> /tmp/build.log
-=======
 #<<<<<<< HEAD
 #		source ./TestScripts/setenv-ios.sh "$platform" > /dev/null 2>&1
 #		make -f GNUmakefile-cross static dynamic cryptest.exe
@@ -100,7 +84,6 @@
 		then
 			echo "$platform ==> SUCCESS" >> "$TMPDIR/build.log"
 #>>>>>>> upstream/master
->>>>>>> 9b6c5113
 		else
 			echo "$platform ==> FAILURE" >> "$TMPDIR/build.log"
 			touch "$TMPDIR/build.failed"
