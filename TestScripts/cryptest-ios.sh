#!/usr/bin/env bash

# ====================================================================
# Tests iOS cross-compiles
#
# See http://www.cryptopp.com/wiki/iOS_(Command_Line) for more details
# ====================================================================

#<<<<<<< HEAD
#if [ -z $(command -v ./TestScripts/setenv-ios.sh) ]; then
#=======
if [ -z "$(command -v ./setenv-ios.sh)" ]; then
<<<<<<< HEAD
#>>>>>>> upstream/master
	echo "Failed to locate setenv-ios.sh"
	[[ "$0" = "${BASH_SOURCE[0]}" ]] && exit 1 || return 1
=======
    echo "Failed to locate setenv-ios.sh"
    [[ "$0" = "${BASH_SOURCE[0]}" ]] && exit 1 || return 1
>>>>>>> 7877705f
fi

# Temp directory
if [[ -z "$TMPDIR" ]]; then
    TMPDIR="$HOME/tmp"
    mkdir "$TMPDIR"
fi

MAKE_JOBS=2

# Cleanup old artifacts
rm -rf "$TMPDIR/build.failed" 2>/dev/null
rm -rf "$TMPDIR/build.log" 2>/dev/null

# Hack a Bash data structure...
PLATFORMS=()
PLATFORMS+=("iPhoneOS:armv7")
PLATFORMS+=("iPhoneOS:arm64")
PLATFORMS+=("AppleTVOS:arm64")
PLATFORMS+=("WatchOS:armv7")
PLATFORMS+=("WatchOS:arm64")
PLATFORMS+=("iPhoneSimulator:i386")
PLATFORMS+=("iPhoneSimulator:x86_64")
PLATFORMS+=("AppleTVSimulator:x86_64")
PLATFORMS+=("WatchSimulator:i386")
PLATFORMS+=("WatchSimulator:x86_64")

for platform in "${PLATFORMS[@]}"
do
<<<<<<< HEAD
	make -f GNUmakefile-cross distclean > /dev/null 2>&1

	echo
	echo "====================================================="
	echo "Testing for iOS support of $platform"

	# Test if we can set the environment for the platform
#<<<<<<< HEAD
#	./TestScripts/setenv-ios.sh "$platform"
#
#	if [ "$?" -ne "0" ];
#=======
	if ! ./setenv-ios.sh "$platform";
#>>>>>>> upstream/master
	then
		echo
		echo "$platform not supported by Xcode"
		echo "$platform ==> FAILURE" >> "$TMPDIR/build.log"

		touch "$TMPDIR/build.failed"
		continue
	fi

	echo
	echo "Building for $platform..."
	echo

	# run in subshell to not keep any envars
	(
#<<<<<<< HEAD
#		source ./TestScripts/setenv-ios.sh "$platform" > /dev/null 2>&1
#		make -f GNUmakefile-cross static dynamic cryptest.exe
#		if [ "$?" -eq "0" ]; then
#			echo "$platform ==> SUCCESS" >> /tmp/build.log
#=======
		source ./setenv-ios.sh "$platform" > /dev/null 2>&1
		if make -k -j "$MAKE_JOBS" -f GNUmakefile-cross static dynamic cryptest.exe;
		then
			echo "$platform ==> SUCCESS" >> "$TMPDIR/build.log"
#>>>>>>> upstream/master
		else
			echo "$platform ==> FAILURE" >> "$TMPDIR/build.log"
			touch "$TMPDIR/build.failed"
		fi
	)
=======

    sdk=$(echo "${platform[@]}" | awk -F':' '{print $1}')
    cpu=$(echo "${platform[@]}" | awk -F':' '{print $2}')

    # setenv-ios.sh reads these two variables for configuration info.
    export IOS_SDK="$sdk"
    export IOS_CPU="$cpu"

    make -f GNUmakefile-cross distclean > /dev/null 2>&1

    echo
    echo "====================================================="
    echo "Testing for iOS support of $platform"

    # Test if we can set the environment for the platform
    if ! ./setenv-ios.sh > /dev/null 2>&1;
    then
        echo
        echo "$platform not supported by Xcode"
        echo "$platform ==> SKIPPED" >> "$TMPDIR/build.log"

        continue
    fi

    echo
    echo "Building for $platform..."
    echo

    # run in subshell to not keep any envars
    (
        source ./setenv-ios.sh
        if make -k -j "$MAKE_JOBS" -f GNUmakefile-cross static dynamic cryptest.exe;
        then
            echo "$platform ==> SUCCESS" >> "$TMPDIR/build.log"
        else
            echo "$platform ==> FAILURE" >> "$TMPDIR/build.log"
            touch "$TMPDIR/build.failed"
        fi
    )
>>>>>>> 7877705f
done

echo ""
echo "====================================================="
cat "$TMPDIR/build.log"

# let the script fail if any of the builds failed
if [ -f "$TMPDIR/build.failed" ]; then
    [[ "$0" = "${BASH_SOURCE[0]}" ]] && exit 1 || return 1
fi

[[ "$0" = "${BASH_SOURCE[0]}" ]] && exit 0 || return 0<|MERGE_RESOLUTION|>--- conflicted
+++ resolved
@@ -7,17 +7,11 @@
 # ====================================================================
 
 #<<<<<<< HEAD
-#if [ -z $(command -v ./TestScripts/setenv-ios.sh) ]; then
+if [ -z $(command -v ./TestScripts/setenv-ios.sh) ]; then
 #=======
-if [ -z "$(command -v ./setenv-ios.sh)" ]; then
-<<<<<<< HEAD
-#>>>>>>> upstream/master
-	echo "Failed to locate setenv-ios.sh"
-	[[ "$0" = "${BASH_SOURCE[0]}" ]] && exit 1 || return 1
-=======
+#if [ -z "$(command -v ./setenv-ios.sh)" ]; then
     echo "Failed to locate setenv-ios.sh"
     [[ "$0" = "${BASH_SOURCE[0]}" ]] && exit 1 || return 1
->>>>>>> 7877705f
 fi
 
 # Temp directory
@@ -47,54 +41,6 @@
 
 for platform in "${PLATFORMS[@]}"
 do
-<<<<<<< HEAD
-	make -f GNUmakefile-cross distclean > /dev/null 2>&1
-
-	echo
-	echo "====================================================="
-	echo "Testing for iOS support of $platform"
-
-	# Test if we can set the environment for the platform
-#<<<<<<< HEAD
-#	./TestScripts/setenv-ios.sh "$platform"
-#
-#	if [ "$?" -ne "0" ];
-#=======
-	if ! ./setenv-ios.sh "$platform";
-#>>>>>>> upstream/master
-	then
-		echo
-		echo "$platform not supported by Xcode"
-		echo "$platform ==> FAILURE" >> "$TMPDIR/build.log"
-
-		touch "$TMPDIR/build.failed"
-		continue
-	fi
-
-	echo
-	echo "Building for $platform..."
-	echo
-
-	# run in subshell to not keep any envars
-	(
-#<<<<<<< HEAD
-#		source ./TestScripts/setenv-ios.sh "$platform" > /dev/null 2>&1
-#		make -f GNUmakefile-cross static dynamic cryptest.exe
-#		if [ "$?" -eq "0" ]; then
-#			echo "$platform ==> SUCCESS" >> /tmp/build.log
-#=======
-		source ./setenv-ios.sh "$platform" > /dev/null 2>&1
-		if make -k -j "$MAKE_JOBS" -f GNUmakefile-cross static dynamic cryptest.exe;
-		then
-			echo "$platform ==> SUCCESS" >> "$TMPDIR/build.log"
-#>>>>>>> upstream/master
-		else
-			echo "$platform ==> FAILURE" >> "$TMPDIR/build.log"
-			touch "$TMPDIR/build.failed"
-		fi
-	)
-=======
-
     sdk=$(echo "${platform[@]}" | awk -F':' '{print $1}')
     cpu=$(echo "${platform[@]}" | awk -F':' '{print $2}')
 
@@ -133,7 +79,6 @@
             touch "$TMPDIR/build.failed"
         fi
     )
->>>>>>> 7877705f
 done
 
 echo ""
