--- conflicted
+++ resolved
@@ -6,15 +6,8 @@
 # See http://www.cryptopp.com/wiki/iOS_(Command_Line) for more details
 # ====================================================================
 
-<<<<<<< HEAD
-#<<<<<<< HEAD
-if [ -z $(command -v ./TestScripts/setenv-ios.sh) ]; then
-#=======
-#if [ -z "$(command -v ./setenv-ios.sh)" ]; then
-=======
 #if [ -z $(command -v ./TestScripts/setenv-ios.sh) ]; then
 if [ -z "$(command -v ./setenv-ios.sh)" ]; then
->>>>>>> 89e60869
     echo "Failed to locate setenv-ios.sh"
     [[ "$0" = "${BASH_SOURCE[0]}" ]] && exit 1 || return 1
 fi
