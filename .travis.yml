--- conflicted
+++ resolved
@@ -16,7 +16,6 @@
 # https://github.com/travis-ci/travis-yml/blob/master/schema.json.
 
 language: cpp
-<<<<<<< HEAD
 
 # DO NOT create top level (global) keys like env, arch, os, compiler.
 # The top level/global keys invoke [unwanted] matrix expansion. Also
@@ -26,8 +25,6 @@
 # https://github.com/travis-ci/travis-yml/blob/master/schema.json.
 
 language: cpp
-=======
->>>>>>> ff4c660e
 dist: bionic
 sudo: required
 
@@ -185,11 +182,7 @@
         - BUILD_MODE=cmake
         - BUILD_JOBS=2
     - os: osx
-<<<<<<< HEAD
-      osx_image: xcode10.1
-=======
-      osx_image: xcode11.4
->>>>>>> ff4c660e
+      osx_image: xcode11.4
       name: OS X with Clang (all)
       arch: amd64
       compiler: clang
@@ -198,11 +191,7 @@
         - BUILD_MODE=all
         - BUILD_JOBS=2
     - os: osx
-<<<<<<< HEAD
-      osx_image: xcode10.1
-=======
-      osx_image: xcode11.4
->>>>>>> ff4c660e
+      osx_image: xcode11.4
       name: OS X with Clang (native)
       arch: amd64
       compiler: clang
@@ -211,11 +200,7 @@
         - BUILD_MODE=native
         - BUILD_JOBS=2
     - os: osx
-<<<<<<< HEAD
-      osx_image: xcode10.1
-=======
-      osx_image: xcode11.4
->>>>>>> ff4c660e
+      osx_image: xcode11.4
       name: OS X with Clang (no-asm)
       arch: amd64
       compiler: clang
@@ -224,11 +209,7 @@
         - BUILD_MODE=no-asm
         - BUILD_JOBS=2
     - os: osx
-<<<<<<< HEAD
-      osx_image: xcode10.1
-=======
-      osx_image: xcode11.4
->>>>>>> ff4c660e
+      osx_image: xcode11.4
       name: OS X with Clang (debug)
       arch: amd64
       compiler: clang
@@ -237,11 +218,7 @@
         - BUILD_MODE=debug
         - BUILD_JOBS=2
     - os: osx
-<<<<<<< HEAD
-      osx_image: xcode10.1
-=======
-      osx_image: xcode11.4
->>>>>>> ff4c660e
+      osx_image: xcode11.4
       name: OS X with Clang (asan)
       arch: amd64
       compiler: clang
@@ -250,11 +227,7 @@
         - BUILD_MODE=asan
         - BUILD_JOBS=2
     - os: osx
-<<<<<<< HEAD
-      osx_image: xcode10.1
-=======
-      osx_image: xcode11.4
->>>>>>> ff4c660e
+      osx_image: xcode11.4
       name: OS X with Clang (ubsan)
       arch: amd64
       compiler: clang
@@ -263,11 +236,7 @@
         - BUILD_MODE=ubsan
         - BUILD_JOBS=2
     - os: osx
-<<<<<<< HEAD
-      osx_image: xcode10.1
-=======
-      osx_image: xcode11.4
->>>>>>> ff4c660e
+      osx_image: xcode11.4
       name: OS X with Clang (pem)
       arch: amd64
       compiler: clang
@@ -276,11 +245,7 @@
         - BUILD_MODE=pem
         - BUILD_JOBS=2
     - os: osx
-<<<<<<< HEAD
-      osx_image: xcode10.1
-=======
-      osx_image: xcode11.4
->>>>>>> ff4c660e
+      osx_image: xcode11.4
       name: OS X with Clang (autotools)
       arch: amd64
       compiler: clang
@@ -289,11 +254,7 @@
         - BUILD_MODE=autotools
         - BUILD_JOBS=2
     - os: osx
-<<<<<<< HEAD
-      osx_image: xcode10.1
-=======
-      osx_image: xcode11.4
->>>>>>> ff4c660e
+      osx_image: xcode11.4
       name: OS X with Clang (cmake)
       arch: amd64
       compiler: clang
@@ -534,11 +495,7 @@
         - ANDROID_SDK_ROOT="$ANDROID_SDK"
         - ANDROID_NDK_ROOT="$ANDROID_NDK"
     - os: osx
-<<<<<<< HEAD
-      osx_image: xcode10.1
-=======
-      osx_image: xcode11.4
->>>>>>> ff4c660e
+      osx_image: xcode11.4
       name: iOS on OS X (iPhoneOS)
       arch: amd64
       env:
@@ -547,11 +504,7 @@
         - BUILD_JOBS=2
         - BUILD_ARCH=iPhoneOS
     - os: osx
-<<<<<<< HEAD
-      osx_image: xcode10.1
-=======
-      osx_image: xcode11.4
->>>>>>> ff4c660e
+      osx_image: xcode11.4
       name: iOS on OS X (Arm64)
       arch: amd64
       env:
@@ -560,11 +513,7 @@
         - BUILD_JOBS=2
         - BUILD_ARCH=Arm64
     - os: osx
-<<<<<<< HEAD
-      osx_image: xcode10.1
-=======
-      osx_image: xcode11.4
->>>>>>> ff4c660e
+      osx_image: xcode11.4
       name: iOS on OS X (WatchOS)
       arch: amd64
       env:
@@ -573,11 +522,7 @@
         - BUILD_JOBS=2
         - BUILD_ARCH=WatchOS
     - os: osx
-<<<<<<< HEAD
-      osx_image: xcode10.1
-=======
-      osx_image: xcode11.4
->>>>>>> ff4c660e
+      osx_image: xcode11.4
       name: iOS on OS X (AppleTVOS)
       arch: amd64
       env:
@@ -586,11 +531,7 @@
         - BUILD_JOBS=2
         - BUILD_ARCH=AppleTVOS
     - os: osx
-<<<<<<< HEAD
-      osx_image: xcode10.1
-=======
-      osx_image: xcode11.4
->>>>>>> ff4c660e
+      osx_image: xcode11.4
       name: iOS on OS X (iPhoneSimulator)
       arch: amd64
       env:
@@ -599,11 +540,7 @@
         - BUILD_JOBS=2
         - BUILD_ARCH=iPhoneSimulator
     - os: osx
-<<<<<<< HEAD
-      osx_image: xcode10.1
-=======
-      osx_image: xcode11.4
->>>>>>> ff4c660e
+      osx_image: xcode11.4
       name: iOS on OS X (WatchSimulator)
       arch: amd64
       env:
@@ -612,11 +549,7 @@
         - BUILD_JOBS=2
         - BUILD_ARCH=WatchSimulator
     - os: osx
-<<<<<<< HEAD
-      osx_image: xcode10.1
-=======
-      osx_image: xcode11.4
->>>>>>> ff4c660e
+      osx_image: xcode11.4
       name: iOS on OS X (AppleTVSimulator)
       arch: amd64
       env:
@@ -627,9 +560,6 @@
 
   allow_failures:
     - os: osx
-<<<<<<< HEAD
-      osx_image: xcode10.1
-=======
       osx_image: xcode11.4
       name: iOS on OS X (AppleTVOS)
       arch: amd64
@@ -685,7 +615,6 @@
         - BUILD_ARCH=Arm64
     - os: osx
       osx_image: xcode11.4
->>>>>>> ff4c660e
       name: iOS on OS X (WatchOS)
       env:
         - BUILD_OS=osx
@@ -693,11 +622,7 @@
         - BUILD_JOBS=2
         - BUILD_ARCH=WatchOS
     - os: osx
-<<<<<<< HEAD
-      osx_image: xcode10.1
-=======
-      osx_image: xcode11.4
->>>>>>> ff4c660e
+      osx_image: xcode11.4
       name: iOS on OS X (iPhoneSimulator)
       env:
         - BUILD_OS=osx
