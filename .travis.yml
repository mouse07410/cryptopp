<<<<<<< HEAD
# In the YML below each job gets an environment that includes
# BUILD_OS and BUILD_MODE. The variables are used in the driver
# scripts and is used to select a test. For example, BUILD_OS=linux
# and BUILD_MODE=all means run 'make all' on Linux. Travis supplies
# Linux based on 'os: linux' key so BUILD_OS is effectively ignored.
# The Android and iOS tests specify a BUILD_ARCH. BUILD_ARCH is passed
# to the underlying setenv-*.sh scripts. For example, testing on iOS,
# BUILD_ARCH=arm64 means 'setenv-ios.sh arm64' is called before
# 'make GNUmakefile-cross' is called.

# DO NOT create top level (global) keys like env, arch, os, compiler.
# The top level/global keys invoke [unwanted] matrix expansion. Also
# see https://stackoverflow.com/q/58473000/608639 and
# https://docs.travis-ci.com/user/reference/overview/ and
# https://docs.travis-ci.com/user/multi-cpu-architectures and
# https://github.com/travis-ci/travis-yml/blob/master/schema.json.

language: cpp

# DO NOT create top level (global) keys like env, arch, os, compiler.
# The top level/global keys invoke [unwanted] matrix expansion. Also
# see https://stackoverflow.com/q/58473000/608639 and
# https://docs.travis-ci.com/user/reference/overview/ and
# https://docs.travis-ci.com/user/multi-cpu-architectures and
# https://github.com/travis-ci/travis-yml/blob/master/schema.json.

language: cpp
dist: bionic
sudo: required

git:
  depth: 5

# Use jobs rather than matrix since we are precisely
# specifiying our test cases. Do not move any of the
# keys (env, os, arch, compiler, etc) into global.
# Putting them in global invokes the matrix expansion.
jobs:
  include:
    - os: linux
      name: Linux with GCC (all)
      arch: amd64
      compiler: gcc
      env:
        - BUILD_OS=linux
        - BUILD_MODE=all
        - BUILD_JOBS=2
    - os: linux
      name: Linux with GCC (native)
      arch: amd64
      compiler: gcc
      env:
        - BUILD_OS=linux
        - BUILD_MODE=native
        - BUILD_JOBS=2
    - os: linux
      name: Linux with GCC (no-asm)
      arch: amd64
      compiler: gcc
      env:
        - BUILD_OS=linux
        - BUILD_MODE=no-asm
        - BUILD_JOBS=2
    - os: linux
      name: Linux with GCC (debug)
      arch: amd64
      compiler: gcc
      env:
        - BUILD_OS=linux
        - BUILD_MODE=debug
        - BUILD_JOBS=2
    - os: linux
      name: Linux with GCC (asan)
      arch: amd64
      compiler: gcc
      env:
        - BUILD_OS=linux
        - BUILD_MODE=asan
        - BUILD_JOBS=2
    - os: linux
      name: Linux with GCC (ubsan)
      arch: amd64
      compiler: gcc
      env:
        - BUILD_OS=linux
        - BUILD_MODE=ubsan
        - BUILD_JOBS=2
    - os: linux
      name: Linux with GCC (pem)
      arch: amd64
      compiler: gcc
      env:
        - BUILD_OS=linux
        - BUILD_MODE=pem
        - BUILD_JOBS=2
    - os: linux
      name: Linux with GCC (autotools)
      arch: amd64
      compiler: gcc
      env:
        - BUILD_OS=linux
        - BUILD_MODE=autotools
        - BUILD_JOBS=2
    - os: linux
      name: Linux with GCC (cmake)
      arch: amd64
      compiler: gcc
      env:
        - BUILD_OS=linux
        - BUILD_MODE=cmake
        - BUILD_JOBS=2
    - os: linux
      name: Linux with Clang (all)
      arch: amd64
      compiler: clang
      env:
        - BUILD_OS=linux
        - BUILD_MODE=all
        - BUILD_JOBS=2
    - os: linux
      name: Linux with Clang (native)
      arch: amd64
      compiler: clang
      env:
        - BUILD_OS=linux
        - BUILD_MODE=native
        - BUILD_JOBS=2
    - os: linux
      name: Linux with Clang (no-asm)
      arch: amd64
      compiler: clang
      env:
        - BUILD_OS=linux
        - BUILD_MODE=no-asm
        - BUILD_JOBS=2
    - os: linux
      name: Linux with Clang (debug)
      arch: amd64
      compiler: clang
      env:
        - BUILD_OS=linux
        - BUILD_MODE=debug
        - BUILD_JOBS=2
    - os: linux
      name: Linux with Clang (asan)
      arch: amd64
      compiler: clang
      env:
        - BUILD_OS=linux
        - BUILD_MODE=asan
        - BUILD_JOBS=2
    - os: linux
      name: Linux with Clang (ubsan)
      arch: amd64
      compiler: clang
      env:
        - BUILD_OS=linux
        - BUILD_MODE=ubsan
        - BUILD_JOBS=2
    - os: linux
      name: Linux with Clang (pem)
      arch: amd64
      compiler: clang
      env:
        - BUILD_OS=linux
        - BUILD_MODE=pem
        - BUILD_JOBS=2
    - os: linux
      name: Linux with Clang (autotools)
      arch: amd64
      compiler: clang
      env:
        - BUILD_OS=linux
        - BUILD_MODE=autotools
        - BUILD_JOBS=2
    - os: linux
      name: Linux with Clang (cmake)
      arch: amd64
      compiler: clang
      env:
        - BUILD_OS=linux
        - BUILD_MODE=cmake
        - BUILD_JOBS=2
    - os: osx
      osx_image: xcode10.1
      name: OS X with Clang (all)
      arch: amd64
      compiler: clang
      env:
        - BUILD_OS=osx
        - BUILD_MODE=all
        - BUILD_JOBS=2
    - os: osx
      osx_image: xcode10.1
      name: OS X with Clang (native)
      arch: amd64
      compiler: clang
      env:
        - BUILD_OS=osx
        - BUILD_MODE=native
        - BUILD_JOBS=2
    - os: osx
      osx_image: xcode10.1
      name: OS X with Clang (no-asm)
      arch: amd64
      compiler: clang
      env:
        - BUILD_OS=osx
        - BUILD_MODE=no-asm
        - BUILD_JOBS=2
    - os: osx
      osx_image: xcode10.1
      name: OS X with Clang (debug)
      arch: amd64
      compiler: clang
      env:
        - BUILD_OS=osx
        - BUILD_MODE=debug
        - BUILD_JOBS=2
    - os: osx
      osx_image: xcode10.1
      name: OS X with Clang (asan)
      arch: amd64
      compiler: clang
      env:
        - BUILD_OS=osx
        - BUILD_MODE=asan
        - BUILD_JOBS=2
    - os: osx
      osx_image: xcode10.1
      name: OS X with Clang (ubsan)
      arch: amd64
      compiler: clang
      env:
        - BUILD_OS=osx
        - BUILD_MODE=ubsan
        - BUILD_JOBS=2
    - os: osx
      osx_image: xcode10.1
      name: OS X with Clang (pem)
      arch: amd64
      compiler: clang
      env:
        - BUILD_OS=osx
        - BUILD_MODE=pem
        - BUILD_JOBS=2
    - os: osx
      osx_image: xcode10.1
      name: OS X with Clang (autotools)
      arch: amd64
      compiler: clang
      env:
        - BUILD_OS=osx
        - BUILD_MODE=autotools
        - BUILD_JOBS=2
    - os: osx
      osx_image: xcode10.1
      name: OS X with Clang (cmake)
      arch: amd64
      compiler: clang
      env:
        - BUILD_OS=osx
        - BUILD_MODE=cmake
        - BUILD_JOBS=2
    - os: linux
      name: Linux with GCC (all)
      arch: arm64
      compiler: gcc
      dist: bionic
      env:
        - BUILD_OS=linux
        - BUILD_MODE=all
        - BUILD_JOBS=2
    - os: linux
      name: Linux with GCC (native)
      arch: arm64
      compiler: gcc
      dist: bionic
      env:
        - BUILD_OS=linux
        - BUILD_MODE=native
        - BUILD_JOBS=2
    - os: linux
      name: Linux with GCC (no-asm)
      arch: arm64
      compiler: gcc
      dist: bionic
      env:
        - BUILD_OS=linux
        - BUILD_MODE=no-asm
        - BUILD_JOBS=2
    - os: linux
      name: Linux with GCC (debug)
      arch: arm64
      compiler: gcc
      dist: bionic
      env:
        - BUILD_OS=linux
        - BUILD_MODE=debug
        - BUILD_JOBS=2
    - os: linux
      name: Linux with GCC (asan)
      arch: arm64
      compiler: gcc
      dist: bionic
      env:
        - BUILD_OS=linux
        - BUILD_MODE=asan
        - BUILD_JOBS=2
    - os: linux
      name: Linux with GCC (ubsan)
      arch: arm64
      compiler: gcc
      dist: bionic
      env:
        - BUILD_OS=linux
        - BUILD_MODE=ubsan
        - BUILD_JOBS=2
    - os: linux
      name: Linux with GCC (pem)
      arch: arm64
      compiler: gcc
      dist: bionic
      env:
        - BUILD_OS=linux
        - BUILD_MODE=pem
        - BUILD_JOBS=2
    - os: linux
      name: Linux with GCC (autotools)
      arch: arm64
      compiler: gcc
      dist: bionic
      env:
        - BUILD_OS=linux
        - BUILD_MODE=autotools
        - BUILD_JOBS=2
    - os: linux
      name: Linux with GCC (cmake)
      arch: arm64
      compiler: gcc
      dist: bionic
      env:
        - BUILD_OS=linux
        - BUILD_MODE=cmake
        - BUILD_JOBS=2
    - os: linux
      name: Linux with Clang (all)
      arch: arm64
      compiler: clang
      dist: bionic
      env:
        - BUILD_OS=linux
        - BUILD_MODE=all
        - BUILD_JOBS=2
    - os: linux
      name: Linux with Clang (native)
      arch: arm64
      compiler: clang
      dist: bionic
      env:
        - BUILD_OS=linux
        - BUILD_MODE=native
        - BUILD_JOBS=2
    - os: linux
      name: Linux with Clang (no-asm)
      arch: arm64
      compiler: clang
      dist: bionic
      env:
        - BUILD_OS=linux
        - BUILD_MODE=no-asm
        - BUILD_JOBS=2
    - os: linux
      name: Linux with Clang (debug)
      arch: arm64
      compiler: clang
      dist: bionic
      env:
        - BUILD_OS=linux
        - BUILD_MODE=debug
        - BUILD_JOBS=2
    - os: linux
      name: Linux with Clang (asan)
      arch: arm64
      compiler: clang
      dist: bionic
      env:
        - BUILD_OS=linux
        - BUILD_MODE=asan
        - BUILD_JOBS=2
    - os: linux
      name: Linux with Clang (ubsan)
      arch: arm64
      compiler: clang
      dist: bionic
      env:
        - BUILD_OS=linux
        - BUILD_MODE=ubsan
        - BUILD_JOBS=2
    - os: linux
      name: Linux with Clang (pem)
      arch: arm64
      compiler: clang
      dist: bionic
      env:
        - BUILD_OS=linux
        - BUILD_MODE=pem
        - BUILD_JOBS=2
    - os: linux
      name: Linux with Clang (autotools)
      arch: arm64
      compiler: clang
      dist: bionic
      env:
        - BUILD_OS=linux
        - BUILD_MODE=autotools
        - BUILD_JOBS=2
    - os: linux
      name: Linux with Clang (cmake)
      arch: arm64
      compiler: clang
      dist: bionic
      env:
        - BUILD_OS=linux
        - BUILD_MODE=cmake
        - BUILD_JOBS=2
    - os: linux
      name: Linux with GCC (all)
      arch: ppc64le
      compiler: gcc
      dist: bionic
      env:
        - BUILD_OS=linux
        - BUILD_MODE=all
        - BUILD_JOBS=2
    - os: linux
      name: Linux with Clang (all)
      arch: ppc64le
      compiler: clang
      dist: bionic
      env:
        - BUILD_OS=linux
        - BUILD_MODE=all
        - BUILD_JOBS=2
    - os: linux
      name: Android on Linux (armeabi-v7a)
      arch: amd64
      env:
        - BUILD_OS=linux
        - BUILD_MODE=android
        - BUILD_JOBS=2
        - BUILD_ARCH=armeabi-v7a
        - ANDROID_HOME="$HOME/android-sdk"
        - ANDROID_SDK="$HOME/android-sdk"
        - ANDROID_NDK="$HOME/android-ndk"
        - ANDROID_SDK_ROOT="$ANDROID_SDK"
        - ANDROID_NDK_ROOT="$ANDROID_NDK"
    - os: linux
      name: Android on Linux (aarch64)
      arch: amd64
      env:
        - BUILD_OS=linux
        - BUILD_MODE=android
        - BUILD_JOBS=2
        - BUILD_ARCH=aarch64
        - ANDROID_HOME="$HOME/android-sdk"
        - ANDROID_SDK="$HOME/android-sdk"
        - ANDROID_NDK="$HOME/android-ndk"
        - ANDROID_SDK_ROOT="$ANDROID_SDK"
        - ANDROID_NDK_ROOT="$ANDROID_NDK"
    - os: linux
      name: Android on Linux (x86)
      arch: amd64
      env:
        - BUILD_OS=linux
        - BUILD_MODE=android
        - BUILD_JOBS=2
        - BUILD_ARCH=x86
        - ANDROID_HOME="$HOME/android-sdk"
        - ANDROID_SDK="$HOME/android-sdk"
        - ANDROID_NDK="$HOME/android-ndk"
        - ANDROID_SDK_ROOT="$ANDROID_SDK"
        - ANDROID_NDK_ROOT="$ANDROID_NDK"
    - os: linux
      name: Android on Linux (x86_64)
      arch: amd64
      env:
        - BUILD_OS=linux
        - BUILD_MODE=android
        - BUILD_JOBS=2
        - BUILD_ARCH=x86_64
        - ANDROID_HOME="$HOME/android-sdk"
        - ANDROID_SDK="$HOME/android-sdk"
        - ANDROID_NDK="$HOME/android-ndk"
        - ANDROID_SDK_ROOT="$ANDROID_SDK"
        - ANDROID_NDK_ROOT="$ANDROID_NDK"
    - os: osx
      osx_image: xcode10.1
      name: iOS on OS X (iPhoneOS)
      arch: amd64
      env:
        - BUILD_OS=osx
        - BUILD_MODE=ios
        - BUILD_JOBS=2
        - BUILD_ARCH=iPhoneOS
    - os: osx
      osx_image: xcode10.1
      name: iOS on OS X (Arm64)
      arch: amd64
      env:
        - BUILD_OS=osx
        - BUILD_MODE=ios
        - BUILD_JOBS=2
        - BUILD_ARCH=Arm64
    - os: osx
      osx_image: xcode10.1
      name: iOS on OS X (WatchOS)
      arch: amd64
      env:
        - BUILD_OS=osx
        - BUILD_MODE=ios
        - BUILD_JOBS=2
        - BUILD_ARCH=WatchOS
    - os: osx
      osx_image: xcode10.1
      name: iOS on OS X (AppleTVOS)
      arch: amd64
      env:
        - BUILD_OS=osx
        - BUILD_MODE=ios
        - BUILD_JOBS=2
        - BUILD_ARCH=AppleTVOS
    - os: osx
      osx_image: xcode10.1
      name: iOS on OS X (iPhoneSimulator)
      arch: amd64
      env:
        - BUILD_OS=osx
        - BUILD_MODE=ios
        - BUILD_JOBS=2
        - BUILD_ARCH=iPhoneSimulator
    - os: osx
      osx_image: xcode10.1
      name: iOS on OS X (WatchSimulator)
      arch: amd64
      env:
        - BUILD_OS=osx
        - BUILD_MODE=ios
        - BUILD_JOBS=2
        - BUILD_ARCH=WatchSimulator
    - os: osx
      osx_image: xcode10.1
      name: iOS on OS X (AppleTVSimulator)
      arch: amd64
      env:
        - BUILD_OS=osx
        - BUILD_MODE=ios
        - BUILD_JOBS=2
        - BUILD_ARCH=AppleTVSimulator

  allow_failures:
    - os: osx
      osx_image: xcode10.1
      name: iOS on OS X (WatchOS)
      env:
        - BUILD_OS=osx
        - BUILD_MODE=ios
        - BUILD_JOBS=2
        - BUILD_ARCH=WatchOS
    - os: osx
      osx_image: xcode10.1
      name: iOS on OS X (iPhoneSimulator)
      env:
        - BUILD_OS=osx
        - BUILD_MODE=ios
        - BUILD_JOBS=2
        - BUILD_ARCH=iPhoneSimulator
    # We should be OK with PPC64 and GCC until Travis disallows
    # access to the build machines. Clang is a differnt story.
    # The LLVM devs have their heads so far up their ass I don't
    # think we can un-fuck the mess they created on PowerPC. The
    # LLVM devs appear to have given up and define everything
    # from all the compilers to all the features. It does not
    # seem to matter to them the compiler does not actually
    # support what LLVM is advertising in the preprocessor.
    - os: linux
      name: Linux with GCC (all)
      arch: ppc64le
      compiler: gcc
    - os: linux
      name: Linux with Clang (all)
      arch: ppc64le
      compiler: clang

before_install:
  - |
    if [[ "$BUILD_OS" == "linux" ]] && [[ "$BUILD_MODE" == "android" ]]; then
        # https://github.com/travis-ci/travis-ci/issues/9037
        sudo apt-key adv --keyserver hkp://keyserver.ubuntu.com:80 --recv 0C49F3730359A145
        sudo apt-get update
        bash TestScripts/install-android.sh
    fi
    if [[ "$BUILD_OS" == "linux" ]] && [[ "$BUILD_MODE" == "autotools" ]]; then
        # https://github.com/travis-ci/travis-ci/issues/9037
        sudo apt-key adv --keyserver hkp://keyserver.ubuntu.com:80 --recv 0C49F3730359A145
        sudo apt-get -y install autoconf automake libtool
    fi

script:
  - |
    if [[ "$BUILD_MODE" == "ios" ]]; then
        cp TestScripts/setenv-ios.sh .
        cp TestScripts/cryptest-ios.sh .
        bash cryptest-ios.sh "$BUILD_ARCH"
    elif [[ "$BUILD_MODE" == "android" ]]; then
        cp TestScripts/setenv-android.sh .
        cp TestScripts/cryptest-android.sh .
        bash cryptest-android.sh "$BUILD_ARCH"
    elif [[ "$BUILD_MODE" == "autotools" ]]; then
        cp TestScripts/cryptest-autotools.sh .
        bash cryptest-autotools.sh
    elif [[ "$BUILD_MODE" == "cmake" ]]; then
        cp TestScripts/cryptest-cmake.sh .
        bash cryptest-cmake.sh
    elif [[ "$BUILD_MODE" == "pem" ]]; then
        cp TestScripts/cryptest-pem.sh .
        bash cryptest-pem.sh
    elif [[ "$BUILD_MODE" == "debug" ]]; then
        CXXFLAGS="-DDEBUG -g2 -O1" make -j "$BUILD_JOBS"
        sudo mkdir -p /opt/local/share
        sudo mkdir -p /opt/local/lib
        sudo mkdir -p /opt/local/bin
        CXXFLAGS="-DDEBUG -g2 -O1" sudo -EH make install PREFIX=/opt/local
        chmod +x *.exe
        ./cryptest.exe v
        ./cryptest.exe tv all
    else
        CXXFLAGS="-g2 -O1" make -j "$BUILD_JOBS"
        #make "$BUILD_MODE" -j "$BUILD_JOBS"
        sudo mkdir -p /opt/local/share
        sudo mkdir -p /opt/local/lib
        sudo mkdir -p /opt/local/bin
        sudo make install PREFIX=/opt/local
        ./cryptest.exe v
        ./cryptest.exe tv all
    fi

# Whitelist branches to avoid testing feature branches twice
branches:
  only:
    - master
    - /\/ci$/

notifications:
  email:
    recipients:
      - uri@mit.edu
    on_success: always # default: change
    on_failure: always # default: always
=======
# In the YML below each job gets an environment that includes
# BUILD_OS and BUILD_MODE. The variables are used in the driver
# scripts and is used to select a test. For example, BUILD_OS=linux
# and BUILD_MODE=all means run 'make all' on Linux. Travis supplies
# Linux based on 'os: linux' key so BUILD_OS is effectively ignored.
# The Android and iOS tests specify a BUILD_ARCH. BUILD_ARCH is passed
# to the underlying setenv-*.sh scripts. For example, testing on iOS,
# BUILD_ARCH=arm64 means 'setenv-ios.sh arm64' is called before
# 'make GNUmakefile-cross' is called.

# DO NOT create top level (global) keys like env, arch, os, compiler.
# The top level/global keys invoke [unwanted] matrix expansion. Also
# see https://stackoverflow.com/q/58473000/608639 and
# https://docs.travis-ci.com/user/reference/overview/ and
# https://docs.travis-ci.com/user/multi-cpu-architectures and
# https://github.com/travis-ci/travis-yml/blob/master/schema.json.

language: cpp
dist: bionic

git:
  depth: 5

# Use jobs rather than matrix since we are precisely
# specifiying our test cases. Do not move any of the
# keys (env, os, arch, compiler, etc) into global.
# Putting them in global invokes the matrix expansion.
jobs:
  include:
    - os: linux
      name: Standard build, GCC, Linux, amd64
      arch: amd64
      compiler: gcc
      env:
        - BUILD_OS=linux
        - BUILD_MODE=all
    - os: linux
      name: Native build, GCC, Linux, amd64
      arch: amd64
      compiler: gcc
      env:
        - BUILD_OS=linux
        - BUILD_MODE=native
    - os: linux
      name: No-asm build, GCC, Linux, amd64
      arch: amd64
      compiler: gcc
      env:
        - BUILD_OS=linux
        - BUILD_MODE=no-asm
    - os: linux
      name: Debug build, GCC, Linux, amd64
      arch: amd64
      compiler: gcc
      env:
        - BUILD_OS=linux
        - BUILD_MODE=debug
    - os: linux
      name: Asan build, GCC, Linux, amd64
      arch: amd64
      compiler: gcc
      env:
        - BUILD_OS=linux
        - BUILD_MODE=asan
    - os: linux
      name: UBsan build, GCC, Linux, amd64
      arch: amd64
      compiler: gcc
      env:
        - BUILD_OS=linux
        - BUILD_MODE=ubsan
    - os: linux
      name: PEM build, GCC, Linux, amd64
      arch: amd64
      compiler: gcc
      env:
        - BUILD_OS=linux
        - BUILD_MODE=pem
    - os: linux
      name: Autotools build, GCC, Linux, amd64
      arch: amd64
      compiler: gcc
      env:
        - BUILD_OS=linux
        - BUILD_MODE=autotools
    - os: linux
      name: CMake build, GCC, Linux, amd64
      arch: amd64
      compiler: gcc
      env:
        - BUILD_OS=linux
        - BUILD_MODE=cmake
    - os: linux
      name: Standard build, Clang, Linux, amd64
      arch: amd64
      compiler: clang
      env:
        - BUILD_OS=linux
        - BUILD_MODE=all
    - os: linux
      name: Native build, Clang, Linux, amd64
      arch: amd64
      compiler: clang
      env:
        - BUILD_OS=linux
        - BUILD_MODE=native
    - os: linux
      name: No-asm build, Clang, Linux, amd64
      arch: amd64
      compiler: clang
      env:
        - BUILD_OS=linux
        - BUILD_MODE=no-asm
    - os: linux
      name: Debug build, Clang, Linux, amd64
      arch: amd64
      compiler: clang
      env:
        - BUILD_OS=linux
        - BUILD_MODE=debug
    - os: linux
      name: Asan build, Clang, Linux, amd64
      arch: amd64
      compiler: clang
      env:
        - BUILD_OS=linux
        - BUILD_MODE=asan
    - os: linux
      name: UBsan build, Clang, Linux, amd64
      arch: amd64
      compiler: clang
      env:
        - BUILD_OS=linux
        - BUILD_MODE=ubsan
    - os: linux
      name: PEM build, Clang, Linux, amd64
      arch: amd64
      compiler: clang
      env:
        - BUILD_OS=linux
        - BUILD_MODE=pem
    - os: linux
      name: Autotools build, Clang, Linux, amd64
      arch: amd64
      compiler: clang
      env:
        - BUILD_OS=linux
        - BUILD_MODE=autotools
    - os: linux
      name: CMake build, Clang, Linux, amd64
      arch: amd64
      compiler: clang
      env:
        - BUILD_OS=linux
        - BUILD_MODE=cmake
    - os: osx
      osx_image: xcode10.1
      name: Standard build, Clang, OS X, amd64
      arch: amd64
      compiler: clang
      env:
        - BUILD_OS=osx
        - BUILD_MODE=all
    - os: osx
      osx_image: xcode10.1
      name: Native build, Clang, OS X, amd64
      arch: amd64
      compiler: clang
      env:
        - BUILD_OS=osx
        - BUILD_MODE=native
    - os: osx
      osx_image: xcode10.1
      name: No-asm build, Clang, OS X, amd64
      arch: amd64
      compiler: clang
      env:
        - BUILD_OS=osx
        - BUILD_MODE=no-asm
    - os: osx
      osx_image: xcode10.1
      name: Debug build, Clang, OS X, amd64
      arch: amd64
      compiler: clang
      env:
        - BUILD_OS=osx
        - BUILD_MODE=debug
    - os: osx
      osx_image: xcode10.1
      name: Asan build, Clang, OS X, amd64
      arch: amd64
      compiler: clang
      env:
        - BUILD_OS=osx
        - BUILD_MODE=asan
    - os: osx
      osx_image: xcode10.1
      name: UBsan build, Clang, OS X, amd64
      arch: amd64
      compiler: clang
      env:
        - BUILD_OS=osx
        - BUILD_MODE=ubsan
    - os: osx
      osx_image: xcode10.1
      name: PEM build, Clang, OS X, amd64
      arch: amd64
      compiler: clang
      env:
        - BUILD_OS=osx
        - BUILD_MODE=pem
    - os: osx
      osx_image: xcode10.1
      name: Autotools build, Clang, OS X, amd64
      arch: amd64
      compiler: clang
      env:
        - BUILD_OS=osx
        - BUILD_MODE=autotools
    - os: osx
      osx_image: xcode10.1
      name: CMake build, Clang, OS X, amd64
      arch: amd64
      compiler: clang
      env:
        - BUILD_OS=osx
        - BUILD_MODE=cmake
    - os: linux
      name: Standard build, GCC, Linux, arm64
      arch: arm64
      compiler: gcc
      dist: bionic
      env:
        - BUILD_OS=linux
        - BUILD_MODE=all
    - os: linux
      name: Native build, GCC, Linux, arm64
      arch: arm64
      compiler: gcc
      dist: bionic
      env:
        - BUILD_OS=linux
        - BUILD_MODE=native
    - os: linux
      name: No-asm build, GCC, Linux, arm64
      arch: arm64
      compiler: gcc
      dist: bionic
      env:
        - BUILD_OS=linux
        - BUILD_MODE=no-asm
    - os: linux
      name: Debug build, GCC, Linux, arm64
      arch: arm64
      compiler: gcc
      dist: bionic
      env:
        - BUILD_OS=linux
        - BUILD_MODE=debug
    - os: linux
      name: Asan build, GCC, Linux, arm64
      arch: arm64
      compiler: gcc
      dist: bionic
      env:
        - BUILD_OS=linux
        - BUILD_MODE=asan
    - os: linux
      name: UBsan build, GCC, Linux, arm64
      arch: arm64
      compiler: gcc
      dist: bionic
      env:
        - BUILD_OS=linux
        - BUILD_MODE=ubsan
    - os: linux
      name: PEM build, GCC, Linux, arm64
      arch: arm64
      compiler: gcc
      dist: bionic
      env:
        - BUILD_OS=linux
        - BUILD_MODE=pem
    - os: linux
      name: Autotools build, GCC, Linux, arm64
      arch: arm64
      compiler: gcc
      dist: bionic
      env:
        - BUILD_OS=linux
        - BUILD_MODE=autotools
    - os: linux
      name: CMake build, GCC, Linux, arm64
      arch: arm64
      compiler: gcc
      dist: bionic
      env:
        - BUILD_OS=linux
        - BUILD_MODE=cmake
    - os: linux
      name: Standard build, Clang, Linux, arm64
      arch: arm64
      compiler: clang
      dist: bionic
      env:
        - BUILD_OS=linux
        - BUILD_MODE=all
    - os: linux
      name: Native build, Clang, Linux, arm64
      arch: arm64
      compiler: clang
      dist: bionic
      env:
        - BUILD_OS=linux
        - BUILD_MODE=native
    - os: linux
      name: No-asm build, Clang, Linux, arm64
      arch: arm64
      compiler: clang
      dist: bionic
      env:
        - BUILD_OS=linux
        - BUILD_MODE=no-asm
    - os: linux
      name: Debug build, Clang, Linux, arm64
      arch: arm64
      compiler: clang
      dist: bionic
      env:
        - BUILD_OS=linux
        - BUILD_MODE=debug
    - os: linux
      name: Asan build, Clang, Linux, arm64
      arch: arm64
      compiler: clang
      dist: bionic
      env:
        - BUILD_OS=linux
        - BUILD_MODE=asan
    - os: linux
      name: UBsan build, Clang, Linux, arm64
      arch: arm64
      compiler: clang
      dist: bionic
      env:
        - BUILD_OS=linux
        - BUILD_MODE=ubsan
    - os: linux
      name: PEM build, Clang, Linux, arm64
      arch: arm64
      compiler: clang
      dist: bionic
      env:
        - BUILD_OS=linux
        - BUILD_MODE=pem
    - os: linux
      name: Autotools build, Clang, Linux, arm64
      arch: arm64
      compiler: clang
      dist: bionic
      env:
        - BUILD_OS=linux
        - BUILD_MODE=autotools
    - os: linux
      name: CMake build, Clang, Linux, arm64
      arch: arm64
      compiler: clang
      dist: bionic
      env:
        - BUILD_OS=linux
        - BUILD_MODE=cmake
    - os: linux
      name: Standard build, GCC, Linux, ppc64le
      arch: ppc64le
      compiler: gcc
      dist: bionic
      env:
        - BUILD_OS=linux
        - BUILD_MODE=all
    - os: linux
      name: Debug build, GCC, Linux, ppc64le
      arch: ppc64le
      compiler: gcc
      env:
        - BUILD_OS=linux
        - BUILD_MODE=debug
    - os: linux
      name: Standard build, Clang, Linux, ppc64le
      arch: ppc64le
      compiler: clang
      dist: bionic
      env:
        - BUILD_OS=linux
        - BUILD_MODE=all
    - os: linux
      name: Debug build, Clang, Linux, ppc64le
      arch: ppc64le
      compiler: clang
      dist: bionic
      env:
        - BUILD_OS=linux
        - BUILD_MODE=debug
    - os: linux
      name: Standard build, GCC, Linux, s390x
      arch: s390x
      compiler: gcc
      dist: bionic
      env:
        - BUILD_OS=linux
        - BUILD_MODE=all
    - os: linux
      name: Debug build, GCC, Linux, s390x
      arch: s390x
      compiler: gcc
      env:
        - BUILD_OS=linux
        - BUILD_MODE=debug
    - os: linux
      name: Standard build, Clang, Linux, s390x
      arch: s390x
      compiler: clang
      dist: bionic
      env:
        - BUILD_OS=linux
        - BUILD_MODE=all
    - os: linux
      name: Debug build, Clang, Linux, s390x
      arch: s390x
      compiler: clang
      dist: bionic
      env:
        - BUILD_OS=linux
        - BUILD_MODE=debug
    - os: linux
      name: Android, armv7a, Linux
      arch: amd64
      env:
        - BUILD_OS=linux
        - BUILD_MODE=android
        - ANDROID_CPU=armv7a
        - ANDROID_API=23
        - ANDROID_SDK_ROOT="$HOME/android-sdk"
        - ANDROID_NDK_ROOT="$HOME/android-ndk"
    - os: linux
      name: Android, aarch64, Linux
      arch: amd64
      env:
        - BUILD_OS=linux
        - BUILD_MODE=android
        - ANDROID_CPU=aarch64
        - ANDROID_API=23
        - ANDROID_SDK_ROOT="$HOME/android-sdk"
        - ANDROID_NDK_ROOT="$HOME/android-ndk"
    - os: linux
      name: Android, x86, Linux
      arch: amd64
      env:
        - BUILD_OS=linux
        - BUILD_MODE=android
        - ANDROID_CPU=x86
        - ANDROID_API=23
        - ANDROID_SDK_ROOT="$HOME/android-sdk"
        - ANDROID_NDK_ROOT="$HOME/android-ndk"
    - os: linux
      name: Android, x86_64, Linux
      arch: amd64
      env:
        - BUILD_OS=linux
        - BUILD_MODE=android
        - ANDROID_CPU=x86_64
        - ANDROID_API=23
        - ANDROID_SDK_ROOT="$HOME/android-sdk"
        - ANDROID_NDK_ROOT="$HOME/android-ndk"
    - os: osx
      osx_image: xcode10.1
      name: iPhoneOS, armv7, iOS
      arch: amd64
      env:
        - BUILD_OS=osx
        - BUILD_MODE=ios
        - IOS_CPU=armv7s
        - IOS_SDK=iPhoneOS
    - os: osx
      osx_image: xcode10.1
      name: iPhoneOS, arm64, iOS
      arch: amd64
      env:
        - BUILD_OS=osx
        - BUILD_MODE=ios
        - IOS_CPU=arm64
        - IOS_SDK=iPhoneOS
    - os: osx
      osx_image: xcode10.1
      name: AppleTVOS, arm64, iOS
      arch: amd64
      env:
        - BUILD_OS=osx
        - BUILD_MODE=ios
        - IOS_CPU=arm64
        - IOS_SDK=AppleTVOS
    - os: osx
      osx_image: xcode10.1
      name: WatchOS, armv7, iOS
      arch: amd64
      env:
        - BUILD_OS=osx
        - BUILD_MODE=ios
        - IOS_CPU=armv7k
        - IOS_SDK=WatchOS
    - os: osx
      osx_image: xcode10.1
      name: iPhoneSimulator, i386, OS X
      arch: amd64
      env:
        - BUILD_OS=osx
        - BUILD_MODE=ios
        - IOS_CPU=i386
        - IOS_SDK=iPhoneSimulator
    - os: osx
      osx_image: xcode10.1
      name: iPhoneSimulator, x86_64, OS X
      arch: amd64
      env:
        - BUILD_OS=osx
        - BUILD_MODE=ios
        - IOS_CPU=x86_64
        - IOS_SDK=iPhoneSimulator
    - os: osx
      osx_image: xcode10.1
      name: AppleTVSimulator, x86_64, OS X
      arch: amd64
      env:
        - BUILD_OS=osx
        - BUILD_MODE=ios
        - IOS_CPU=x86_64
        - IOS_SDK=AppleTVSimulator
    - os: osx
      osx_image: xcode10.1
      name: WatchSimulator, i386, OS X
      arch: amd64
      env:
        - BUILD_OS=osx
        - BUILD_MODE=ios
        - IOS_CPU=i386
        - IOS_SDK=WatchSimulator

  allow_failures:
    # Clang has a fair amount of trouble
    # on platforms Apple does not support
    - os: linux
      arch: s390x
      compiler: clang
    # Clang 7.0 and below will likely have trouble due to
    # https://bugs.llvm.org/show_bug.cgi?id=39704
    - os: linux
      arch: ppc64le
      compiler: clang

before_install:
  - |
    if [[ "$BUILD_OS" == "linux" ]] && [[ "$BUILD_MODE" == "android" ]]; then
        # https://github.com/travis-ci/travis-ci/issues/9037
        sudo apt-key adv --keyserver hkp://keyserver.ubuntu.com:80 --recv 0C49F3730359A145
        sudo apt-get update
        bash TestScripts/install-ndk.sh
    fi
    if [[ "$BUILD_OS" == "linux" ]] && [[ "$BUILD_MODE" == "autotools" ]]; then
        # https://github.com/travis-ci/travis-ci/issues/9037
        sudo apt-key adv --keyserver hkp://keyserver.ubuntu.com:80 --recv 0C49F3730359A145
        sudo apt-get -y install autoconf automake libtool
    fi

script:
  - |
    if [[ "$BUILD_MODE" == "ios" ]]; then
        source TestScripts/setenv-ios.sh
        make -f GNUmakefile-cross -j 2 all static dynamic
    elif [[ "$BUILD_MODE" == "android" ]]; then
        source TestScripts/setenv-android.sh
        make -f GNUmakefile-cross -j 2 all static dynamic
    elif [[ "$BUILD_MODE" == "autotools" ]]; then
        bash TestScripts/cryptest-autotools.sh
    elif [[ "$BUILD_MODE" == "cmake" ]]; then
        bash TestScripts/cryptest-cmake.sh
    elif [[ "$BUILD_MODE" == "pem" ]]; then
        bash TestScripts/cryptest-pem.sh
    elif [[ "$BUILD_MODE" == "debug" ]]; then
        CXXFLAGS="-DDEBUG -g2 -O1" make -j 2
        ./cryptest.exe v
        ./cryptest.exe tv all
    else
        make "$BUILD_MODE" -j 2
        ./cryptest.exe v
        ./cryptest.exe tv all
    fi

# Whitelist branches to avoid testing feature branches twice
branches:
  only:
    - master
    - /\/ci$/

notifications:
  email:
    recipients:
      - cryptopp-build@googlegroups.com
    on_success: always # default: change
    on_failure: always # default: always
>>>>>>> 7877705f
<|MERGE_RESOLUTION|>--- conflicted
+++ resolved
@@ -1,4 +1,3 @@
-<<<<<<< HEAD
 # In the YML below each job gets an environment that includes
 # BUILD_OS and BUILD_MODE. The variables are used in the driver
 # scripts and is used to select a test. For example, BUILD_OS=linux
@@ -656,615 +655,4 @@
   email:
     recipients:
       - uri@mit.edu
-    on_success: always # default: change
-    on_failure: always # default: always
-=======
-# In the YML below each job gets an environment that includes
-# BUILD_OS and BUILD_MODE. The variables are used in the driver
-# scripts and is used to select a test. For example, BUILD_OS=linux
-# and BUILD_MODE=all means run 'make all' on Linux. Travis supplies
-# Linux based on 'os: linux' key so BUILD_OS is effectively ignored.
-# The Android and iOS tests specify a BUILD_ARCH. BUILD_ARCH is passed
-# to the underlying setenv-*.sh scripts. For example, testing on iOS,
-# BUILD_ARCH=arm64 means 'setenv-ios.sh arm64' is called before
-# 'make GNUmakefile-cross' is called.
-
-# DO NOT create top level (global) keys like env, arch, os, compiler.
-# The top level/global keys invoke [unwanted] matrix expansion. Also
-# see https://stackoverflow.com/q/58473000/608639 and
-# https://docs.travis-ci.com/user/reference/overview/ and
-# https://docs.travis-ci.com/user/multi-cpu-architectures and
-# https://github.com/travis-ci/travis-yml/blob/master/schema.json.
-
-language: cpp
-dist: bionic
-
-git:
-  depth: 5
-
-# Use jobs rather than matrix since we are precisely
-# specifiying our test cases. Do not move any of the
-# keys (env, os, arch, compiler, etc) into global.
-# Putting them in global invokes the matrix expansion.
-jobs:
-  include:
-    - os: linux
-      name: Standard build, GCC, Linux, amd64
-      arch: amd64
-      compiler: gcc
-      env:
-        - BUILD_OS=linux
-        - BUILD_MODE=all
-    - os: linux
-      name: Native build, GCC, Linux, amd64
-      arch: amd64
-      compiler: gcc
-      env:
-        - BUILD_OS=linux
-        - BUILD_MODE=native
-    - os: linux
-      name: No-asm build, GCC, Linux, amd64
-      arch: amd64
-      compiler: gcc
-      env:
-        - BUILD_OS=linux
-        - BUILD_MODE=no-asm
-    - os: linux
-      name: Debug build, GCC, Linux, amd64
-      arch: amd64
-      compiler: gcc
-      env:
-        - BUILD_OS=linux
-        - BUILD_MODE=debug
-    - os: linux
-      name: Asan build, GCC, Linux, amd64
-      arch: amd64
-      compiler: gcc
-      env:
-        - BUILD_OS=linux
-        - BUILD_MODE=asan
-    - os: linux
-      name: UBsan build, GCC, Linux, amd64
-      arch: amd64
-      compiler: gcc
-      env:
-        - BUILD_OS=linux
-        - BUILD_MODE=ubsan
-    - os: linux
-      name: PEM build, GCC, Linux, amd64
-      arch: amd64
-      compiler: gcc
-      env:
-        - BUILD_OS=linux
-        - BUILD_MODE=pem
-    - os: linux
-      name: Autotools build, GCC, Linux, amd64
-      arch: amd64
-      compiler: gcc
-      env:
-        - BUILD_OS=linux
-        - BUILD_MODE=autotools
-    - os: linux
-      name: CMake build, GCC, Linux, amd64
-      arch: amd64
-      compiler: gcc
-      env:
-        - BUILD_OS=linux
-        - BUILD_MODE=cmake
-    - os: linux
-      name: Standard build, Clang, Linux, amd64
-      arch: amd64
-      compiler: clang
-      env:
-        - BUILD_OS=linux
-        - BUILD_MODE=all
-    - os: linux
-      name: Native build, Clang, Linux, amd64
-      arch: amd64
-      compiler: clang
-      env:
-        - BUILD_OS=linux
-        - BUILD_MODE=native
-    - os: linux
-      name: No-asm build, Clang, Linux, amd64
-      arch: amd64
-      compiler: clang
-      env:
-        - BUILD_OS=linux
-        - BUILD_MODE=no-asm
-    - os: linux
-      name: Debug build, Clang, Linux, amd64
-      arch: amd64
-      compiler: clang
-      env:
-        - BUILD_OS=linux
-        - BUILD_MODE=debug
-    - os: linux
-      name: Asan build, Clang, Linux, amd64
-      arch: amd64
-      compiler: clang
-      env:
-        - BUILD_OS=linux
-        - BUILD_MODE=asan
-    - os: linux
-      name: UBsan build, Clang, Linux, amd64
-      arch: amd64
-      compiler: clang
-      env:
-        - BUILD_OS=linux
-        - BUILD_MODE=ubsan
-    - os: linux
-      name: PEM build, Clang, Linux, amd64
-      arch: amd64
-      compiler: clang
-      env:
-        - BUILD_OS=linux
-        - BUILD_MODE=pem
-    - os: linux
-      name: Autotools build, Clang, Linux, amd64
-      arch: amd64
-      compiler: clang
-      env:
-        - BUILD_OS=linux
-        - BUILD_MODE=autotools
-    - os: linux
-      name: CMake build, Clang, Linux, amd64
-      arch: amd64
-      compiler: clang
-      env:
-        - BUILD_OS=linux
-        - BUILD_MODE=cmake
-    - os: osx
-      osx_image: xcode10.1
-      name: Standard build, Clang, OS X, amd64
-      arch: amd64
-      compiler: clang
-      env:
-        - BUILD_OS=osx
-        - BUILD_MODE=all
-    - os: osx
-      osx_image: xcode10.1
-      name: Native build, Clang, OS X, amd64
-      arch: amd64
-      compiler: clang
-      env:
-        - BUILD_OS=osx
-        - BUILD_MODE=native
-    - os: osx
-      osx_image: xcode10.1
-      name: No-asm build, Clang, OS X, amd64
-      arch: amd64
-      compiler: clang
-      env:
-        - BUILD_OS=osx
-        - BUILD_MODE=no-asm
-    - os: osx
-      osx_image: xcode10.1
-      name: Debug build, Clang, OS X, amd64
-      arch: amd64
-      compiler: clang
-      env:
-        - BUILD_OS=osx
-        - BUILD_MODE=debug
-    - os: osx
-      osx_image: xcode10.1
-      name: Asan build, Clang, OS X, amd64
-      arch: amd64
-      compiler: clang
-      env:
-        - BUILD_OS=osx
-        - BUILD_MODE=asan
-    - os: osx
-      osx_image: xcode10.1
-      name: UBsan build, Clang, OS X, amd64
-      arch: amd64
-      compiler: clang
-      env:
-        - BUILD_OS=osx
-        - BUILD_MODE=ubsan
-    - os: osx
-      osx_image: xcode10.1
-      name: PEM build, Clang, OS X, amd64
-      arch: amd64
-      compiler: clang
-      env:
-        - BUILD_OS=osx
-        - BUILD_MODE=pem
-    - os: osx
-      osx_image: xcode10.1
-      name: Autotools build, Clang, OS X, amd64
-      arch: amd64
-      compiler: clang
-      env:
-        - BUILD_OS=osx
-        - BUILD_MODE=autotools
-    - os: osx
-      osx_image: xcode10.1
-      name: CMake build, Clang, OS X, amd64
-      arch: amd64
-      compiler: clang
-      env:
-        - BUILD_OS=osx
-        - BUILD_MODE=cmake
-    - os: linux
-      name: Standard build, GCC, Linux, arm64
-      arch: arm64
-      compiler: gcc
-      dist: bionic
-      env:
-        - BUILD_OS=linux
-        - BUILD_MODE=all
-    - os: linux
-      name: Native build, GCC, Linux, arm64
-      arch: arm64
-      compiler: gcc
-      dist: bionic
-      env:
-        - BUILD_OS=linux
-        - BUILD_MODE=native
-    - os: linux
-      name: No-asm build, GCC, Linux, arm64
-      arch: arm64
-      compiler: gcc
-      dist: bionic
-      env:
-        - BUILD_OS=linux
-        - BUILD_MODE=no-asm
-    - os: linux
-      name: Debug build, GCC, Linux, arm64
-      arch: arm64
-      compiler: gcc
-      dist: bionic
-      env:
-        - BUILD_OS=linux
-        - BUILD_MODE=debug
-    - os: linux
-      name: Asan build, GCC, Linux, arm64
-      arch: arm64
-      compiler: gcc
-      dist: bionic
-      env:
-        - BUILD_OS=linux
-        - BUILD_MODE=asan
-    - os: linux
-      name: UBsan build, GCC, Linux, arm64
-      arch: arm64
-      compiler: gcc
-      dist: bionic
-      env:
-        - BUILD_OS=linux
-        - BUILD_MODE=ubsan
-    - os: linux
-      name: PEM build, GCC, Linux, arm64
-      arch: arm64
-      compiler: gcc
-      dist: bionic
-      env:
-        - BUILD_OS=linux
-        - BUILD_MODE=pem
-    - os: linux
-      name: Autotools build, GCC, Linux, arm64
-      arch: arm64
-      compiler: gcc
-      dist: bionic
-      env:
-        - BUILD_OS=linux
-        - BUILD_MODE=autotools
-    - os: linux
-      name: CMake build, GCC, Linux, arm64
-      arch: arm64
-      compiler: gcc
-      dist: bionic
-      env:
-        - BUILD_OS=linux
-        - BUILD_MODE=cmake
-    - os: linux
-      name: Standard build, Clang, Linux, arm64
-      arch: arm64
-      compiler: clang
-      dist: bionic
-      env:
-        - BUILD_OS=linux
-        - BUILD_MODE=all
-    - os: linux
-      name: Native build, Clang, Linux, arm64
-      arch: arm64
-      compiler: clang
-      dist: bionic
-      env:
-        - BUILD_OS=linux
-        - BUILD_MODE=native
-    - os: linux
-      name: No-asm build, Clang, Linux, arm64
-      arch: arm64
-      compiler: clang
-      dist: bionic
-      env:
-        - BUILD_OS=linux
-        - BUILD_MODE=no-asm
-    - os: linux
-      name: Debug build, Clang, Linux, arm64
-      arch: arm64
-      compiler: clang
-      dist: bionic
-      env:
-        - BUILD_OS=linux
-        - BUILD_MODE=debug
-    - os: linux
-      name: Asan build, Clang, Linux, arm64
-      arch: arm64
-      compiler: clang
-      dist: bionic
-      env:
-        - BUILD_OS=linux
-        - BUILD_MODE=asan
-    - os: linux
-      name: UBsan build, Clang, Linux, arm64
-      arch: arm64
-      compiler: clang
-      dist: bionic
-      env:
-        - BUILD_OS=linux
-        - BUILD_MODE=ubsan
-    - os: linux
-      name: PEM build, Clang, Linux, arm64
-      arch: arm64
-      compiler: clang
-      dist: bionic
-      env:
-        - BUILD_OS=linux
-        - BUILD_MODE=pem
-    - os: linux
-      name: Autotools build, Clang, Linux, arm64
-      arch: arm64
-      compiler: clang
-      dist: bionic
-      env:
-        - BUILD_OS=linux
-        - BUILD_MODE=autotools
-    - os: linux
-      name: CMake build, Clang, Linux, arm64
-      arch: arm64
-      compiler: clang
-      dist: bionic
-      env:
-        - BUILD_OS=linux
-        - BUILD_MODE=cmake
-    - os: linux
-      name: Standard build, GCC, Linux, ppc64le
-      arch: ppc64le
-      compiler: gcc
-      dist: bionic
-      env:
-        - BUILD_OS=linux
-        - BUILD_MODE=all
-    - os: linux
-      name: Debug build, GCC, Linux, ppc64le
-      arch: ppc64le
-      compiler: gcc
-      env:
-        - BUILD_OS=linux
-        - BUILD_MODE=debug
-    - os: linux
-      name: Standard build, Clang, Linux, ppc64le
-      arch: ppc64le
-      compiler: clang
-      dist: bionic
-      env:
-        - BUILD_OS=linux
-        - BUILD_MODE=all
-    - os: linux
-      name: Debug build, Clang, Linux, ppc64le
-      arch: ppc64le
-      compiler: clang
-      dist: bionic
-      env:
-        - BUILD_OS=linux
-        - BUILD_MODE=debug
-    - os: linux
-      name: Standard build, GCC, Linux, s390x
-      arch: s390x
-      compiler: gcc
-      dist: bionic
-      env:
-        - BUILD_OS=linux
-        - BUILD_MODE=all
-    - os: linux
-      name: Debug build, GCC, Linux, s390x
-      arch: s390x
-      compiler: gcc
-      env:
-        - BUILD_OS=linux
-        - BUILD_MODE=debug
-    - os: linux
-      name: Standard build, Clang, Linux, s390x
-      arch: s390x
-      compiler: clang
-      dist: bionic
-      env:
-        - BUILD_OS=linux
-        - BUILD_MODE=all
-    - os: linux
-      name: Debug build, Clang, Linux, s390x
-      arch: s390x
-      compiler: clang
-      dist: bionic
-      env:
-        - BUILD_OS=linux
-        - BUILD_MODE=debug
-    - os: linux
-      name: Android, armv7a, Linux
-      arch: amd64
-      env:
-        - BUILD_OS=linux
-        - BUILD_MODE=android
-        - ANDROID_CPU=armv7a
-        - ANDROID_API=23
-        - ANDROID_SDK_ROOT="$HOME/android-sdk"
-        - ANDROID_NDK_ROOT="$HOME/android-ndk"
-    - os: linux
-      name: Android, aarch64, Linux
-      arch: amd64
-      env:
-        - BUILD_OS=linux
-        - BUILD_MODE=android
-        - ANDROID_CPU=aarch64
-        - ANDROID_API=23
-        - ANDROID_SDK_ROOT="$HOME/android-sdk"
-        - ANDROID_NDK_ROOT="$HOME/android-ndk"
-    - os: linux
-      name: Android, x86, Linux
-      arch: amd64
-      env:
-        - BUILD_OS=linux
-        - BUILD_MODE=android
-        - ANDROID_CPU=x86
-        - ANDROID_API=23
-        - ANDROID_SDK_ROOT="$HOME/android-sdk"
-        - ANDROID_NDK_ROOT="$HOME/android-ndk"
-    - os: linux
-      name: Android, x86_64, Linux
-      arch: amd64
-      env:
-        - BUILD_OS=linux
-        - BUILD_MODE=android
-        - ANDROID_CPU=x86_64
-        - ANDROID_API=23
-        - ANDROID_SDK_ROOT="$HOME/android-sdk"
-        - ANDROID_NDK_ROOT="$HOME/android-ndk"
-    - os: osx
-      osx_image: xcode10.1
-      name: iPhoneOS, armv7, iOS
-      arch: amd64
-      env:
-        - BUILD_OS=osx
-        - BUILD_MODE=ios
-        - IOS_CPU=armv7s
-        - IOS_SDK=iPhoneOS
-    - os: osx
-      osx_image: xcode10.1
-      name: iPhoneOS, arm64, iOS
-      arch: amd64
-      env:
-        - BUILD_OS=osx
-        - BUILD_MODE=ios
-        - IOS_CPU=arm64
-        - IOS_SDK=iPhoneOS
-    - os: osx
-      osx_image: xcode10.1
-      name: AppleTVOS, arm64, iOS
-      arch: amd64
-      env:
-        - BUILD_OS=osx
-        - BUILD_MODE=ios
-        - IOS_CPU=arm64
-        - IOS_SDK=AppleTVOS
-    - os: osx
-      osx_image: xcode10.1
-      name: WatchOS, armv7, iOS
-      arch: amd64
-      env:
-        - BUILD_OS=osx
-        - BUILD_MODE=ios
-        - IOS_CPU=armv7k
-        - IOS_SDK=WatchOS
-    - os: osx
-      osx_image: xcode10.1
-      name: iPhoneSimulator, i386, OS X
-      arch: amd64
-      env:
-        - BUILD_OS=osx
-        - BUILD_MODE=ios
-        - IOS_CPU=i386
-        - IOS_SDK=iPhoneSimulator
-    - os: osx
-      osx_image: xcode10.1
-      name: iPhoneSimulator, x86_64, OS X
-      arch: amd64
-      env:
-        - BUILD_OS=osx
-        - BUILD_MODE=ios
-        - IOS_CPU=x86_64
-        - IOS_SDK=iPhoneSimulator
-    - os: osx
-      osx_image: xcode10.1
-      name: AppleTVSimulator, x86_64, OS X
-      arch: amd64
-      env:
-        - BUILD_OS=osx
-        - BUILD_MODE=ios
-        - IOS_CPU=x86_64
-        - IOS_SDK=AppleTVSimulator
-    - os: osx
-      osx_image: xcode10.1
-      name: WatchSimulator, i386, OS X
-      arch: amd64
-      env:
-        - BUILD_OS=osx
-        - BUILD_MODE=ios
-        - IOS_CPU=i386
-        - IOS_SDK=WatchSimulator
-
-  allow_failures:
-    # Clang has a fair amount of trouble
-    # on platforms Apple does not support
-    - os: linux
-      arch: s390x
-      compiler: clang
-    # Clang 7.0 and below will likely have trouble due to
-    # https://bugs.llvm.org/show_bug.cgi?id=39704
-    - os: linux
-      arch: ppc64le
-      compiler: clang
-
-before_install:
-  - |
-    if [[ "$BUILD_OS" == "linux" ]] && [[ "$BUILD_MODE" == "android" ]]; then
-        # https://github.com/travis-ci/travis-ci/issues/9037
-        sudo apt-key adv --keyserver hkp://keyserver.ubuntu.com:80 --recv 0C49F3730359A145
-        sudo apt-get update
-        bash TestScripts/install-ndk.sh
-    fi
-    if [[ "$BUILD_OS" == "linux" ]] && [[ "$BUILD_MODE" == "autotools" ]]; then
-        # https://github.com/travis-ci/travis-ci/issues/9037
-        sudo apt-key adv --keyserver hkp://keyserver.ubuntu.com:80 --recv 0C49F3730359A145
-        sudo apt-get -y install autoconf automake libtool
-    fi
-
-script:
-  - |
-    if [[ "$BUILD_MODE" == "ios" ]]; then
-        source TestScripts/setenv-ios.sh
-        make -f GNUmakefile-cross -j 2 all static dynamic
-    elif [[ "$BUILD_MODE" == "android" ]]; then
-        source TestScripts/setenv-android.sh
-        make -f GNUmakefile-cross -j 2 all static dynamic
-    elif [[ "$BUILD_MODE" == "autotools" ]]; then
-        bash TestScripts/cryptest-autotools.sh
-    elif [[ "$BUILD_MODE" == "cmake" ]]; then
-        bash TestScripts/cryptest-cmake.sh
-    elif [[ "$BUILD_MODE" == "pem" ]]; then
-        bash TestScripts/cryptest-pem.sh
-    elif [[ "$BUILD_MODE" == "debug" ]]; then
-        CXXFLAGS="-DDEBUG -g2 -O1" make -j 2
-        ./cryptest.exe v
-        ./cryptest.exe tv all
-    else
-        make "$BUILD_MODE" -j 2
-        ./cryptest.exe v
-        ./cryptest.exe tv all
-    fi
-
-# Whitelist branches to avoid testing feature branches twice
-branches:
-  only:
-    - master
-    - /\/ci$/
-
-notifications:
-  email:
-    recipients:
-      - cryptopp-build@googlegroups.com
-    on_success: always # default: change
-    on_failure: always # default: always
->>>>>>> 7877705f
+    on_success: always # default: change