--- conflicted
+++ resolved
@@ -1,3 +1,20 @@
+# In the YML below each job gets an environment that includes
+# BUILD_OS and BUILD_MODE. The variables are used in the driver
+# scripts and is used to select a test. For example, BUILD_OS=linux
+# and BUILD_MODE=all means run 'make all' on Linux. Travis supplies
+# Linux based on 'os: linux' key so BUILD_OS is effectively ignored.
+# The Android and iOS tests specify a BUILD_ARCH. BUILD_ARCH is passed
+# to the underlying setenv-*.sh scripts. For example, testing on iOS,
+# BUILD_ARCH=arm64 means 'setenv-ios.sh arm64' is called before
+# 'make GNUmakefile-cross' is called.
+
+# DO NOT create top level (global) keys like env, arch, os, compiler.
+# The top level/global keys invoke [unwanted] matrix expansion. Also
+# see https://stackoverflow.com/q/58473000/608639 and
+# https://docs.travis-ci.com/user/reference/overview/ and
+# https://docs.travis-ci.com/user/multi-cpu-architectures and
+# https://github.com/travis-ci/travis-yml/blob/master/schema.json.
+
 language: cpp
 
 os:
@@ -206,24 +223,4 @@
     recipients:
       - uri@mit.edu
     on_success: always # default: change
-<<<<<<< HEAD
-    on_failure: always # default: always
-# In the YML below each job gets an environment that includes
-# BUILD_OS and BUILD_MODE. The variables are used in the driver
-# scripts and is used to select a test. For example, BUILD_OS=linux
-# and BUILD_MODE=all means run 'make all' on Linux. Travis supplies
-# Linux based on 'os: linux' key so BUILD_OS is effectively ignored.
-# The Android and iOS tests specify a BUILD_ARCH. BUILD_ARCH is passed
-# to the underlying setenv-*.sh scripts. For example, testing on iOS,
-# BUILD_ARCH=arm64 means 'setenv-ios.sh arm64' is called before
-# 'make GNUmakefile-cross' is called.
-
-# DO NOT create top level (global) keys like env, arch, os, compiler.
-# The top level/global keys invoke [unwanted] matrix expansion. Also
-# see https://stackoverflow.com/q/58473000/608639 and
-# https://docs.travis-ci.com/user/reference/overview/ and
-# https://docs.travis-ci.com/user/multi-cpu-architectures and
-# https://github.com/travis-ci/travis-yml/blob/master/schema.json.
-=======
-    on_failure: always # default: always
->>>>>>> 30546c46
+    on_failure: always # default: always