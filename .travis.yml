language: cpp

os:
  - linux
  - osx

dist: xenial
sudo: required

<<<<<<< HEAD
# OS X only supports one image. Use the latest.
osx_image: xcode10.1

git:
  depth: 3
=======
osx_image: xcode10.1

git:
  depth: 5
>>>>>>> 9b6c5113

compiler:
  - clang
  - gcc

env:
  global:
    - BUILD_JOBS=2
<<<<<<< HEAD
    - ANDROID_HOME=$HOME/android/sdk
    - ANDROID_NDK=$HOME/android/sdk/ndk-bundle
    - ANDROID_SDK_ROOT=$ANDROID_HOME
    - ANDROID_NDK_ROOT=$ANDROID_NDK
=======
    - ANDROID_HOME="$HOME/android-sdk"
    - ANDROID_SDK="$HOME/android-sdk"
    - ANDROID_NDK="$HOME/android-ndk"
    - ANDROID_SDK_ROOT="$ANDROID_SDK"
    - ANDROID_NDK_ROOT="$ANDROID_NDK"
>>>>>>> 9b6c5113

  matrix:
    - BUILD_MODE="all"
    - BUILD_MODE="native"
    - BUILD_MODE="no-asm"
    - BUILD_MODE="debug"
    - BUILD_MODE="asan"
    - BUILD_MODE="ubsan"
<<<<<<< HEAD
=======
    - BUILD_MODE="pem"
>>>>>>> 9b6c5113

matrix:

  exclude:
    # Skip GCC on OS X entirely
    - os: osx
      compiler: gcc
<<<<<<< HEAD
    # Skip UBsan due to GCC 4.8
    - os: linux
      compiler: gcc
      env: BUILD_MODE="ubsan"
    # Skip UBsan due to Clang 3.4
    - os: osx
      compiler: clang
      env: BUILD_MODE="ubsan"
=======
>>>>>>> 9b6c5113

  include:
    - os: linux
      env:
<<<<<<< HEAD
        - BUILD_MODE=autotools
    - os: linux
      env:
        - BUILD_MODE=cmake
    - os: osx
      env:
        - BUILD_MODE=cmake
    - os: linux
      env:
        - BUILD_MODE=android
        - PLATFORM=armeabi-v7a
    - os: linux
      env:
        - BUILD_MODE=android
        - PLATFORM=armv7a-neon
    - os: linux
      env:
=======
        - BUILD_OS=linux
        - BUILD_MODE=autotools
    - os: linux
      env:
        - BUILD_OS=linux
        - BUILD_MODE=cmake
    - os: linux
      env:
        - BUILD_OS=linux
        - BUILD_MODE=pem
    - os: osx
      env:
        - BUILD_OS=osx
        - BUILD_MODE=autotools
    - os: osx
      env:
        - BUILD_OS=osx
        - BUILD_MODE=cmake
    - os: osx
      env:
        - BUILD_OS=osx
        - BUILD_MODE=pem
    - os: linux
      env:
        - BUILD_OS=linux
        - BUILD_MODE=android
        - PLATFORM=armeabi-v7a
    - os: linux
      env:
        - BUILD_OS=linux
>>>>>>> 9b6c5113
        - BUILD_MODE=android
        - PLATFORM=aarch64
    - os: linux
      env:
<<<<<<< HEAD
        - BUILD_MODE=android
        - PLATFORM=mipsel
    - os: linux
      env:
        - BUILD_MODE=android
        - PLATFORM=mipsel64
    - os: linux
      env:
=======
        - BUILD_OS=linux
>>>>>>> 9b6c5113
        - BUILD_MODE=android
        - PLATFORM=x86
    - os: linux
      env:
<<<<<<< HEAD
=======
        - BUILD_OS=linux
>>>>>>> 9b6c5113
        - BUILD_MODE=android
        - PLATFORM=x86_64
    - os: osx
      env:
<<<<<<< HEAD
=======
        - BUILD_OS=osx
>>>>>>> 9b6c5113
        - BUILD_MODE=ios
        - PLATFORM=iPhoneOS
    - os: osx
      env:
<<<<<<< HEAD
        - BUILD_MODE=autotools
    - os: linux
      env:
        - BUILD_MODE=autotools
    - os: linux
      env:
        - BUILD_MODE=cmake

  allow_failures:
    - os: osx
      env:
        - BUILD_MODE=ios
        - PLATFORM=Arm64
    - os: osx
      env:
=======
        - BUILD_OS=osx
        - BUILD_MODE=ios
        - PLATFORM=Arm64
    - os: osx
      env:
        - BUILD_OS=osx
        - BUILD_MODE=ios
        - PLATFORM=WatchOS
    - os: osx
      env:
        - BUILD_OS=osx
>>>>>>> 9b6c5113
        - BUILD_MODE=ios
        - PLATFORM=AppleTVOS
    - os: osx
      env:
<<<<<<< HEAD
        - BUILD_MODE=ios
        - PLATFORM=WatchOS
    - os: osx
      env:
        - BUILD_MODE=ios
        - PLATFORM=iPhoneSimulator
    - os: osx
      env:
        - BUILD_MODE=ios
        - PLATFORM=WatchOS
    - os: linux
      env:
        - BUILD_MODE=android
        - PLATFORM=armeabi
    - os: linux
      env:
        - BUILD_MODE=android
        - PLATFORM=mipsel
    - os: linux
      env:
        - BUILD_MODE=android
        - PLATFORM=armeabi-v7a
    - os: linux
      env:
        - BUILD_MODE=android
        - PLATFORM=armv7a-neon
    - os: linux
      env:
        - BUILD_MODE=android
        - PLATFORM=aarch64
    - os: linux
      env:
        - BUILD_MODE=android
        - PLATFORM=mipsel64
    - os: linux
      env:
        - BUILD_MODE=android
        - PLATFORM=x86
    - os: linux
      env:
        - BUILD_MODE=android
        - PLATFORM=x86_64
=======
        - BUILD_OS=osx
        - BUILD_MODE=ios
        - PLATFORM=WatchSimulator
    - os: osx
      env:
        - BUILD_OS=osx
        - BUILD_MODE=ios
        - PLATFORM=AppleTVSimulator

  allow_failures:
    - os: osx
      env:
        - BUILD_OS=osx
        - BUILD_MODE=ios
        - PLATFORM=WatchOS
    - os: osx
      env:
        - BUILD_OS=osx
        - BUILD_MODE=ios
        - PLATFORM=iPhoneSimulator
    - os: osx
      env:
        - BUILD_OS=osx
        - BUILD_MODE=ios
        - PLATFORM=WatchSimulator
    - os: osx
      env:
        - BUILD_OS=osx
        - BUILD_MODE=ios
        - PLATFORM=AppleTVSimulator
>>>>>>> 9b6c5113

before_install:
  - |
    if [[ "$BUILD_OS" == "linux" ]] && [[ "$BUILD_MODE" == "android" ]]; then
        # https://github.com/travis-ci/travis-ci/issues/9037
        sudo apt-key adv --keyserver hkp://keyserver.ubuntu.com:80 --recv 0C49F3730359A145
        sudo apt-get update
<<<<<<< HEAD
        TestScripts/install-android.sh
=======
        source TestScripts/setenv-travis.sh
        bash TestScripts/install-android.sh
>>>>>>> 9b6c5113
    fi
    if [[ "$BUILD_OS" == "linux" ]] && [[ "$BUILD_MODE" == "autotools" ]]; then
        # https://github.com/travis-ci/travis-ci/issues/9037
        sudo apt-key adv --keyserver hkp://keyserver.ubuntu.com:80 --recv 0C49F3730359A145
        sudo apt-get install -y autoconf automake libtool
    fi

script:
  - |
    if [[ "$BUILD_MODE" == "ios" ]]; then
        cp TestScripts/setenv-ios.sh .
<<<<<<< HEAD
        bash TestScripts/cryptest-ios.sh
    elif [[ "$BUILD_MODE" == "android" ]]; then
        cp ./TestScripts/setenv-android-gcc.sh .
        cp ./TestScripts/cryptest-android.sh .
        bash cryptest-android.sh
    elif [[ "$BUILD_MODE" == "autotools" ]]; then
        cp ./TestScripts/cryptest-autotools.sh .
        bash cryptest-autotools.sh
    elif [[ "$BUILD_MODE" == "cmake" ]]; then
        cp ./TestScripts/cryptest-cmake.sh .
        bash cryptest-cmake.sh
=======
        cp TestScripts/cryptest-ios.sh .
        bash cryptest-ios.sh
    elif [[ "$BUILD_MODE" == "android" ]]; then
        cp TestScripts/setenv-android.sh .
        cp TestScripts/cryptest-android.sh .
        bash cryptest-android.sh
    elif [[ "$BUILD_MODE" == "autotools" ]]; then
        cp TestScripts/cryptest-autotools.sh .
        bash cryptest-autotools.sh
    elif [[ "$BUILD_MODE" == "cmake" ]]; then
        cp TestScripts/cryptest-cmake.sh .
        bash cryptest-cmake.sh
    elif [[ "$BUILD_MODE" == "pem" ]]; then
        cp TestScripts/cryptest-pem.sh .
        bash cryptest-pem.sh
>>>>>>> 9b6c5113
    elif [[ "$BUILD_MODE" == "debug" ]]; then
        CXXFLAGS="-DDEBUG -g2 -O1" make -j "$BUILD_JOBS"
        sudo mkdir -p /opt/local/share
        sudo mkdir -p /opt/local/lib
        sudo mkdir -p /opt/local/bin
        CXXFLAGS="-DDEBUG -g2 -O1" sudo -EH make install PREFIX=/opt/local
        chmod +x *.exe
        ./cryptest.exe v
        ./cryptest.exe tv all
    else
        CXXFLAGS="-DDEBUG -g2 -O1" make -j "$BUILD_JOBS"
        #make "$BUILD_MODE" -j "$BUILD_JOBS"
        sudo mkdir -p /opt/local/share
        sudo mkdir -p /opt/local/lib
        sudo mkdir -p /opt/local/bin
        sudo make install PREFIX=/opt/local
        ./cryptest.exe v
        ./cryptest.exe tv all
    fi

# whitelist branches to avoid testing feature branches twice
branches:
  only:
    - master

addons:
  sonarcloud: false

<<<<<<< HEAD
  coverity_scan:
    project:
      name: "cryptopp"
    build_command: "make -j 2"

=======
>>>>>>> 9b6c5113
notifications:
  email:
    recipients:
      - uri@mit.edu
    on_success: always # default: change
    on_failure: always # default: always<|MERGE_RESOLUTION|>--- conflicted
+++ resolved
@@ -7,18 +7,10 @@
 dist: xenial
 sudo: required
 
-<<<<<<< HEAD
-# OS X only supports one image. Use the latest.
-osx_image: xcode10.1
-
-git:
-  depth: 3
-=======
 osx_image: xcode10.1
 
 git:
   depth: 5
->>>>>>> 9b6c5113
 
 compiler:
   - clang
@@ -27,18 +19,11 @@
 env:
   global:
     - BUILD_JOBS=2
-<<<<<<< HEAD
-    - ANDROID_HOME=$HOME/android/sdk
-    - ANDROID_NDK=$HOME/android/sdk/ndk-bundle
-    - ANDROID_SDK_ROOT=$ANDROID_HOME
-    - ANDROID_NDK_ROOT=$ANDROID_NDK
-=======
     - ANDROID_HOME="$HOME/android-sdk"
     - ANDROID_SDK="$HOME/android-sdk"
     - ANDROID_NDK="$HOME/android-ndk"
     - ANDROID_SDK_ROOT="$ANDROID_SDK"
     - ANDROID_NDK_ROOT="$ANDROID_NDK"
->>>>>>> 9b6c5113
 
   matrix:
     - BUILD_MODE="all"
@@ -47,10 +32,7 @@
     - BUILD_MODE="debug"
     - BUILD_MODE="asan"
     - BUILD_MODE="ubsan"
-<<<<<<< HEAD
-=======
     - BUILD_MODE="pem"
->>>>>>> 9b6c5113
 
 matrix:
 
@@ -58,184 +40,96 @@
     # Skip GCC on OS X entirely
     - os: osx
       compiler: gcc
-<<<<<<< HEAD
-    # Skip UBsan due to GCC 4.8
-    - os: linux
-      compiler: gcc
-      env: BUILD_MODE="ubsan"
-    # Skip UBsan due to Clang 3.4
-    - os: osx
-      compiler: clang
-      env: BUILD_MODE="ubsan"
-=======
->>>>>>> 9b6c5113
 
   include:
     - os: linux
       env:
-<<<<<<< HEAD
+        - BUILD_OS=linux
         - BUILD_MODE=autotools
     - os: linux
       env:
+        - BUILD_OS=linux
         - BUILD_MODE=cmake
-    - os: osx
-      env:
+    - os: linux
+      env:
+        - BUILD_OS=linux
+        - BUILD_MODE=pem
+    - os: osx
+      env:
+        - BUILD_OS=osx
+        - BUILD_MODE=autotools
+    - os: osx
+      env:
+        - BUILD_OS=osx
         - BUILD_MODE=cmake
-    - os: linux
-      env:
+    - os: osx
+      env:
+        - BUILD_OS=osx
+        - BUILD_MODE=pem
+    - os: linux
+      env:
+        - BUILD_OS=linux
         - BUILD_MODE=android
         - PLATFORM=armeabi-v7a
     - os: linux
       env:
-        - BUILD_MODE=android
-        - PLATFORM=armv7a-neon
-    - os: linux
-      env:
-=======
-        - BUILD_OS=linux
-        - BUILD_MODE=autotools
-    - os: linux
-      env:
-        - BUILD_OS=linux
-        - BUILD_MODE=cmake
-    - os: linux
-      env:
-        - BUILD_OS=linux
-        - BUILD_MODE=pem
-    - os: osx
-      env:
-        - BUILD_OS=osx
-        - BUILD_MODE=autotools
-    - os: osx
-      env:
-        - BUILD_OS=osx
-        - BUILD_MODE=cmake
-    - os: osx
-      env:
-        - BUILD_OS=osx
-        - BUILD_MODE=pem
-    - os: linux
-      env:
-        - BUILD_OS=linux
-        - BUILD_MODE=android
-        - PLATFORM=armeabi-v7a
-    - os: linux
-      env:
-        - BUILD_OS=linux
->>>>>>> 9b6c5113
+        - BUILD_OS=linux
         - BUILD_MODE=android
         - PLATFORM=aarch64
     - os: linux
       env:
-<<<<<<< HEAD
-        - BUILD_MODE=android
-        - PLATFORM=mipsel
-    - os: linux
-      env:
-        - BUILD_MODE=android
-        - PLATFORM=mipsel64
-    - os: linux
-      env:
-=======
-        - BUILD_OS=linux
->>>>>>> 9b6c5113
+        - BUILD_OS=linux
         - BUILD_MODE=android
         - PLATFORM=x86
     - os: linux
       env:
-<<<<<<< HEAD
-=======
-        - BUILD_OS=linux
->>>>>>> 9b6c5113
+        - BUILD_OS=linux
         - BUILD_MODE=android
         - PLATFORM=x86_64
     - os: osx
       env:
-<<<<<<< HEAD
-=======
-        - BUILD_OS=osx
->>>>>>> 9b6c5113
+        - BUILD_OS=osx
         - BUILD_MODE=ios
         - PLATFORM=iPhoneOS
     - os: osx
       env:
-<<<<<<< HEAD
-        - BUILD_MODE=autotools
-    - os: linux
-      env:
-        - BUILD_MODE=autotools
-    - os: linux
-      env:
-        - BUILD_MODE=cmake
+        - BUILD_OS=osx
+        - BUILD_MODE=ios
+        - PLATFORM=Arm64
+    - os: osx
+      env:
+        - BUILD_OS=osx
+        - BUILD_MODE=ios
+        - PLATFORM=WatchOS
+    - os: osx
+      env:
+        - BUILD_OS=osx
+        - BUILD_MODE=ios
+        - PLATFORM=AppleTVOS
+    - os: osx
+      env:
+        - BUILD_OS=osx
+        - BUILD_MODE=ios
+        - PLATFORM=WatchSimulator
+    - os: osx
+      env:
+        - BUILD_OS=osx
+        - BUILD_MODE=ios
+        - PLATFORM=AppleTVSimulator
 
   allow_failures:
     - os: osx
       env:
-        - BUILD_MODE=ios
-        - PLATFORM=Arm64
-    - os: osx
-      env:
-=======
-        - BUILD_OS=osx
-        - BUILD_MODE=ios
-        - PLATFORM=Arm64
-    - os: osx
-      env:
         - BUILD_OS=osx
         - BUILD_MODE=ios
         - PLATFORM=WatchOS
     - os: osx
       env:
         - BUILD_OS=osx
->>>>>>> 9b6c5113
-        - BUILD_MODE=ios
-        - PLATFORM=AppleTVOS
-    - os: osx
-      env:
-<<<<<<< HEAD
-        - BUILD_MODE=ios
-        - PLATFORM=WatchOS
-    - os: osx
-      env:
         - BUILD_MODE=ios
         - PLATFORM=iPhoneSimulator
     - os: osx
       env:
-        - BUILD_MODE=ios
-        - PLATFORM=WatchOS
-    - os: linux
-      env:
-        - BUILD_MODE=android
-        - PLATFORM=armeabi
-    - os: linux
-      env:
-        - BUILD_MODE=android
-        - PLATFORM=mipsel
-    - os: linux
-      env:
-        - BUILD_MODE=android
-        - PLATFORM=armeabi-v7a
-    - os: linux
-      env:
-        - BUILD_MODE=android
-        - PLATFORM=armv7a-neon
-    - os: linux
-      env:
-        - BUILD_MODE=android
-        - PLATFORM=aarch64
-    - os: linux
-      env:
-        - BUILD_MODE=android
-        - PLATFORM=mipsel64
-    - os: linux
-      env:
-        - BUILD_MODE=android
-        - PLATFORM=x86
-    - os: linux
-      env:
-        - BUILD_MODE=android
-        - PLATFORM=x86_64
-=======
         - BUILD_OS=osx
         - BUILD_MODE=ios
         - PLATFORM=WatchSimulator
@@ -244,29 +138,6 @@
         - BUILD_OS=osx
         - BUILD_MODE=ios
         - PLATFORM=AppleTVSimulator
-
-  allow_failures:
-    - os: osx
-      env:
-        - BUILD_OS=osx
-        - BUILD_MODE=ios
-        - PLATFORM=WatchOS
-    - os: osx
-      env:
-        - BUILD_OS=osx
-        - BUILD_MODE=ios
-        - PLATFORM=iPhoneSimulator
-    - os: osx
-      env:
-        - BUILD_OS=osx
-        - BUILD_MODE=ios
-        - PLATFORM=WatchSimulator
-    - os: osx
-      env:
-        - BUILD_OS=osx
-        - BUILD_MODE=ios
-        - PLATFORM=AppleTVSimulator
->>>>>>> 9b6c5113
 
 before_install:
   - |
@@ -274,12 +145,8 @@
         # https://github.com/travis-ci/travis-ci/issues/9037
         sudo apt-key adv --keyserver hkp://keyserver.ubuntu.com:80 --recv 0C49F3730359A145
         sudo apt-get update
-<<<<<<< HEAD
-        TestScripts/install-android.sh
-=======
         source TestScripts/setenv-travis.sh
         bash TestScripts/install-android.sh
->>>>>>> 9b6c5113
     fi
     if [[ "$BUILD_OS" == "linux" ]] && [[ "$BUILD_MODE" == "autotools" ]]; then
         # https://github.com/travis-ci/travis-ci/issues/9037
@@ -291,19 +158,6 @@
   - |
     if [[ "$BUILD_MODE" == "ios" ]]; then
         cp TestScripts/setenv-ios.sh .
-<<<<<<< HEAD
-        bash TestScripts/cryptest-ios.sh
-    elif [[ "$BUILD_MODE" == "android" ]]; then
-        cp ./TestScripts/setenv-android-gcc.sh .
-        cp ./TestScripts/cryptest-android.sh .
-        bash cryptest-android.sh
-    elif [[ "$BUILD_MODE" == "autotools" ]]; then
-        cp ./TestScripts/cryptest-autotools.sh .
-        bash cryptest-autotools.sh
-    elif [[ "$BUILD_MODE" == "cmake" ]]; then
-        cp ./TestScripts/cryptest-cmake.sh .
-        bash cryptest-cmake.sh
-=======
         cp TestScripts/cryptest-ios.sh .
         bash cryptest-ios.sh
     elif [[ "$BUILD_MODE" == "android" ]]; then
@@ -319,7 +173,6 @@
     elif [[ "$BUILD_MODE" == "pem" ]]; then
         cp TestScripts/cryptest-pem.sh .
         bash cryptest-pem.sh
->>>>>>> 9b6c5113
     elif [[ "$BUILD_MODE" == "debug" ]]; then
         CXXFLAGS="-DDEBUG -g2 -O1" make -j "$BUILD_JOBS"
         sudo mkdir -p /opt/local/share
@@ -348,14 +201,6 @@
 addons:
   sonarcloud: false
 
-<<<<<<< HEAD
-  coverity_scan:
-    project:
-      name: "cryptopp"
-    build_command: "make -j 2"
-
-=======
->>>>>>> 9b6c5113
 notifications:
   email:
     recipients:
