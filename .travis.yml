<<<<<<< HEAD
language: cpp

os:
  - linux
  - osx

dist: xenial
sudo: required

# OS X only supports one image. Use the latest.
osx_image: xcode10.1

git:
  depth: 3

compiler:
  - clang
  - gcc

env:
  global:
    - BUILD_JOBS=2
    - ANDROID_HOME=$HOME/android/sdk
    - ANDROID_NDK=$HOME/android/sdk/ndk-bundle
    - ANDROID_SDK_ROOT=$ANDROID_HOME
    - ANDROID_NDK_ROOT=$ANDROID_NDK

  matrix:
    - BUILD_MODE="all"
    - BUILD_MODE="native"
    - BUILD_MODE="no-asm"
    - BUILD_MODE="debug"
    - BUILD_MODE="asan"
    - BUILD_MODE="ubsan"

matrix:

  exclude:
    # Skip GCC on OS X entirely
    - os: osx
      compiler: gcc
    # Skip UBsan due to GCC 4.8
    - os: linux
      compiler: gcc
      env: BUILD_MODE="ubsan"
    # Skip UBsan due to Clang 3.4
    - os: osx
      compiler: clang
      env: BUILD_MODE="ubsan"

  include:
    - os: linux
      env:
        - BUILD_MODE=autotools
    - os: linux
      env:
        - BUILD_MODE=cmake
    - os: osx
      env:
        - BUILD_MODE=cmake
    - os: linux
      env:
        - BUILD_MODE=android
        - PLATFORM=armeabi-v7a
    - os: linux
      env:
        - BUILD_MODE=android
        - PLATFORM=armv7a-neon
    - os: linux
      env:
        - BUILD_MODE=android
        - PLATFORM=aarch64
    - os: linux
      env:
        - BUILD_MODE=android
        - PLATFORM=mipsel
    - os: linux
      env:
        - BUILD_MODE=android
        - PLATFORM=mipsel64
    - os: linux
      env:
        - BUILD_MODE=android
        - PLATFORM=x86
    - os: linux
      env:
        - BUILD_MODE=android
        - PLATFORM=x86_64
    - os: osx
      env:
        - BUILD_MODE=ios
        - PLATFORM=iPhoneOS
    - os: osx
      env:
        - BUILD_MODE=autotools
    - os: linux
      env:
        - BUILD_MODE=autotools
    - os: linux
      env:
        - BUILD_MODE=cmake

  allow_failures:
    - os: osx
      env:
        - BUILD_MODE=ios
        - PLATFORM=Arm64
    - os: osx
      env:
        - BUILD_MODE=ios
        - PLATFORM=AppleTVOS
    - os: osx
      env:
        - BUILD_MODE=ios
        - PLATFORM=WatchOS
    - os: osx
      env:
        - BUILD_MODE=ios
        - PLATFORM=iPhoneSimulator
    - os: osx
      env:
        - BUILD_MODE=ios
        - PLATFORM=WatchOS
    - os: linux
      env:
        - BUILD_MODE=android
        - PLATFORM=armeabi
    - os: linux
      env:
        - BUILD_MODE=android
        - PLATFORM=mipsel
    - os: linux
      env:
        - BUILD_MODE=android
        - PLATFORM=armeabi-v7a
    - os: linux
      env:
        - BUILD_MODE=android
        - PLATFORM=armv7a-neon
    - os: linux
      env:
        - BUILD_MODE=android
        - PLATFORM=aarch64
    - os: linux
      env:
        - BUILD_MODE=android
        - PLATFORM=mipsel64
    - os: linux
      env:
        - BUILD_MODE=android
        - PLATFORM=x86
    - os: linux
      env:
        - BUILD_MODE=android
        - PLATFORM=x86_64

before_install:
  - |
    if [[ "$BUILD_OS" == "linux" ]] && [[ "$BUILD_MODE" == "android" ]]; then
        # https://github.com/travis-ci/travis-ci/issues/9037
        sudo apt-key adv --keyserver hkp://keyserver.ubuntu.com:80 --recv 0C49F3730359A145
        sudo apt-get update
        TestScripts/install-android.sh
    fi
    if [[ "$BUILD_OS" == "linux" ]] && [[ "$BUILD_MODE" == "autotools" ]]; then
        # https://github.com/travis-ci/travis-ci/issues/9037
        sudo apt-key adv --keyserver hkp://keyserver.ubuntu.com:80 --recv 0C49F3730359A145
        sudo apt-get install -y autoconf automake libtool
    fi

script:
  - |
    if [[ "$BUILD_MODE" == "ios" ]]; then
        cp TestScripts/setenv-ios.sh .
        bash TestScripts/cryptest-ios.sh
    elif [[ "$BUILD_MODE" == "android" ]]; then
        cp ./TestScripts/setenv-android-gcc.sh .
        cp ./TestScripts/cryptest-android.sh .
        bash cryptest-android.sh
    elif [[ "$BUILD_MODE" == "autotools" ]]; then
        cp ./TestScripts/cryptest-autotools.sh .
        bash cryptest-autotools.sh
    elif [[ "$BUILD_MODE" == "cmake" ]]; then
        cp ./TestScripts/cryptest-cmake.sh .
        bash cryptest-cmake.sh
    elif [[ "$BUILD_MODE" == "debug" ]]; then
        CXXFLAGS="-DDEBUG -g2 -O1" make -j "$BUILD_JOBS"
        sudo mkdir -p /opt/local/share
        sudo mkdir -p /opt/local/lib
        sudo mkdir -p /opt/local/bin
        CXXFLAGS="-DDEBUG -g2 -O1" sudo -EH make install PREFIX=/opt/local
        chmod +x *.exe
        ./cryptest.exe v
        ./cryptest.exe tv all
    else
        CXXFLAGS="-DDEBUG -g2 -O1" make -j "$BUILD_JOBS"
        #make "$BUILD_MODE" -j "$BUILD_JOBS"
        sudo mkdir -p /opt/local/share
        sudo mkdir -p /opt/local/lib
        sudo mkdir -p /opt/local/bin
        sudo make install PREFIX=/opt/local
        ./cryptest.exe v
        ./cryptest.exe tv all
    fi

# whitelist branches to avoid testing feature branches twice
branches:
  only:
    - master

addons:
  sonarcloud: false

  coverity_scan:
    project:
      name: "cryptopp"
    build_command: "make -j 2"

notifications:
  email:
    recipients:
      - uri@mit.edu
    on_success: always # default: change
    on_failure: always # default: always
=======
language: cpp

os:
  - linux
  - osx

dist: xenial
sudo: required

osx_image: xcode10.1

git:
  depth: 5

compiler:
  - clang
  - gcc

env:
  global:
    - BUILD_JOBS=2
    - ANDROID_HOME="$HOME/android-sdk"
    - ANDROID_SDK="$HOME/android-sdk"
    - ANDROID_NDK="$HOME/android-ndk"
    - ANDROID_SDK_ROOT="$ANDROID_SDK"
    - ANDROID_NDK_ROOT="$ANDROID_NDK"

  matrix:
    - BUILD_MODE="all"
    - BUILD_MODE="native"
    - BUILD_MODE="no-asm"
    - BUILD_MODE="debug"
    - BUILD_MODE="asan"
    - BUILD_MODE="ubsan"
    - BUILD_MODE="pem"

matrix:

  exclude:
    # Skip GCC on OS X entirely
    - os: osx
      compiler: gcc

  include:
    - os: linux
      env:
        - BUILD_OS=linux
        - BUILD_MODE=autotools
    - os: linux
      env:
        - BUILD_OS=linux
        - BUILD_MODE=cmake
    - os: linux
      env:
        - BUILD_OS=linux
        - BUILD_MODE=pem
    - os: osx
      env:
        - BUILD_OS=osx
        - BUILD_MODE=autotools
    - os: osx
      env:
        - BUILD_OS=osx
        - BUILD_MODE=cmake
    - os: osx
      env:
        - BUILD_OS=osx
        - BUILD_MODE=pem
    - os: linux
      env:
        - BUILD_OS=linux
        - BUILD_MODE=android
        - PLATFORM=armeabi-v7a
    - os: linux
      env:
        - BUILD_OS=linux
        - BUILD_MODE=android
        - PLATFORM=aarch64
    - os: linux
      env:
        - BUILD_OS=linux
        - BUILD_MODE=android
        - PLATFORM=x86
    - os: linux
      env:
        - BUILD_OS=linux
        - BUILD_MODE=android
        - PLATFORM=x86_64
    - os: osx
      env:
        - BUILD_OS=osx
        - BUILD_MODE=ios
        - PLATFORM=iPhoneOS
    - os: osx
      env:
        - BUILD_OS=osx
        - BUILD_MODE=ios
        - PLATFORM=Arm64
    - os: osx
      env:
        - BUILD_OS=osx
        - BUILD_MODE=ios
        - PLATFORM=WatchOS
    - os: osx
      env:
        - BUILD_OS=osx
        - BUILD_MODE=ios
        - PLATFORM=AppleTVOS
    - os: osx
      env:
        - BUILD_OS=osx
        - BUILD_MODE=ios
        - PLATFORM=WatchSimulator
    - os: osx
      env:
        - BUILD_OS=osx
        - BUILD_MODE=ios
        - PLATFORM=AppleTVSimulator

  allow_failures:
    - os: osx
      env:
        - BUILD_OS=osx
        - BUILD_MODE=ios
        - PLATFORM=WatchOS
    - os: osx
      env:
        - BUILD_OS=osx
        - BUILD_MODE=ios
        - PLATFORM=iPhoneSimulator
    - os: osx
      env:
        - BUILD_OS=osx
        - BUILD_MODE=ios
        - PLATFORM=WatchSimulator
    - os: osx
      env:
        - BUILD_OS=osx
        - BUILD_MODE=ios
        - PLATFORM=AppleTVSimulator

before_install:
  - |
    if [[ "$BUILD_OS" == "linux" ]] && [[ "$BUILD_MODE" == "android" ]]; then
        # https://github.com/travis-ci/travis-ci/issues/9037
        sudo apt-key adv --keyserver hkp://keyserver.ubuntu.com:80 --recv 0C49F3730359A145
        sudo apt-get update
        source TestScripts/setenv-travis.sh
        bash TestScripts/install-android.sh
    fi
    if [[ "$BUILD_OS" == "linux" ]] && [[ "$BUILD_MODE" == "autotools" ]]; then
        # https://github.com/travis-ci/travis-ci/issues/9037
        sudo apt-key adv --keyserver hkp://keyserver.ubuntu.com:80 --recv 0C49F3730359A145
        sudo apt-get install -y autoconf automake libtool
    fi

script:
  - |
    if [[ "$BUILD_MODE" == "ios" ]]; then
        cp TestScripts/setenv-ios.sh .
        cp TestScripts/cryptest-ios.sh .
        bash cryptest-ios.sh
    elif [[ "$BUILD_MODE" == "android" ]]; then
        cp TestScripts/setenv-android.sh .
        cp TestScripts/cryptest-android.sh .
        bash cryptest-android.sh
    elif [[ "$BUILD_MODE" == "autotools" ]]; then
        cp TestScripts/cryptest-autotools.sh .
        bash cryptest-autotools.sh
    elif [[ "$BUILD_MODE" == "cmake" ]]; then
        cp TestScripts/cryptest-cmake.sh .
        bash cryptest-cmake.sh
    elif [[ "$BUILD_MODE" == "pem" ]]; then
        cp TestScripts/cryptest-pem.sh .
        bash cryptest-pem.sh
    elif [[ "$BUILD_MODE" == "debug" ]]; then
        CXXFLAGS="-DDEBUG -g2 -O1" make -j "$BUILD_JOBS"
        ./cryptest.exe v
        ./cryptest.exe tv all
    else
        make "$BUILD_MODE" -j "$BUILD_JOBS"
        ./cryptest.exe v
        ./cryptest.exe tv all
    fi

# whitelist branches to avoid testing feature branches twice
branches:
  only:
    - master

addons:
  sonarcloud: false

notifications:
  email:
    recipients:
      - cryptopp-build@googlegroups.com
    on_success: always # default: change
    on_failure: always # default: always
>>>>>>> 9f6400a6
<|MERGE_RESOLUTION|>--- conflicted
+++ resolved
@@ -1,229 +1,3 @@
-<<<<<<< HEAD
-language: cpp
-
-os:
-  - linux
-  - osx
-
-dist: xenial
-sudo: required
-
-# OS X only supports one image. Use the latest.
-osx_image: xcode10.1
-
-git:
-  depth: 3
-
-compiler:
-  - clang
-  - gcc
-
-env:
-  global:
-    - BUILD_JOBS=2
-    - ANDROID_HOME=$HOME/android/sdk
-    - ANDROID_NDK=$HOME/android/sdk/ndk-bundle
-    - ANDROID_SDK_ROOT=$ANDROID_HOME
-    - ANDROID_NDK_ROOT=$ANDROID_NDK
-
-  matrix:
-    - BUILD_MODE="all"
-    - BUILD_MODE="native"
-    - BUILD_MODE="no-asm"
-    - BUILD_MODE="debug"
-    - BUILD_MODE="asan"
-    - BUILD_MODE="ubsan"
-
-matrix:
-
-  exclude:
-    # Skip GCC on OS X entirely
-    - os: osx
-      compiler: gcc
-    # Skip UBsan due to GCC 4.8
-    - os: linux
-      compiler: gcc
-      env: BUILD_MODE="ubsan"
-    # Skip UBsan due to Clang 3.4
-    - os: osx
-      compiler: clang
-      env: BUILD_MODE="ubsan"
-
-  include:
-    - os: linux
-      env:
-        - BUILD_MODE=autotools
-    - os: linux
-      env:
-        - BUILD_MODE=cmake
-    - os: osx
-      env:
-        - BUILD_MODE=cmake
-    - os: linux
-      env:
-        - BUILD_MODE=android
-        - PLATFORM=armeabi-v7a
-    - os: linux
-      env:
-        - BUILD_MODE=android
-        - PLATFORM=armv7a-neon
-    - os: linux
-      env:
-        - BUILD_MODE=android
-        - PLATFORM=aarch64
-    - os: linux
-      env:
-        - BUILD_MODE=android
-        - PLATFORM=mipsel
-    - os: linux
-      env:
-        - BUILD_MODE=android
-        - PLATFORM=mipsel64
-    - os: linux
-      env:
-        - BUILD_MODE=android
-        - PLATFORM=x86
-    - os: linux
-      env:
-        - BUILD_MODE=android
-        - PLATFORM=x86_64
-    - os: osx
-      env:
-        - BUILD_MODE=ios
-        - PLATFORM=iPhoneOS
-    - os: osx
-      env:
-        - BUILD_MODE=autotools
-    - os: linux
-      env:
-        - BUILD_MODE=autotools
-    - os: linux
-      env:
-        - BUILD_MODE=cmake
-
-  allow_failures:
-    - os: osx
-      env:
-        - BUILD_MODE=ios
-        - PLATFORM=Arm64
-    - os: osx
-      env:
-        - BUILD_MODE=ios
-        - PLATFORM=AppleTVOS
-    - os: osx
-      env:
-        - BUILD_MODE=ios
-        - PLATFORM=WatchOS
-    - os: osx
-      env:
-        - BUILD_MODE=ios
-        - PLATFORM=iPhoneSimulator
-    - os: osx
-      env:
-        - BUILD_MODE=ios
-        - PLATFORM=WatchOS
-    - os: linux
-      env:
-        - BUILD_MODE=android
-        - PLATFORM=armeabi
-    - os: linux
-      env:
-        - BUILD_MODE=android
-        - PLATFORM=mipsel
-    - os: linux
-      env:
-        - BUILD_MODE=android
-        - PLATFORM=armeabi-v7a
-    - os: linux
-      env:
-        - BUILD_MODE=android
-        - PLATFORM=armv7a-neon
-    - os: linux
-      env:
-        - BUILD_MODE=android
-        - PLATFORM=aarch64
-    - os: linux
-      env:
-        - BUILD_MODE=android
-        - PLATFORM=mipsel64
-    - os: linux
-      env:
-        - BUILD_MODE=android
-        - PLATFORM=x86
-    - os: linux
-      env:
-        - BUILD_MODE=android
-        - PLATFORM=x86_64
-
-before_install:
-  - |
-    if [[ "$BUILD_OS" == "linux" ]] && [[ "$BUILD_MODE" == "android" ]]; then
-        # https://github.com/travis-ci/travis-ci/issues/9037
-        sudo apt-key adv --keyserver hkp://keyserver.ubuntu.com:80 --recv 0C49F3730359A145
-        sudo apt-get update
-        TestScripts/install-android.sh
-    fi
-    if [[ "$BUILD_OS" == "linux" ]] && [[ "$BUILD_MODE" == "autotools" ]]; then
-        # https://github.com/travis-ci/travis-ci/issues/9037
-        sudo apt-key adv --keyserver hkp://keyserver.ubuntu.com:80 --recv 0C49F3730359A145
-        sudo apt-get install -y autoconf automake libtool
-    fi
-
-script:
-  - |
-    if [[ "$BUILD_MODE" == "ios" ]]; then
-        cp TestScripts/setenv-ios.sh .
-        bash TestScripts/cryptest-ios.sh
-    elif [[ "$BUILD_MODE" == "android" ]]; then
-        cp ./TestScripts/setenv-android-gcc.sh .
-        cp ./TestScripts/cryptest-android.sh .
-        bash cryptest-android.sh
-    elif [[ "$BUILD_MODE" == "autotools" ]]; then
-        cp ./TestScripts/cryptest-autotools.sh .
-        bash cryptest-autotools.sh
-    elif [[ "$BUILD_MODE" == "cmake" ]]; then
-        cp ./TestScripts/cryptest-cmake.sh .
-        bash cryptest-cmake.sh
-    elif [[ "$BUILD_MODE" == "debug" ]]; then
-        CXXFLAGS="-DDEBUG -g2 -O1" make -j "$BUILD_JOBS"
-        sudo mkdir -p /opt/local/share
-        sudo mkdir -p /opt/local/lib
-        sudo mkdir -p /opt/local/bin
-        CXXFLAGS="-DDEBUG -g2 -O1" sudo -EH make install PREFIX=/opt/local
-        chmod +x *.exe
-        ./cryptest.exe v
-        ./cryptest.exe tv all
-    else
-        CXXFLAGS="-DDEBUG -g2 -O1" make -j "$BUILD_JOBS"
-        #make "$BUILD_MODE" -j "$BUILD_JOBS"
-        sudo mkdir -p /opt/local/share
-        sudo mkdir -p /opt/local/lib
-        sudo mkdir -p /opt/local/bin
-        sudo make install PREFIX=/opt/local
-        ./cryptest.exe v
-        ./cryptest.exe tv all
-    fi
-
-# whitelist branches to avoid testing feature branches twice
-branches:
-  only:
-    - master
-
-addons:
-  sonarcloud: false
-
-  coverity_scan:
-    project:
-      name: "cryptopp"
-    build_command: "make -j 2"
-
-notifications:
-  email:
-    recipients:
-      - uri@mit.edu
-    on_success: always # default: change
-    on_failure: always # default: always
-=======
 language: cpp
 
 os:
@@ -401,10 +175,20 @@
         bash cryptest-pem.sh
     elif [[ "$BUILD_MODE" == "debug" ]]; then
         CXXFLAGS="-DDEBUG -g2 -O1" make -j "$BUILD_JOBS"
+        sudo mkdir -p /opt/local/share
+        sudo mkdir -p /opt/local/lib
+        sudo mkdir -p /opt/local/bin
+        CXXFLAGS="-DDEBUG -g2 -O1" sudo -EH make install PREFIX=/opt/local
+        chmod +x *.exe
         ./cryptest.exe v
         ./cryptest.exe tv all
     else
-        make "$BUILD_MODE" -j "$BUILD_JOBS"
+        CXXFLAGS="-DDEBUG -g2 -O1" make -j "$BUILD_JOBS"
+        #make "$BUILD_MODE" -j "$BUILD_JOBS"
+        sudo mkdir -p /opt/local/share
+        sudo mkdir -p /opt/local/lib
+        sudo mkdir -p /opt/local/bin
+        sudo make install PREFIX=/opt/local
         ./cryptest.exe v
         ./cryptest.exe tv all
     fi
@@ -420,7 +204,6 @@
 notifications:
   email:
     recipients:
-      - cryptopp-build@googlegroups.com
+      - uri@mit.edu
     on_success: always # default: change
-    on_failure: always # default: always
->>>>>>> 9f6400a6
+    on_failure: always # default: always