# In the YML below each job gets an environment that includes
# BUILD_OS and BUILD_MODE. The variables are used in the driver
# scripts and is used to select a test. For example, BUILD_OS=linux
# and BUILD_MODE=all means run 'make all' on Linux. Travis supplies
# Linux based on 'os: linux' key so BUILD_OS is effectively ignored.
# The Android and iOS tests specify a BUILD_ARCH. BUILD_ARCH is passed
# to the underlying setenv-*.sh scripts. For example, testing on iOS,
# BUILD_ARCH=arm64 means 'setenv-ios.sh arm64' is called before
# 'make GNUmakefile-cross' is called.

# DO NOT create top level (global) keys like env, arch, os, compiler.
# The top level/global keys invoke [unwanted] matrix expansion. Also
# see https://stackoverflow.com/q/58473000/608639 and
# https://docs.travis-ci.com/user/reference/overview/ and
# https://docs.travis-ci.com/user/multi-cpu-architectures and
# https://github.com/travis-ci/travis-yml/blob/master/schema.json.

language: cpp
<<<<<<< HEAD

# DO NOT create top level (global) keys like env, arch, os, compiler.
# The top level/global keys invoke [unwanted] matrix expansion. Also
# see https://stackoverflow.com/q/58473000/608639 and
# https://docs.travis-ci.com/user/reference/overview/ and
# https://docs.travis-ci.com/user/multi-cpu-architectures and
# https://github.com/travis-ci/travis-yml/blob/master/schema.json.

language: cpp
=======
>>>>>>> c24a4085
dist: bionic
sudo: required

git:
  depth: 5

# Use jobs rather than matrix since we are precisely
# specifiying our test cases. Do not move any of the
# keys (env, os, arch, compiler, etc) into global.
# Putting them in global invokes the matrix expansion.
jobs:
  include:
    - os: linux
      name: Linux with GCC (all)
      arch: amd64
      compiler: gcc
      env:
        - BUILD_OS=linux
        - BUILD_MODE=all
        - BUILD_JOBS=2
    - os: linux
      name: Linux with GCC (native)
      arch: amd64
      compiler: gcc
      env:
        - BUILD_OS=linux
        - BUILD_MODE=native
        - BUILD_JOBS=2
    - os: linux
      name: Linux with GCC (no-asm)
      arch: amd64
      compiler: gcc
      env:
        - BUILD_OS=linux
        - BUILD_MODE=no-asm
        - BUILD_JOBS=2
    - os: linux
      name: Linux with GCC (debug)
      arch: amd64
      compiler: gcc
      env:
        - BUILD_OS=linux
        - BUILD_MODE=debug
        - BUILD_JOBS=2
    - os: linux
      name: Linux with GCC (asan)
      arch: amd64
      compiler: gcc
      env:
        - BUILD_OS=linux
        - BUILD_MODE=asan
        - BUILD_JOBS=2
    - os: linux
      name: Linux with GCC (ubsan)
      arch: amd64
      compiler: gcc
      env:
        - BUILD_OS=linux
        - BUILD_MODE=ubsan
        - BUILD_JOBS=2
    - os: linux
      name: Linux with GCC (pem)
      arch: amd64
      compiler: gcc
      env:
        - BUILD_OS=linux
        - BUILD_MODE=pem
        - BUILD_JOBS=2
    - os: linux
      name: Linux with GCC (autotools)
      arch: amd64
      compiler: gcc
      env:
        - BUILD_OS=linux
        - BUILD_MODE=autotools
        - BUILD_JOBS=2
    - os: linux
      name: Linux with GCC (cmake)
      arch: amd64
      compiler: gcc
      env:
        - BUILD_OS=linux
        - BUILD_MODE=cmake
        - BUILD_JOBS=2
    - os: linux
      name: Linux with Clang (all)
      arch: amd64
      compiler: clang
      env:
        - BUILD_OS=linux
        - BUILD_MODE=all
        - BUILD_JOBS=2
    - os: linux
      name: Linux with Clang (native)
      arch: amd64
      compiler: clang
      env:
        - BUILD_OS=linux
        - BUILD_MODE=native
        - BUILD_JOBS=2
    - os: linux
      name: Linux with Clang (no-asm)
      arch: amd64
      compiler: clang
      env:
        - BUILD_OS=linux
        - BUILD_MODE=no-asm
        - BUILD_JOBS=2
    - os: linux
      name: Linux with Clang (debug)
      arch: amd64
      compiler: clang
      env:
        - BUILD_OS=linux
        - BUILD_MODE=debug
        - BUILD_JOBS=2
    - os: linux
      name: Linux with Clang (asan)
      arch: amd64
      compiler: clang
      env:
        - BUILD_OS=linux
        - BUILD_MODE=asan
        - BUILD_JOBS=2
    - os: linux
      name: Linux with Clang (ubsan)
      arch: amd64
      compiler: clang
      env:
        - BUILD_OS=linux
        - BUILD_MODE=ubsan
        - BUILD_JOBS=2
    - os: linux
      name: Linux with Clang (pem)
      arch: amd64
      compiler: clang
      env:
        - BUILD_OS=linux
        - BUILD_MODE=pem
        - BUILD_JOBS=2
    - os: linux
      name: Linux with Clang (autotools)
      arch: amd64
      compiler: clang
      env:
        - BUILD_OS=linux
        - BUILD_MODE=autotools
        - BUILD_JOBS=2
    - os: linux
      name: Linux with Clang (cmake)
      arch: amd64
      compiler: clang
      env:
        - BUILD_OS=linux
        - BUILD_MODE=cmake
        - BUILD_JOBS=2
    - os: osx
      osx_image: xcode10.1
      name: OS X with Clang (all)
      arch: amd64
      compiler: clang
      env:
        - BUILD_OS=osx
        - BUILD_MODE=all
        - BUILD_JOBS=2
    - os: osx
      osx_image: xcode10.1
      name: OS X with Clang (native)
      arch: amd64
      compiler: clang
      env:
        - BUILD_OS=osx
        - BUILD_MODE=native
        - BUILD_JOBS=2
    - os: osx
      osx_image: xcode10.1
      name: OS X with Clang (no-asm)
      arch: amd64
      compiler: clang
      env:
        - BUILD_OS=osx
        - BUILD_MODE=no-asm
        - BUILD_JOBS=2
    - os: osx
      osx_image: xcode10.1
      name: OS X with Clang (debug)
      arch: amd64
      compiler: clang
      env:
        - BUILD_OS=osx
        - BUILD_MODE=debug
        - BUILD_JOBS=2
    - os: osx
      osx_image: xcode10.1
      name: OS X with Clang (asan)
      arch: amd64
      compiler: clang
      env:
        - BUILD_OS=osx
        - BUILD_MODE=asan
        - BUILD_JOBS=2
    - os: osx
      osx_image: xcode10.1
      name: OS X with Clang (ubsan)
      arch: amd64
      compiler: clang
      env:
        - BUILD_OS=osx
        - BUILD_MODE=ubsan
        - BUILD_JOBS=2
    - os: osx
      osx_image: xcode10.1
      name: OS X with Clang (pem)
      arch: amd64
      compiler: clang
      env:
        - BUILD_OS=osx
        - BUILD_MODE=pem
        - BUILD_JOBS=2
    - os: osx
      osx_image: xcode10.1
      name: OS X with Clang (autotools)
      arch: amd64
      compiler: clang
      env:
        - BUILD_OS=osx
        - BUILD_MODE=autotools
        - BUILD_JOBS=2
    - os: osx
      osx_image: xcode10.1
      name: OS X with Clang (cmake)
      arch: amd64
      compiler: clang
      env:
        - BUILD_OS=osx
        - BUILD_MODE=cmake
        - BUILD_JOBS=2
    - os: linux
      name: Linux with GCC (all)
      arch: arm64
      compiler: gcc
      dist: bionic
      env:
        - BUILD_OS=linux
        - BUILD_MODE=all
        - BUILD_JOBS=2
    - os: linux
      name: Linux with GCC (native)
      arch: arm64
      compiler: gcc
      dist: bionic
      env:
        - BUILD_OS=linux
        - BUILD_MODE=native
        - BUILD_JOBS=2
    - os: linux
      name: Linux with GCC (no-asm)
      arch: arm64
      compiler: gcc
      dist: bionic
      env:
        - BUILD_OS=linux
        - BUILD_MODE=no-asm
        - BUILD_JOBS=2
    - os: linux
      name: Linux with GCC (debug)
      arch: arm64
      compiler: gcc
      dist: bionic
      env:
        - BUILD_OS=linux
        - BUILD_MODE=debug
        - BUILD_JOBS=2
    - os: linux
      name: Linux with GCC (asan)
      arch: arm64
      compiler: gcc
      dist: bionic
      env:
        - BUILD_OS=linux
        - BUILD_MODE=asan
        - BUILD_JOBS=2
    - os: linux
      name: Linux with GCC (ubsan)
      arch: arm64
      compiler: gcc
      dist: bionic
      env:
        - BUILD_OS=linux
        - BUILD_MODE=ubsan
        - BUILD_JOBS=2
    - os: linux
      name: Linux with GCC (pem)
      arch: arm64
      compiler: gcc
      dist: bionic
      env:
        - BUILD_OS=linux
        - BUILD_MODE=pem
        - BUILD_JOBS=2
    - os: linux
      name: Linux with GCC (autotools)
      arch: arm64
      compiler: gcc
      dist: bionic
      env:
        - BUILD_OS=linux
        - BUILD_MODE=autotools
        - BUILD_JOBS=2
    - os: linux
      name: Linux with GCC (cmake)
      arch: arm64
      compiler: gcc
      dist: bionic
      env:
        - BUILD_OS=linux
        - BUILD_MODE=cmake
        - BUILD_JOBS=2
    - os: linux
      name: Linux with Clang (all)
      arch: arm64
      compiler: clang
      dist: bionic
      env:
        - BUILD_OS=linux
        - BUILD_MODE=all
        - BUILD_JOBS=2
    - os: linux
      name: Linux with Clang (native)
      arch: arm64
      compiler: clang
      dist: bionic
      env:
        - BUILD_OS=linux
        - BUILD_MODE=native
        - BUILD_JOBS=2
    - os: linux
      name: Linux with Clang (no-asm)
      arch: arm64
      compiler: clang
      dist: bionic
      env:
        - BUILD_OS=linux
        - BUILD_MODE=no-asm
        - BUILD_JOBS=2
    - os: linux
      name: Linux with Clang (debug)
      arch: arm64
      compiler: clang
      dist: bionic
      env:
        - BUILD_OS=linux
        - BUILD_MODE=debug
        - BUILD_JOBS=2
    - os: linux
      name: Linux with Clang (asan)
      arch: arm64
      compiler: clang
      dist: bionic
      env:
        - BUILD_OS=linux
        - BUILD_MODE=asan
        - BUILD_JOBS=2
    - os: linux
      name: Linux with Clang (ubsan)
      arch: arm64
      compiler: clang
      dist: bionic
      env:
        - BUILD_OS=linux
        - BUILD_MODE=ubsan
        - BUILD_JOBS=2
    - os: linux
      name: Linux with Clang (pem)
      arch: arm64
      compiler: clang
      dist: bionic
      env:
        - BUILD_OS=linux
        - BUILD_MODE=pem
        - BUILD_JOBS=2
    - os: linux
      name: Linux with Clang (autotools)
      arch: arm64
      compiler: clang
      dist: bionic
      env:
        - BUILD_OS=linux
        - BUILD_MODE=autotools
        - BUILD_JOBS=2
    - os: linux
      name: Linux with Clang (cmake)
      arch: arm64
      compiler: clang
      dist: bionic
      env:
        - BUILD_OS=linux
        - BUILD_MODE=cmake
        - BUILD_JOBS=2
    - os: linux
      name: Linux with GCC (all)
      arch: ppc64le
      compiler: gcc
      dist: bionic
      env:
        - BUILD_OS=linux
        - BUILD_MODE=all
        - BUILD_JOBS=2
    - os: linux
      name: Linux with Clang (all)
      arch: ppc64le
      compiler: clang
      dist: bionic
      env:
        - BUILD_OS=linux
        - BUILD_MODE=all
        - BUILD_JOBS=2
    - os: linux
      name: Android on Linux (armeabi-v7a)
      arch: amd64
      env:
        - BUILD_OS=linux
        - BUILD_MODE=android
        - BUILD_JOBS=2
        - BUILD_ARCH=armeabi-v7a
        - ANDROID_HOME="$HOME/android-sdk"
        - ANDROID_SDK="$HOME/android-sdk"
        - ANDROID_NDK="$HOME/android-ndk"
        - ANDROID_SDK_ROOT="$ANDROID_SDK"
        - ANDROID_NDK_ROOT="$ANDROID_NDK"
    - os: linux
      name: Android on Linux (aarch64)
      arch: amd64
      env:
        - BUILD_OS=linux
        - BUILD_MODE=android
        - BUILD_JOBS=2
        - BUILD_ARCH=aarch64
        - ANDROID_HOME="$HOME/android-sdk"
        - ANDROID_SDK="$HOME/android-sdk"
        - ANDROID_NDK="$HOME/android-ndk"
        - ANDROID_SDK_ROOT="$ANDROID_SDK"
        - ANDROID_NDK_ROOT="$ANDROID_NDK"
    - os: linux
      name: Android on Linux (x86)
      arch: amd64
      env:
        - BUILD_OS=linux
        - BUILD_MODE=android
        - BUILD_JOBS=2
        - BUILD_ARCH=x86
        - ANDROID_HOME="$HOME/android-sdk"
        - ANDROID_SDK="$HOME/android-sdk"
        - ANDROID_NDK="$HOME/android-ndk"
        - ANDROID_SDK_ROOT="$ANDROID_SDK"
        - ANDROID_NDK_ROOT="$ANDROID_NDK"
    - os: linux
      name: Android on Linux (x86_64)
      arch: amd64
      env:
        - BUILD_OS=linux
        - BUILD_MODE=android
        - BUILD_JOBS=2
        - BUILD_ARCH=x86_64
        - ANDROID_HOME="$HOME/android-sdk"
        - ANDROID_SDK="$HOME/android-sdk"
        - ANDROID_NDK="$HOME/android-ndk"
        - ANDROID_SDK_ROOT="$ANDROID_SDK"
        - ANDROID_NDK_ROOT="$ANDROID_NDK"
    - os: osx
      osx_image: xcode10.1
      name: iOS on OS X (iPhoneOS)
      arch: amd64
      env:
        - BUILD_OS=osx
        - BUILD_MODE=ios
        - BUILD_JOBS=2
        - BUILD_ARCH=iPhoneOS
    - os: osx
      osx_image: xcode10.1
      name: iOS on OS X (Arm64)
      arch: amd64
      env:
        - BUILD_OS=osx
        - BUILD_MODE=ios
        - BUILD_JOBS=2
        - BUILD_ARCH=Arm64
    - os: osx
      osx_image: xcode10.1
      name: iOS on OS X (WatchOS)
      arch: amd64
      env:
        - BUILD_OS=osx
        - BUILD_MODE=ios
        - BUILD_JOBS=2
        - BUILD_ARCH=WatchOS
    - os: osx
      osx_image: xcode10.1
      name: iOS on OS X (AppleTVOS)
      arch: amd64
      env:
        - BUILD_OS=osx
        - BUILD_MODE=ios
        - BUILD_JOBS=2
        - BUILD_ARCH=AppleTVOS
    - os: osx
      osx_image: xcode10.1
      name: iOS on OS X (iPhoneSimulator)
      arch: amd64
      env:
        - BUILD_OS=osx
        - BUILD_MODE=ios
        - BUILD_JOBS=2
        - BUILD_ARCH=iPhoneSimulator
    - os: osx
      osx_image: xcode10.1
      name: iOS on OS X (WatchSimulator)
      arch: amd64
      env:
        - BUILD_OS=osx
        - BUILD_MODE=ios
        - BUILD_JOBS=2
        - BUILD_ARCH=WatchSimulator
    - os: osx
      osx_image: xcode10.1
      name: iOS on OS X (AppleTVSimulator)
      arch: amd64
      env:
        - BUILD_OS=osx
        - BUILD_MODE=ios
        - BUILD_JOBS=2
        - BUILD_ARCH=AppleTVSimulator

  allow_failures:
    - os: osx
      osx_image: xcode10.1
      name: iOS on OS X (WatchOS)
      env:
        - BUILD_OS=osx
        - BUILD_MODE=ios
        - BUILD_JOBS=2
        - BUILD_ARCH=WatchOS
    - os: osx
      osx_image: xcode10.1
      name: iOS on OS X (iPhoneSimulator)
      env:
        - BUILD_OS=osx
        - BUILD_MODE=ios
        - BUILD_JOBS=2
        - BUILD_ARCH=iPhoneSimulator
    # We should be OK with PPC64 and GCC until Travis disallows
    # access to the build machines. Clang is a differnt story.
    # The LLVM devs have their heads so far up their ass I don't
    # think we can un-fuck the mess they created on PowerPC. The
    # LLVM devs appear to have given up and define everything
    # from all the compilers to all the features. It does not
    # seem to matter to them the compiler does not actually
    # support what LLVM is advertising in the preprocessor.
    - os: linux
      name: Linux with GCC (all)
      arch: ppc64le
      compiler: gcc
    - os: linux
      name: Linux with Clang (all)
      arch: ppc64le
      compiler: clang

before_install:
  - |
    if [[ "$BUILD_OS" == "linux" ]] && [[ "$BUILD_MODE" == "android" ]]; then
        # https://github.com/travis-ci/travis-ci/issues/9037
        sudo apt-key adv --keyserver hkp://keyserver.ubuntu.com:80 --recv 0C49F3730359A145
        sudo apt-get update
        bash TestScripts/install-android.sh
    fi
    if [[ "$BUILD_OS" == "linux" ]] && [[ "$BUILD_MODE" == "autotools" ]]; then
        # https://github.com/travis-ci/travis-ci/issues/9037
        sudo apt-key adv --keyserver hkp://keyserver.ubuntu.com:80 --recv 0C49F3730359A145
        sudo apt-get -y install autoconf automake libtool
    fi

script:
  - |
    if [[ "$BUILD_MODE" == "ios" ]]; then
        cp TestScripts/setenv-ios.sh .
        cp TestScripts/cryptest-ios.sh .
        bash cryptest-ios.sh "$BUILD_ARCH"
    elif [[ "$BUILD_MODE" == "android" ]]; then
        cp TestScripts/setenv-android.sh .
        cp TestScripts/cryptest-android.sh .
        bash cryptest-android.sh "$BUILD_ARCH"
    elif [[ "$BUILD_MODE" == "autotools" ]]; then
        cp TestScripts/cryptest-autotools.sh .
        bash cryptest-autotools.sh
    elif [[ "$BUILD_MODE" == "cmake" ]]; then
        cp TestScripts/cryptest-cmake.sh .
        bash cryptest-cmake.sh
    elif [[ "$BUILD_MODE" == "pem" ]]; then
        cp TestScripts/cryptest-pem.sh .
        bash cryptest-pem.sh
    elif [[ "$BUILD_MODE" == "debug" ]]; then
        CXXFLAGS="-DDEBUG -g2 -O1" make -j "$BUILD_JOBS"
        sudo mkdir -p /opt/local/share
        sudo mkdir -p /opt/local/lib
        sudo mkdir -p /opt/local/bin
        CXXFLAGS="-DDEBUG -g2 -O1" sudo -EH make install PREFIX=/opt/local
        chmod +x *.exe
        ./cryptest.exe v
        ./cryptest.exe tv all
    else
        CXXFLAGS="-g2 -O1" make -j "$BUILD_JOBS"
        #make "$BUILD_MODE" -j "$BUILD_JOBS"
        sudo mkdir -p /opt/local/share
        sudo mkdir -p /opt/local/lib
        sudo mkdir -p /opt/local/bin
        sudo make install PREFIX=/opt/local
        ./cryptest.exe v
        ./cryptest.exe tv all
    fi

# Whitelist branches to avoid testing feature branches twice
branches:
  only:
    - master
    - /\/ci$/

notifications:
  email:
    recipients:
      - uri@mit.edu
<<<<<<< HEAD
    on_success: always # default: change
=======
    on_success: always # default: change
    on_failure: always # default: always
>>>>>>> c24a4085
<|MERGE_RESOLUTION|>--- conflicted
+++ resolved
@@ -16,7 +16,6 @@
 # https://github.com/travis-ci/travis-yml/blob/master/schema.json.
 
 language: cpp
-<<<<<<< HEAD
 
 # DO NOT create top level (global) keys like env, arch, os, compiler.
 # The top level/global keys invoke [unwanted] matrix expansion. Also
@@ -26,8 +25,6 @@
 # https://github.com/travis-ci/travis-yml/blob/master/schema.json.
 
 language: cpp
-=======
->>>>>>> c24a4085
 dist: bionic
 sudo: required
 
@@ -658,9 +655,5 @@
   email:
     recipients:
       - uri@mit.edu
-<<<<<<< HEAD
     on_success: always # default: change
-=======
-    on_success: always # default: change
-    on_failure: always # default: always
->>>>>>> c24a4085
+    on_failure: always # default: always