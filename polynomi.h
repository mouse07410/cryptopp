// polynomi.h - originally written and placed in the public domain by Wei Dai

/// \file
/// \headerfile polynomi.h
/// \brief Classes for polynomial basis and operations


#ifndef CRYPTOPP_POLYNOMI_H
#define CRYPTOPP_POLYNOMI_H

/*! \file */

#include "cryptlib.h"
#include "secblock.h"
#include "algebra.h"
#include "modarith.h"
#include "misc.h"

#include <sstream>
#include <iostream>
#include <iosfwd>
#include <vector>

NAMESPACE_BEGIN(CryptoPP)

/// represents single-variable polynomials over arbitrary rings
/*!	\nosubgrouping */
template <class T> class PolynomialOver
{
public:
	/// \name ENUMS, EXCEPTIONS, and TYPEDEFS
	//@{
<<<<<<< HEAD

	typedef T Ring;
	typedef typename T::Element CoefficientType;

	//! division by zero exception
	class DivideByZero : public Exception
	{
	public:
		DivideByZero() : Exception(OTHER_ERROR, "PolynomialOver<T>: division by zero") {}
	};

	//! specify the distribution for randomization functions
	class RandomizationParameter
	{
	public:
		RandomizationParameter(unsigned int coefficientCount, const typename T::RandomizationParameter &coefficientParameter )
	: m_coefficientCount(coefficientCount), m_coefficientParameter(coefficientParameter) {}

	private:
		unsigned int m_coefficientCount;
		typename T::RandomizationParameter m_coefficientParameter;
		friend class PolynomialOver<T>;
	};

	class InterpolationFailed : public Exception
	{
	public:
		InterpolationFailed() : Exception(OTHER_ERROR, "PolynomialOver<T>: interpolation failed") {}
	};

	//! \brief Class to tie together values of x and P(x) to reduce potential
	//! of errors when interpolation arguments are prepared
	class XYPair
	{
	public:
		XYPair(const CoefficientType& x, const CoefficientType& y) : m_x_i(x), m_y_i(y) { }
		XYPair(const XYPair& xy) : m_x_i(xy.GetX()), m_y_i(xy.GetY()) { }

		const CoefficientType& GetX() const { return m_x_i; }
		const CoefficientType& GetY() const { return m_y_i; }

	private:
		const CoefficientType m_x_i;
		const CoefficientType m_y_i;
	};


=======
		/// division by zero exception
		class DivideByZero : public Exception
		{
		public:
			DivideByZero() : Exception(OTHER_ERROR, "PolynomialOver<T>: division by zero") {}
		};

		/// specify the distribution for randomization functions
		class RandomizationParameter
		{
		public:
			RandomizationParameter(unsigned int coefficientCount, const typename T::RandomizationParameter &coefficientParameter )
				: m_coefficientCount(coefficientCount), m_coefficientParameter(coefficientParameter) {}

		private:
			unsigned int m_coefficientCount;
			typename T::RandomizationParameter m_coefficientParameter;
			friend class PolynomialOver<T>;
		};

		typedef T Ring;
		typedef typename T::Element CoefficientType;
>>>>>>> 22257c4b
	//@}

	/// \name CREATORS
	//@{
<<<<<<< HEAD
	//! creates the zero polynomial
	PolynomialOver() : m_coefficients((size_t)0), m_ringSet(false)
	{}

	//!
	PolynomialOver(const Ring &ring, unsigned int count)
	: m_coefficients((size_t)count, ring.Identity()),
	  m_ring(ring), m_ringSet(true) {}

	//! copy constructor
	PolynomialOver(const PolynomialOver<Ring> &t)
	  : m_coefficients(t.m_coefficients.size()), m_ring(t.m_ring), m_ringSet(t.isRingSet())
	{
		//std::cout << "Polynomial<>: inside copy-constructor" << std::endl;
		//std::cout.flush();
		*this = t;
	}

	//! construct constant polynomial
	PolynomialOver(const CoefficientType &element)
	  : m_coefficients(1, element), m_ringSet(false) {}

	//! construct polynomial with specified coefficients, starting from coefficient of x^0
	template <typename Iterator> PolynomialOver(Iterator begin, Iterator end)
	  : m_coefficients(begin, end), m_ringSet(false) {}

	//! convert from string
	PolynomialOver(const char *str, const Ring &ring) : m_ring(ring), m_ringSet(true)
	{ FromStr(str, ring); }

	//! convert from big-endian byte array
	PolynomialOver(const byte *encodedPolynomialOver, unsigned int byteCount);

	//! convert from Basic Encoding Rules encoded byte array
	explicit PolynomialOver(const byte *BEREncodedPolynomialOver);

	//! convert from BER encoded byte array stored in a BufferedTransformation object
	explicit PolynomialOver(BufferedTransformation &bt);

	//! create a random PolynomialOver<T>
	PolynomialOver(RandomNumberGenerator &rng,
			const RandomizationParameter &parameter,
			const Ring &ring) : m_ring(ring), m_ringSet(true)
	{ Randomize(rng, parameter, ring); }


	virtual void ClearCoefficients() {
		this->m_coefficients.clear();
		this->m_coefficients.shrink_to_fit();
	}

	virtual ~PolynomialOver() {
		this->ClearCoefficients();
		this->m_ringSet = false;
	}

	void setRing(const Ring &ring) {
		this->m_ring = ring;
		this->m_ringSet = true;
	}
=======
		/// creates the zero polynomial
		PolynomialOver() {}

		///
		PolynomialOver(const Ring &ring, unsigned int count)
			: m_coefficients((size_t)count, ring.Identity()) {}

		/// copy constructor
		PolynomialOver(const PolynomialOver<Ring> &t)
			: m_coefficients(t.m_coefficients.size()) {*this = t;}

		/// construct constant polynomial
		PolynomialOver(const CoefficientType &element)
			: m_coefficients(1, element) {}

		/// construct polynomial with specified coefficients, starting from coefficient of x^0
		template <typename Iterator> PolynomialOver(Iterator begin, Iterator end)
			: m_coefficients(begin, end) {}

		/// convert from string
		PolynomialOver(const char *str, const Ring &ring) {FromStr(str, ring);}

		/// convert from big-endian byte array
		PolynomialOver(const byte *encodedPolynomialOver, unsigned int byteCount);

		/// convert from Basic Encoding Rules encoded byte array
		explicit PolynomialOver(const byte *BEREncodedPolynomialOver);

		/// convert from BER encoded byte array stored in a BufferedTransformation object
		explicit PolynomialOver(BufferedTransformation &bt);

		/// create a random PolynomialOver<T>
		PolynomialOver(RandomNumberGenerator &rng, const RandomizationParameter &parameter, const Ring &ring)
			{Randomize(rng, parameter, ring);}
>>>>>>> 22257c4b
	//@}

	/// \name ACCESSORS
	//@{
<<<<<<< HEAD
	//! the zero polynomial will return a degree of -1
	int Degree(const Ring &ring) const {
		return int(CoefficientCount(ring))-1;
	}
	int Degree() const {
		if(!this->m_ringSet)
			throw InvalidArgument( "Ring was not set!" );
		return this->Degree(this->m_ring);
	}
	//!
	unsigned int CoefficientCount() const {
		if(!this->m_ringSet)
			throw InvalidArgument( "Ring was not set!" );
		return this->CoefficientCount(this->m_ring);
	}
	unsigned int CoefficientCount(const Ring &ring) const
	{
		unsigned count = m_coefficients.size();
		while (count && ring.Equal(m_coefficients[count-1], ring.Identity()))
			count--;
		const_cast<std::vector<CoefficientType> &>(m_coefficients).resize(count);
		return count;
	}
	//! return coefficient for x^i
	CoefficientType GetCoefficient(unsigned int i, const Ring &ring) const
	{
		return (i < m_coefficients.size()) ? m_coefficients[i] : ring.Identity();
	}
	CoefficientType GetCoefficient(unsigned int i) const {
		if(!this->m_ringSet)
			throw InvalidArgument( "Ring was not set!" );
		return this->GetCoefficient(i, this->m_ring);
	}

	//! \brief tells whether Ring was set, without throwing exception
	const bool isRingSet() const {
		return m_ringSet;
	}

	//! get ring this polynomial is over
	const Ring& GetRing() const {
		if(!this->m_ringSet)
			throw InvalidArgument( "Ring was not set!" );
		return this->m_ring;
	}
=======
		/// the zero polynomial will return a degree of -1
		int Degree(const Ring &ring) const {return int(CoefficientCount(ring))-1;}
		///
		unsigned int CoefficientCount(const Ring &ring) const;
		/// return coefficient for x^i
		CoefficientType GetCoefficient(unsigned int i, const Ring &ring) const;
>>>>>>> 22257c4b
	//@}

	/// \name MANIPULATORS
	//@{
<<<<<<< HEAD
	//! assignment operator
	PolynomialOver<Ring>&  operator=(const PolynomialOver<Ring>& t)
	{
		//std::cout << "Polynomial<>: inside operator=..." << std::endl;
		if (this == &t) return *this;

		m_coefficients.resize(t.m_coefficients.size());
		for (size_t i = 0; i < t.m_coefficients.size(); i++)
			m_coefficients[i] = t.m_coefficients[i];

		// And the ring, RandomizationParameter, and ringSet flag
		if (t.isRingSet())
			m_ring = t.GetRing();
		m_ringSet = t.isRingSet();

		//			std::cout << "Polynomial<> op=: "
		//					<< "size: " << m_coefficients.size()
		//					<< "   ring_set=" << m_ringSet << std::endl;
		//			std::cout.flush();

		return *this;
	}

	//! \brief assign random values to all the polynomial coefficients
	//! \param rng Random Number Generator
	//! \param parameter contains the number of coefficients that the randomized polynomial
	//! will have, and the value 0
	//! \param ring ring that this polynomial coefficients belong to
	void Randomize(RandomNumberGenerator &rng, const RandomizationParameter &parameter, const Ring &ring)
	{
		m_coefficients.resize(parameter.m_coefficientCount);
		for (unsigned int i=0; i<m_coefficients.size(); ++i)
			m_coefficients[i] = ring.RandomElement(rng, parameter.m_coefficientParameter);
	}
	//! \brief assign random values to all the polynomial coefficients
	//! \param rng Random Number Generator
	//! \param parameter contains the number of coefficients that the randomized polynomial
	//! will have, and the value 0
	void Randomize(RandomNumberGenerator &rng, const RandomizationParameter &parameter) {
		if(!this->m_ringSet)
			throw InvalidArgument( "Ring was not set!" );
		return this->Randomize(rng, parameter, this->m_ring);
	}

	//! set the coefficient for x^i to value
	void SetCoefficient(unsigned int i, const CoefficientType &value, const Ring &ring)
	{
		if (i >= m_coefficients.size())
			m_coefficients.resize(i+1, ring.Identity());
		m_coefficients[i] = value;
	}
	void SetCoefficient(unsigned int i, const CoefficientType &value) {
		if(!this->m_ringSet)
			throw InvalidArgument( "Ring was not set!" );
		this->SetCoefficient(i, value, this->m_ring);
	}
	//!
	void Negate(const Ring &ring)
	{
		unsigned int count = CoefficientCount(ring);
		for (unsigned int i=0; i<count; i++)
			m_coefficients[i] = ring.Inverse(m_coefficients[i]);
	}
	void Negate() {
		if(!this->m_ringSet)
			throw InvalidArgument( "Ring was not set!" );
		this->Negate(this->m_ring);
	}

	//!
	void swap(PolynomialOver<Ring> &t)
	{
		m_coefficients.swap(t.m_coefficients);
	}
	//@}


	//! \name BASIC ARITHMETIC ON POLYNOMIALS
	//@{
	bool Equals(const PolynomialOver<Ring> &t, const Ring &ring) const {
		unsigned int count = CoefficientCount(ring);

		if (count != t.CoefficientCount(ring))
			return false;

		for (unsigned int i=0; i<count; i++)
			if (!ring.Equal(m_coefficients[i], t.m_coefficients[i]))
				return false;

		return true;
	}
	bool Equals(const PolynomialOver<Ring> &t) const {
		if(!this->m_ringSet
				|| !(t.isRingSet())) // if no ring - no real polynomial
			throw InvalidArgument( "Ring was not set!" );
		// if rings over different moduli - different polynomials
		if (m_ring.GetModulus() != t.GetRing().GetModulus())
			return false;
		return this->Equals(t, this->m_ring);
	}
	bool operator==(const PolynomialOver<Ring> &t) const {
		return Equals(t);
	}
	bool operator!=(const PolynomialOver<Ring> &t) const {
		return !(Equals(t));
	}

	bool IsZero(const Ring &ring) const {
		return CoefficientCount(ring)==0;
	};
	bool IsZero() const {
		if(!this->m_ringSet)
			throw InvalidArgument( "Ring was not set!" );
		return this->IsZero(this->m_ring);
	}

	PolynomialOver<Ring> Plus(const PolynomialOver<Ring>& t, const Ring &ring) const {
		unsigned int i;
		unsigned int count = CoefficientCount(ring);
		unsigned int tCount = t.CoefficientCount(ring);

		if (count > tCount)
		{
			PolynomialOver<T> result(ring, count);

			for (i=0; i<tCount; i++)
				result.m_coefficients[i] = ring.Add(m_coefficients[i], t.m_coefficients[i]);
			for (; i<count; i++)
				result.m_coefficients[i] = m_coefficients[i];

			return result;
		}
		else
		{
			PolynomialOver<T> result(ring, tCount);
=======
		///
		PolynomialOver<Ring>&  operator=(const PolynomialOver<Ring>& t);

		///
		void Randomize(RandomNumberGenerator &rng, const RandomizationParameter &parameter, const Ring &ring);

		/// set the coefficient for x^i to value
		void SetCoefficient(unsigned int i, const CoefficientType &value, const Ring &ring);

		///
		void Negate(const Ring &ring);

		///
		void swap(PolynomialOver<Ring> &t);
	//@}
>>>>>>> 22257c4b

			for (i=0; i<count; i++)
				result.m_coefficients[i] = ring.Add(m_coefficients[i], t.m_coefficients[i]);
			for (; i<tCount; i++)
				result.m_coefficients[i] = t.m_coefficients[i];

<<<<<<< HEAD
			return result;
		}
	}
	PolynomialOver<Ring> Plus(const PolynomialOver<Ring>& t) const {
		if(!this->m_ringSet)
			throw InvalidArgument( "Ring was not set!" );
		return this->Plus(t, this->m_ring);
	}

	PolynomialOver<Ring> Minus(const PolynomialOver<Ring>& t, const Ring &ring) const {
		unsigned int i;
		unsigned int count = CoefficientCount(ring);
		unsigned int tCount = t.CoefficientCount(ring);

		if (count > tCount)
		{
			PolynomialOver<T> result(ring, count);
=======
	/// \name BASIC ARITHMETIC ON POLYNOMIALS
	//@{
		bool Equals(const PolynomialOver<Ring> &t, const Ring &ring) const;
		bool IsZero(const Ring &ring) const {return CoefficientCount(ring)==0;}
>>>>>>> 22257c4b

			for (i=0; i<tCount; i++)
				result.m_coefficients[i] = ring.Subtract(m_coefficients[i], t.m_coefficients[i]);
			for (; i<count; i++)
				result.m_coefficients[i] = m_coefficients[i];

			return result;
		}
		else
		{
			PolynomialOver<T> result(ring, tCount);

			for (i=0; i<count; i++)
				result.m_coefficients[i] = ring.Subtract(m_coefficients[i], t.m_coefficients[i]);
			for (; i<tCount; i++)
				result.m_coefficients[i] = ring.Inverse(t.m_coefficients[i]);

<<<<<<< HEAD
			return result;
		}
	}
	PolynomialOver<Ring> Minus(const PolynomialOver<Ring>& t) const {
		if(!this->m_ringSet)
			throw InvalidArgument( "Ring was not set!" );
		return this->Minus(t, this->m_ring);
	}

	PolynomialOver<Ring> Inverse(const Ring &ring) const {
		unsigned int count = CoefficientCount(ring);
		PolynomialOver<T> result(ring, count);

		for (unsigned int i=0; i<count; i++)
			result.m_coefficients[i] = ring.Inverse(m_coefficients[i]);

		return result;
	}
	PolynomialOver<Ring> Inverse() const {
		if(!this->m_ringSet)
			throw InvalidArgument( "Ring was not set!" );
		return this->Inverse(this->m_ring);
	}

	PolynomialOver<Ring> Times(const PolynomialOver<Ring>& t, const Ring &ring) const {
		if (IsZero(ring) || t.IsZero(ring))
			return PolynomialOver<T>();

		unsigned int count1 = CoefficientCount(ring), count2 = t.CoefficientCount(ring);
		PolynomialOver<T> result(ring, count1 + count2 - 1);

		for (unsigned int i=0; i<count1; i++)
			for (unsigned int j=0; j<count2; j++)
				ring.Accumulate(result.m_coefficients[i+j], ring.Multiply(m_coefficients[i], t.m_coefficients[j]));

		return result;
	}
	PolynomialOver<Ring> Times(const PolynomialOver<Ring>& t) const {
		if(this->m_ringSet)
			throw InvalidArgument( "Ring was not set!" );
		return this->Times(t, this->m_ring);
	}

	PolynomialOver<Ring> DividedBy(const PolynomialOver<Ring>& t, const Ring &ring) const {
		PolynomialOver<T> remainder, quotient;
		Divide(remainder, quotient, *this, t, ring);
		return quotient;
	}
	PolynomialOver<Ring> DividedBy(const PolynomialOver<Ring>& t) const {
		if(!this->m_ringSet)
			throw InvalidArgument( "Ring was not set!" );
		return this->DivideBy(t, this->m_ring);
	}
	PolynomialOver<Ring> Modulo(const PolynomialOver<Ring>& t, const Ring &ring) const {
		PolynomialOver<T> remainder, quotient;
		Divide(remainder, quotient, *this, t, ring);
		return remainder;
	}
	PolynomialOver<Ring> Modulo(const PolynomialOver<Ring>& t) const {
		if(!this->m_ringSet)
			throw InvalidArgument( "Ring was not set!" );
		return this->Modulo(t, this->m_ring);
	}
	PolynomialOver<Ring> MultiplicativeInverse(const Ring &ring) const  {
		return Degree(ring)==0 ? ring.MultiplicativeInverse(m_coefficients[0]) : ring.Identity();
	}
	PolynomialOver<Ring> MultiplicativeInverse() const {
		if(!this->m_ringSet)
			throw InvalidArgument( "Ring was not set!" );
		return this->MultiplicativeInverse(this->m_ring);
	}
	bool IsUnit(const Ring &ring) const
	{
		return Degree(ring)==0 && ring.IsUnit(m_coefficients[0]);
	}
	bool IsUnit() const {
		if(!this->m_ringSet)
			throw InvalidArgument( "Ring was not set!" );
		return this->IsUnit(this->m_ring);
	}

	PolynomialOver<Ring>& Accumulate(const PolynomialOver<Ring>& t, const Ring &ring) {
		unsigned int count = t.CoefficientCount(ring);

		if (count > CoefficientCount(ring))
			m_coefficients.resize(count, ring.Identity());

		for (unsigned int i=0; i<count; i++)
			ring.Accumulate(m_coefficients[i], t.GetCoefficient(i, ring));

		return *this;
	}
	PolynomialOver<Ring>& Accumulate(const PolynomialOver<Ring>& t) {
		if(!this->m_ringSet)
			throw InvalidArgument( "Ring was not set!" );
		return this->Accumulate(t, this->m_ring);
	}

	PolynomialOver<Ring>& Reduce(const PolynomialOver<Ring>& t, const Ring &ring) {
		unsigned int count = t.CoefficientCount(ring);

		if (count > CoefficientCount(ring))
			m_coefficients.resize(count, ring.Identity());

		for (unsigned int i=0; i<count; i++)
			ring.Reduce(m_coefficients[i], t.GetCoefficient(i, ring));

		return *this;
	}
	PolynomialOver<Ring>& Reduce(const PolynomialOver<Ring>& t) {
		if(!this->m_ringSet)
			throw InvalidArgument( "Ring was not set!" );
		return this->Reduce(t, this->m_ring);
	}
	//!

	PolynomialOver<Ring> Doubled(const Ring &ring) const {return Plus(*this, ring);}
	PolynomialOver<Ring> Doubled() const {
		if(!this->m_ringSet)
			throw InvalidArgument( "Ring was not set!" );
		return Plus(*this, this->m_ring);
	}
	//!

	PolynomialOver<Ring> Squared(const Ring &ring) const {return Times(*this, ring);}
	PolynomialOver<Ring> Squared() const {
		if(!this->m_ringSet)
			throw InvalidArgument( "Ring was not set!" );
		return Times(*this, this->m_ring);
	}

	CoefficientType EvaluateAt(const CoefficientType &x, const Ring &ring) const
	{
		int degree = Degree(ring);
=======
		///
		PolynomialOver<Ring> Doubled(const Ring &ring) const {return Plus(*this, ring);}
		///
		PolynomialOver<Ring> Squared(const Ring &ring) const {return Times(*this, ring);}
>>>>>>> 22257c4b

		if (degree < 0)
			return ring.Identity();

		CoefficientType x1 = ring.ConvertIn(x);
		CoefficientType result = m_coefficients[degree];
		for (int j=degree-1; j>=0; j--)
		{
			result = ring.Multiply(result, x1);
			ring.Accumulate(result, m_coefficients[j]);
		}
		return result;
	}
	CoefficientType EvaluateAt(const CoefficientType &x) const {
		if(!this->m_ringSet)
			throw InvalidArgument( "Ring was not set!" );
		return this->EvaluateAt(x, this->m_ring);
	}

	//! \brief Slower Lagrange Interpolation of polynomial of degree N based on N+1 values
	//! of this polynomial at N+1 points, i.e., i \in 0..N | y_i = P(x_i)
	//! \param x value of x that we want P(x) at
	//! \param x_i vector of known input data points (must have degree+1 of these)
	//! \param y_i vector of y_i = P(x_i), values of the polynomial at x_i
	//! \returns value of the polynomial at x
	CoefficientType LagrangeInterpolateAt(const CoefficientType &x, const std::vector<CoefficientType>& x_i, const std::vector<CoefficientType>& y_i) const
	{
		if (x_i.size() != m_coefficients.size() || y_i.size() != m_coefficients.size())
			throw InvalidArgument("size of x_i and y_i must be equal to degree+1");

		CoefficientType res = CoefficientType::Zero();
		for (int i = 0; i < x_i.size(); i++) {
			res = m_ring.Add(res, m_ring.Multiply(Lambda_i(i, x, x_i), y_i[i]));
		}
		return res;
	}

	CoefficientType Lambda_i(const int i, const CoefficientType& x, const std::vector<CoefficientType>& x_i) const
	{
		CoefficientType li = CoefficientType::One();
		for (int j = 0; j < x_i.size(); j++) {
			if (i != j) {
				CoefficientType num = m_ring.Subtract(x, x_i[j]);
				CoefficientType den = m_ring.Subtract(x_i[i], x_i[j]);
				li = m_ring.Multiply(li, m_ring.Divide(num, den));
			}
		}
		return li;
	}

	// a faster version of Interpolate(x, y, n).EvaluateAt(position)
	//! \brief Newton Interpolation of polynomial of degree N based on N+1 values
	//! of this polynomial at N+1 points, i.e., i \in 0..N | y_i = P(x_i)
	//! \param position value of x that we want P(x) at
	//! \param x vector of x_i - known input data points (must have degree+1 of these)
	//! \param y vector of y_i = P(x_i), values of the polynomial at x_i
	//! \returns value of the polynomial at x=position
	CoefficientType InterpolateAt(const CoefficientType &position, const std::vector<CoefficientType>& x, const std::vector<CoefficientType>& y) const
	{
		unsigned int n = x.size();
		CRYPTOPP_ASSERT(n > 0);

		if (n != m_coefficients.size() || y.size() != n)
			throw InvalidArgument("number of provided x[] and y[] must be equal to polynomial degree+1");

<<<<<<< HEAD
		std::vector<CoefficientType> alpha(n);
		CalculateAlpha(alpha, x, y, n);

		CoefficientType result = alpha[n-1];
		for (int j=n-2; j>=0; --j)
		{
			result = m_ring.Multiply(result, m_ring.Subtract(position, x[j]));
			m_ring.Accumulate(result, alpha[j]);
		}
		return result;
	}

	CoefficientType InterpolateAt(const CoefficientType& position, const std::vector<XYPair>& xy) const
	{
		unsigned int n = xy.size();
		CRYPTOPP_ASSERT(n > 0);

		if (n != m_coefficients.size())
			throw InvalidArgument("number of provided x-y pairs must be equal to polynomial degree + 1");

		std::vector<CoefficientType> alpha(n);
		CalculateAlpha(alpha, xy, n);

		CoefficientType result = alpha[n-1];
		for (int j=n-2; j>=0; --j)
		{
			result = m_ring.Multiply(result, m_ring.Subtract(position, xy[j].GetX()));
			m_ring.Accumulate(result, alpha[j]);
		}
		return result;
	}

	PolynomialOver<Ring>& ShiftLeft(unsigned int n, const Ring &ring) {
		unsigned int i = CoefficientCount(ring) + n;
		m_coefficients.resize(i, ring.Identity());
		while (i > n)
		{
			i--;
			m_coefficients[i] = m_coefficients[i-n];
		}
		while (i)
		{
			i--;
			m_coefficients[i] = ring.Identity();
		}
		return *this;
	}
	PolynomialOver<Ring>& ShiftLeft(unsigned int n) {
		if(!this->m_ringSet)
			throw InvalidArgument( "Ring was not set!" );
		return this->ShiftLeft(n, this->m_ring);
	}

	PolynomialOver<Ring>& ShiftRight(unsigned int n, const Ring &ring) {
		unsigned int count = CoefficientCount(ring);
		if (count > n)
		{
			for (unsigned int i=0; i<count-n; i++)
				m_coefficients[i] = m_coefficients[i+n];
			m_coefficients.resize(count-n, ring.Identity());
		}
		else
			m_coefficients.resize(0, ring.Identity());
		return *this;
	}
	PolynomialOver<Ring>& ShiftRight(unsigned int n) {
		if(!this->m_ringSet)
			throw InvalidArgument( "Ring was not set!" );
		return this->ShiftRight(n, this->m_ring);
	}

	//! calculate r and q such that (a == d*q + r) && (0 <= degree of r < degree of d)
	static void Divide(PolynomialOver<Ring> &r, PolynomialOver<Ring> &q, const PolynomialOver<Ring> &a, const PolynomialOver<Ring> &d, const Ring &ring)
	{
		unsigned int i = a.CoefficientCount(ring);
		const int dDegree = d.Degree(ring);

		if (dDegree < 0)
			throw DivideByZero();

		r = a;
		q.m_coefficients.resize(STDMAX(0, int(i - dDegree)));

		while (i > (unsigned int)dDegree)
		{
			--i;
			q.m_coefficients[i-dDegree] = ring.Divide(r.m_coefficients[i], d.m_coefficients[dDegree]);
			for (int j=0; j<=dDegree; j++)
				ring.Reduce(r.m_coefficients[i-dDegree+j], ring.Multiply(q.m_coefficients[i-dDegree], d.m_coefficients[j]));
		}

		r.CoefficientCount(ring);   // resize r.m_coefficients
	}
	void Divide(PolynomialOver<Ring> &r, PolynomialOver<Ring> &q, const PolynomialOver<Ring> &a, const PolynomialOver<Ring> &d)
	{
		if(!this->m_ringSet)
			throw InvalidArgument( "Ring was not set!" );
		return Divide(r, q, a, d, this->m_ring);
	}
=======
		/// calculate r and q such that (a == d*q + r) && (0 <= degree of r < degree of d)
		static void Divide(PolynomialOver<Ring> &r, PolynomialOver<Ring> &q, const PolynomialOver<Ring> &a, const PolynomialOver<Ring> &d, const Ring &ring);
>>>>>>> 22257c4b
	//@}

	/// \name INPUT/OUTPUT
	//@{
	std::istream& Input(std::istream &in, const Ring &ring)
	{
		char c;
		unsigned int length = 0;
		SecBlock<char> str(length + 16);
		bool paren = false;

		std::ws(in);

		if (in.peek() == '(')
				{
			paren = true;
			in.get();
				}

		do
		{
			in.read(&c, 1);
			str[length++] = c;
			if (length >= str.size())
				str.Grow(length + 16);
		}
		// if we started with a left paren, then read until we find a right paren,
		// otherwise read until the end of the line
		while (in && ((paren && c != ')') || (!paren && c != '\n')));

		str[length-1] = '\0';
		*this = PolynomialOver<T>(str, ring);

		return in;
	}
	std::istream& Input(std::istream &in) {
		if(!this->m_ringSet)
			throw InvalidArgument( "Ring was not set!" );
		return Input(in, this->m_ring);
	}

	std::ostream& Output(std::ostream &out) const {
		if(!this->m_ringSet)
			throw InvalidArgument( "Ring was not set!" );
		return this->Output(out, m_ring);
	}
	std::ostream& Output(std::ostream &out, const Ring &ring) const
	{
		unsigned int i = CoefficientCount(ring);
		if (i)
		{
			bool firstTerm = true;

			while (i--)
			{
				if (m_coefficients[i] != ring.Identity())
				{
					if (firstTerm)
					{
						firstTerm = false;
						if (!i || !ring.Equal(m_coefficients[i], ring.MultiplicativeIdentity()))
							out << m_coefficients[i];
					}
					else
					{
						//		                    CoefficientType inverse = ring.Inverse(m_coefficients[i]);
						//		                    std::ostringstream pstr, nstr;
						//
						//		                    pstr << m_coefficients[i];
						//		                    nstr << inverse;

						out << " + ";
						if (!i || !ring.Equal(m_coefficients[i], ring.MultiplicativeIdentity()))
							out << m_coefficients[i];
						//		                    if (pstr.str().size() <= nstr.str().size())
						//		                    {
						//		                        out << " + ";
						//		                        if (!i || !ring.Equal(m_coefficients[i], ring.MultiplicativeIdentity()))
						//		                            out << m_coefficients[i];
						//		                    }
						//		                    else
						//		                    {
						//		                        out << " - ";
						//		                        if (!i || !ring.Equal(inverse, ring.MultiplicativeIdentity()))
						//		                            out << inverse;
						//		                    }
					}

					switch (i)
					{
					case 0:
						break;
					case 1:
						out << "x";
						break;
					default:
						out << "x^" << i;
					}
				}
			}
		}
		else
		{
			out << ring.Identity();
		}
		return out;
	}

	//		friend std::istream& operator>>(std::istream& in, ThisType &a)
	//		{
	//			CRYPTOPP_ASSERT(this->m_ringSet);
	//			return a.Input(in, this->m_ring);
	//		}
	//		//!
	//		friend std::ostream& operator<<(std::ostream& out, const ThisType &a)
	//		{
	//			CRYPTOPP_ASSERT(this->m_ringSet);
	//			return a.Output(out, this->m_Ring);
	//		}
	//@}
	protected:
	void CalculateAlpha(std::vector<CoefficientType> &alpha, const std::vector<CoefficientType>& x, const std::vector<CoefficientType>& y, unsigned int n) const
	{
		for (unsigned int j=0; j<n; ++j)
			alpha[j] = y[j];

		for (unsigned int k=1; k<n; ++k)
		{
			for (unsigned int j=n-1; j>=k; --j)
			{
				m_ring.Reduce(alpha[j], alpha[j-1]);

				CoefficientType d = m_ring.Subtract(x[j], x[j-k]);
				if (!m_ring.IsUnit(d))
					throw InterpolationFailed();
				alpha[j] = m_ring.Divide(alpha[j], d);
			}
		}
	}

	void CalculateAlpha(std::vector<CoefficientType> &alpha, const std::vector<XYPair>& xy, unsigned int n) const
	{
		for (unsigned int j=0; j<n; ++j)
			alpha[j] = xy[j].GetY();

		for (unsigned int k=1; k<n; ++k)
		{
			for (unsigned int j=n-1; j>=k; --j)
			{
				m_ring.Reduce(alpha[j], alpha[j-1]);

				CoefficientType d = m_ring.Subtract(xy[j].GetX(), xy[j-k].GetX());
				if (!m_ring.IsUnit(d))
					throw InterpolationFailed();
				alpha[j] = m_ring.Divide(alpha[j], d);
			}
		}
	}
	private:
	void FromStr(const char *str, const Ring &ring)
	{
		std::istringstream in((char *)str);
		bool positive = true;
		CoefficientType coef;
		unsigned int power;

		while (in)
		{
			std::ws(in);
			if (in.peek() == 'x')
				coef = ring.MultiplicativeIdentity();
			else
				in >> coef;

			std::ws(in);
			if (in.peek() == 'x')
			{
				in.get();
				std::ws(in);
				if (in.peek() == '^')
				{
					in.get();
					in >> power;
				}
				else
					power = 1;
			}
			else
				power = 0;

			if (!positive)
				coef = ring.Inverse(coef);

			SetCoefficient(power, coef, ring);

			std::ws(in);
			switch (in.get())
			{
			case '+':
			positive = true;
			break;
			case '-':
				positive = false;
				break;
			default:
				return;     // something's wrong with the input string
			}
		}
	}
	void fromStr(const char *str) {
		if(!this->m_ringSet)
			throw InvalidArgument( "Ring was not set!" );
		this->fromStr(str, m_ring);
	}

	std::vector<CoefficientType> m_coefficients;
	Ring m_ring;
#if __cplusplus >= 201103L
	bool m_ringSet = false; // Depends on C++11 compiler support
#else
	bool m_ringSet; // Since C++11 feature may not work for earlier versions of C++ standard
        // in which case just leave it uninitialized and hope that the constructor will do the job.
#endif /* C++11 or higher */
};

<<<<<<< HEAD

//! Polynomials over a fixed ring
=======
/// Polynomials over a fixed ring
>>>>>>> 22257c4b
/*! Having a fixed ring allows overloaded operators */
template <class T, int instance> class PolynomialOverFixedRing : private PolynomialOver<T>
{
	typedef PolynomialOver<T> B;
	typedef PolynomialOverFixedRing<T, instance> ThisType;

public:
	typedef T Ring;
	typedef typename T::Element CoefficientType;
	typedef typename B::DivideByZero DivideByZero;
	typedef typename B::RandomizationParameter RandomizationParameter;

	/// \name CREATORS
	//@{
		/// creates the zero polynomial
		PolynomialOverFixedRing(unsigned int count = 0) : B(ms_fixedRing, count) {}

		/// copy constructor
		PolynomialOverFixedRing(const ThisType &t) : B(t) {}

		explicit PolynomialOverFixedRing(const B &t) : B(t) {}

		/// construct constant polynomial
		PolynomialOverFixedRing(const CoefficientType &element) : B(element) {}

		/// construct polynomial with specified coefficients, starting from coefficient of x^0
		template <typename Iterator> PolynomialOverFixedRing(Iterator first, Iterator last)
			: B(first, last) {}

		/// convert from string
		explicit PolynomialOverFixedRing(const char *str) : B(str, ms_fixedRing) {}

		/// convert from big-endian byte array
		PolynomialOverFixedRing(const byte *encodedPoly, unsigned int byteCount) : B(encodedPoly, byteCount) {}

		/// convert from Basic Encoding Rules encoded byte array
		explicit PolynomialOverFixedRing(const byte *BEREncodedPoly) : B(BEREncodedPoly) {}

		/// convert from BER encoded byte array stored in a BufferedTransformation object
		explicit PolynomialOverFixedRing(BufferedTransformation &bt) : B(bt) {}

		/// create a random PolynomialOverFixedRing
		PolynomialOverFixedRing(RandomNumberGenerator &rng, const RandomizationParameter &parameter) : B(rng, parameter, ms_fixedRing) {}

		static const ThisType &Zero()
		{
		    return Singleton<ThisType>().Ref();
		}
		static const ThisType &One()
		{
		    return Singleton<ThisType, NewOnePolynomial>().Ref();
		}
	//@}

	/// \name ACCESSORS
	//@{
		/// the zero polynomial will return a degree of -1
		int Degree() const {return B::Degree(ms_fixedRing);}
		/// degree + 1
		unsigned int CoefficientCount() const {return B::CoefficientCount(ms_fixedRing);}
		/// return coefficient for x^i
		CoefficientType GetCoefficient(unsigned int i) const {return B::GetCoefficient(i, ms_fixedRing);}
		/// return coefficient for x^i
		CoefficientType operator[](unsigned int i) const {return B::GetCoefficient(i, ms_fixedRing);}
	//@}

	/// \name MANIPULATORS
	//@{
		///
		ThisType&  operator=(const ThisType& t) {B::operator=(t); return *this;}
		///
		ThisType&  operator+=(const ThisType& t) {Accumulate(t, ms_fixedRing); return *this;}
		///
		ThisType&  operator-=(const ThisType& t) {Reduce(t, ms_fixedRing); return *this;}
		///
		ThisType&  operator*=(const ThisType& t) {return *this = *this*t;}
		///
		ThisType&  operator/=(const ThisType& t) {return *this = *this/t;}
		///
		ThisType&  operator%=(const ThisType& t) {return *this = *this%t;}

		///
		ThisType&  operator<<=(unsigned int n) {ShiftLeft(n, ms_fixedRing); return *this;}
		///
		ThisType&  operator>>=(unsigned int n) {ShiftRight(n, ms_fixedRing); return *this;}

		/// set the coefficient for x^i to value
		void SetCoefficient(unsigned int i, const CoefficientType &value) {B::SetCoefficient(i, value, ms_fixedRing);}

		///
		void Randomize(RandomNumberGenerator &rng, const RandomizationParameter &parameter) {B::Randomize(rng, parameter, ms_fixedRing);}

		///
		void Negate() {B::Negate(ms_fixedRing);}

		void swap(ThisType &t) {B::swap(t);}
	//@}

	/// \name UNARY OPERATORS
	//@{
		///
		bool operator!() const {return CoefficientCount()==0;}
		///
		ThisType operator+() const {return *this;}
		///
		ThisType operator-() const {return ThisType(Inverse(ms_fixedRing));}
	//@}

	/// \name BINARY OPERATORS
	//@{
		///
		friend ThisType operator>>(ThisType a, unsigned int n)	{return ThisType(a>>=n);}
		///
		friend ThisType operator<<(ThisType a, unsigned int n)	{return ThisType(a<<=n);}
	//@}

	/// \name OTHER ARITHMETIC FUNCTIONS
	//@{
		///
		ThisType MultiplicativeInverse() const {return ThisType(B::MultiplicativeInverse(ms_fixedRing));}
		///
		bool IsUnit() const {return B::IsUnit(ms_fixedRing);}

		///
		ThisType Doubled() const {return ThisType(B::Doubled(ms_fixedRing));}
		///
		ThisType Squared() const {return ThisType(B::Squared(ms_fixedRing));}

		CoefficientType EvaluateAt(const CoefficientType &x) const {return B::EvaluateAt(x, ms_fixedRing);}

		/// calculate r and q such that (a == d*q + r) && (0 <= r < abs(d))
		static void Divide(ThisType &r, ThisType &q, const ThisType &a, const ThisType &d)
			{B::Divide(r, q, a, d, ms_fixedRing);}
	//@}

	/// \name INPUT/OUTPUT
	//@{
		///
		friend std::istream& operator>>(std::istream& in, ThisType &a)
			{return a.Input(in, ms_fixedRing);}
		///
		friend std::ostream& operator<<(std::ostream& out, const ThisType &a)
			{return a.Output(out, ms_fixedRing);}
	//@}

private:
	struct NewOnePolynomial
	{
		ThisType * operator()() const
		{
			return new ThisType(ms_fixedRing.MultiplicativeIdentity());
		}
	};

protected:
	static const Ring ms_fixedRing;
};

/// Ring of polynomials over another ring
template <class T> class RingOfPolynomialsOver : public AbstractEuclideanDomain<PolynomialOver<T> >
{
public:
	typedef T CoefficientRing;
	typedef PolynomialOver<T> Element;
	typedef typename Element::CoefficientType CoefficientType;
	typedef typename Element::RandomizationParameter RandomizationParameter;

	RingOfPolynomialsOver(const CoefficientRing &ring) : m_ring(ring) {}

	Element RandomElement(RandomNumberGenerator &rng, const RandomizationParameter &parameter)
		{return Element(rng, parameter, m_ring);}

	bool Equal(const Element &a, const Element &b) const
		{return a.Equals(b, m_ring);}

	const Element& Identity() const
		{return this->result = m_ring.Identity();}

	const Element& Add(const Element &a, const Element &b) const
		{return this->result = a.Plus(b, m_ring);}

	Element& Accumulate(Element &a, const Element &b) const
		{a.Accumulate(b, m_ring); return a;}

	const Element& Inverse(const Element &a) const
		{return this->result = a.Inverse(m_ring);}

	const Element& Subtract(const Element &a, const Element &b) const
		{return this->result = a.Minus(b, m_ring);}

	Element& Reduce(Element &a, const Element &b) const
		{return a.Reduce(b, m_ring);}

	const Element& Double(const Element &a) const
		{return this->result = a.Doubled(m_ring);}

	const Element& MultiplicativeIdentity() const
		{return this->result = m_ring.MultiplicativeIdentity();}

	const Element& Multiply(const Element &a, const Element &b) const
		{return this->result = a.Times(b, m_ring);}

	const Element& Square(const Element &a) const
		{return this->result = a.Squared(m_ring);}

	bool IsUnit(const Element &a) const
		{return a.IsUnit(m_ring);}

	const Element& MultiplicativeInverse(const Element &a) const
		{return this->result = a.MultiplicativeInverse(m_ring);}

	const Element& Divide(const Element &a, const Element &b) const
		{return this->result = a.DividedBy(b, m_ring);}

	const Element& Mod(const Element &a, const Element &b) const
		{return this->result = a.Modulo(b, m_ring);}

	void DivisionAlgorithm(Element &r, Element &q, const Element &a, const Element &d) const
		{Element::Divide(r, q, a, d, m_ring);}

	class InterpolationFailed : public Exception
	{
	public:
		InterpolationFailed() : Exception(OTHER_ERROR, "RingOfPolynomialsOver<T>: interpolation failed") {}
	};

	Element Interpolate(const CoefficientType x[], const CoefficientType y[], unsigned int n) const
	{
	    CRYPTOPP_ASSERT(n > 0);

	    std::vector<CoefficientType> alpha(n);
	    CalculateAlpha(alpha, x, y, n);

	    std::vector<CoefficientType> coefficients((size_t)n, m_ring.Identity());
	    coefficients[0] = alpha[n-1];

	    for (int j=n-2; j>=0; --j)
	    {
	        for (unsigned int i=n-j-1; i>0; i--)
	            coefficients[i] = m_ring.Subtract(coefficients[i-1], m_ring.Multiply(coefficients[i], x[j]));

	        coefficients[0] = m_ring.Subtract(alpha[j], m_ring.Multiply(coefficients[0], x[j]));
	    }

	    return PolynomialOver<T>(coefficients.begin(), coefficients.end());
	}

	// a faster version of Interpolate(x, y, n).EvaluateAt(position)
	CoefficientType InterpolateAt(const CoefficientType &position, const CoefficientType x[], const CoefficientType y[], unsigned int n) const
	{
	    CRYPTOPP_ASSERT(n > 0);

	    std::vector<CoefficientType> alpha(n);
	    CalculateAlpha(alpha, x, y, n);

	    CoefficientType result = alpha[n-1];
	    for (int j=n-2; j>=0; --j)
	    {
	        result = m_ring.Multiply(result, m_ring.Subtract(position, x[j]));
	        m_ring.Accumulate(result, alpha[j]);
	    }
	    return result;
	}
/*
	void PrepareBulkInterpolation(CoefficientType *w, const CoefficientType x[], unsigned int n) const;
	void PrepareBulkInterpolationAt(CoefficientType *v, const CoefficientType &position, const CoefficientType x[], const CoefficientType w[], unsigned int n) const;
	CoefficientType BulkInterpolateAt(const CoefficientType y[], const CoefficientType v[], unsigned int n) const;
*/
protected:
	void CalculateAlpha(std::vector<CoefficientType> &alpha, const CoefficientType x[], const CoefficientType y[], unsigned int n) const
	{
	    for (unsigned int j=0; j<n; ++j)
	        alpha[j] = y[j];

	    for (unsigned int k=1; k<n; ++k)
	    {
	        for (unsigned int j=n-1; j>=k; --j)
	        {
	            m_ring.Reduce(alpha[j], alpha[j-1]);

	            CoefficientType d = m_ring.Subtract(x[j], x[j-k]);
	            if (!m_ring.IsUnit(d))
	                throw InterpolationFailed();
	            alpha[j] = m_ring.Divide(alpha[j], d);
	        }
	    }
	}

	CoefficientRing m_ring;
};

template <class Ring, class Element>
void PrepareBulkPolynomialInterpolation(const Ring &ring, Element *w, const Element x[], unsigned int n);
template <class Ring, class Element>
void PrepareBulkPolynomialInterpolationAt(const Ring &ring, Element *v, const Element &position, const Element x[], const Element w[], unsigned int n);
template <class Ring, class Element>
Element BulkPolynomialInterpolateAt(const Ring &ring, const Element y[], const Element v[], unsigned int n);

///
template <class T, int instance>
inline bool operator==(const CryptoPP::PolynomialOverFixedRing<T, instance> &a, const CryptoPP::PolynomialOverFixedRing<T, instance> &b)
	{return a.Equals(b, a.ms_fixedRing);}
///
template <class T, int instance>
inline bool operator!=(const CryptoPP::PolynomialOverFixedRing<T, instance> &a, const CryptoPP::PolynomialOverFixedRing<T, instance> &b)
	{return !(a==b);}

///
template <class T, int instance>
inline bool operator> (const CryptoPP::PolynomialOverFixedRing<T, instance> &a, const CryptoPP::PolynomialOverFixedRing<T, instance> &b)
	{return a.Degree() > b.Degree();}
///
template <class T, int instance>
inline bool operator>=(const CryptoPP::PolynomialOverFixedRing<T, instance> &a, const CryptoPP::PolynomialOverFixedRing<T, instance> &b)
	{return a.Degree() >= b.Degree();}
///
template <class T, int instance>
inline bool operator< (const CryptoPP::PolynomialOverFixedRing<T, instance> &a, const CryptoPP::PolynomialOverFixedRing<T, instance> &b)
	{return a.Degree() < b.Degree();}
///
template <class T, int instance>
inline bool operator<=(const CryptoPP::PolynomialOverFixedRing<T, instance> &a, const CryptoPP::PolynomialOverFixedRing<T, instance> &b)
	{return a.Degree() <= b.Degree();}

///
template <class T, int instance>
inline CryptoPP::PolynomialOverFixedRing<T, instance> operator+(const CryptoPP::PolynomialOverFixedRing<T, instance> &a, const CryptoPP::PolynomialOverFixedRing<T, instance> &b)
	{return CryptoPP::PolynomialOverFixedRing<T, instance>(a.Plus(b, a.ms_fixedRing));}
///
template <class T, int instance>
inline CryptoPP::PolynomialOverFixedRing<T, instance> operator-(const CryptoPP::PolynomialOverFixedRing<T, instance> &a, const CryptoPP::PolynomialOverFixedRing<T, instance> &b)
	{return CryptoPP::PolynomialOverFixedRing<T, instance>(a.Minus(b, a.ms_fixedRing));}
///
template <class T, int instance>
inline CryptoPP::PolynomialOverFixedRing<T, instance> operator*(const CryptoPP::PolynomialOverFixedRing<T, instance> &a, const CryptoPP::PolynomialOverFixedRing<T, instance> &b)
	{return CryptoPP::PolynomialOverFixedRing<T, instance>(a.Times(b, a.ms_fixedRing));}
///
template <class T, int instance>
inline CryptoPP::PolynomialOverFixedRing<T, instance> operator/(const CryptoPP::PolynomialOverFixedRing<T, instance> &a, const CryptoPP::PolynomialOverFixedRing<T, instance> &b)
	{return CryptoPP::PolynomialOverFixedRing<T, instance>(a.DividedBy(b, a.ms_fixedRing));}
///
template <class T, int instance>
inline CryptoPP::PolynomialOverFixedRing<T, instance> operator%(const CryptoPP::PolynomialOverFixedRing<T, instance> &a, const CryptoPP::PolynomialOverFixedRing<T, instance> &b)
	{return CryptoPP::PolynomialOverFixedRing<T, instance>(a.Modulo(b, a.ms_fixedRing));}

NAMESPACE_END

NAMESPACE_BEGIN(std)
template<class T> inline void swap(CryptoPP::PolynomialOver<T> &a, CryptoPP::PolynomialOver<T> &b)
{
	a.swap(b);
}
template<class T, int i> inline void swap(CryptoPP::PolynomialOverFixedRing<T,i> &a, CryptoPP::PolynomialOverFixedRing<T,i> &b)
{
	a.swap(b);
}
NAMESPACE_END

#endif
<|MERGE_RESOLUTION|>--- conflicted
+++ resolved
@@ -1,1367 +1,1249 @@
-// polynomi.h - originally written and placed in the public domain by Wei Dai
-
-/// \file
-/// \headerfile polynomi.h
-/// \brief Classes for polynomial basis and operations
-
-
-#ifndef CRYPTOPP_POLYNOMI_H
-#define CRYPTOPP_POLYNOMI_H
-
-/*! \file */
-
-#include "cryptlib.h"
-#include "secblock.h"
-#include "algebra.h"
-#include "modarith.h"
-#include "misc.h"
-
-#include <sstream>
-#include <iostream>
-#include <iosfwd>
-#include <vector>
-
-NAMESPACE_BEGIN(CryptoPP)
-
-/// represents single-variable polynomials over arbitrary rings
-/*!	\nosubgrouping */
-template <class T> class PolynomialOver
-{
-public:
-	/// \name ENUMS, EXCEPTIONS, and TYPEDEFS
-	//@{
-<<<<<<< HEAD
-
-	typedef T Ring;
-	typedef typename T::Element CoefficientType;
-
-	//! division by zero exception
-	class DivideByZero : public Exception
-	{
-	public:
-		DivideByZero() : Exception(OTHER_ERROR, "PolynomialOver<T>: division by zero") {}
-	};
-
-	//! specify the distribution for randomization functions
-	class RandomizationParameter
-	{
-	public:
-		RandomizationParameter(unsigned int coefficientCount, const typename T::RandomizationParameter &coefficientParameter )
-	: m_coefficientCount(coefficientCount), m_coefficientParameter(coefficientParameter) {}
-
-	private:
-		unsigned int m_coefficientCount;
-		typename T::RandomizationParameter m_coefficientParameter;
-		friend class PolynomialOver<T>;
-	};
-
-	class InterpolationFailed : public Exception
-	{
-	public:
-		InterpolationFailed() : Exception(OTHER_ERROR, "PolynomialOver<T>: interpolation failed") {}
-	};
-
-	//! \brief Class to tie together values of x and P(x) to reduce potential
-	//! of errors when interpolation arguments are prepared
-	class XYPair
-	{
-	public:
-		XYPair(const CoefficientType& x, const CoefficientType& y) : m_x_i(x), m_y_i(y) { }
-		XYPair(const XYPair& xy) : m_x_i(xy.GetX()), m_y_i(xy.GetY()) { }
-
-		const CoefficientType& GetX() const { return m_x_i; }
-		const CoefficientType& GetY() const { return m_y_i; }
-
-	private:
-		const CoefficientType m_x_i;
-		const CoefficientType m_y_i;
-	};
-
-
-=======
-		/// division by zero exception
-		class DivideByZero : public Exception
-		{
-		public:
-			DivideByZero() : Exception(OTHER_ERROR, "PolynomialOver<T>: division by zero") {}
-		};
-
-		/// specify the distribution for randomization functions
-		class RandomizationParameter
-		{
-		public:
-			RandomizationParameter(unsigned int coefficientCount, const typename T::RandomizationParameter &coefficientParameter )
-				: m_coefficientCount(coefficientCount), m_coefficientParameter(coefficientParameter) {}
-
-		private:
-			unsigned int m_coefficientCount;
-			typename T::RandomizationParameter m_coefficientParameter;
-			friend class PolynomialOver<T>;
-		};
-
-		typedef T Ring;
-		typedef typename T::Element CoefficientType;
->>>>>>> 22257c4b
-	//@}
-
-	/// \name CREATORS
-	//@{
-<<<<<<< HEAD
-	//! creates the zero polynomial
-	PolynomialOver() : m_coefficients((size_t)0), m_ringSet(false)
-	{}
-
-	//!
-	PolynomialOver(const Ring &ring, unsigned int count)
-	: m_coefficients((size_t)count, ring.Identity()),
-	  m_ring(ring), m_ringSet(true) {}
-
-	//! copy constructor
-	PolynomialOver(const PolynomialOver<Ring> &t)
-	  : m_coefficients(t.m_coefficients.size()), m_ring(t.m_ring), m_ringSet(t.isRingSet())
-	{
-		//std::cout << "Polynomial<>: inside copy-constructor" << std::endl;
-		//std::cout.flush();
-		*this = t;
-	}
-
-	//! construct constant polynomial
-	PolynomialOver(const CoefficientType &element)
-	  : m_coefficients(1, element), m_ringSet(false) {}
-
-	//! construct polynomial with specified coefficients, starting from coefficient of x^0
-	template <typename Iterator> PolynomialOver(Iterator begin, Iterator end)
-	  : m_coefficients(begin, end), m_ringSet(false) {}
-
-	//! convert from string
-	PolynomialOver(const char *str, const Ring &ring) : m_ring(ring), m_ringSet(true)
-	{ FromStr(str, ring); }
-
-	//! convert from big-endian byte array
-	PolynomialOver(const byte *encodedPolynomialOver, unsigned int byteCount);
-
-	//! convert from Basic Encoding Rules encoded byte array
-	explicit PolynomialOver(const byte *BEREncodedPolynomialOver);
-
-	//! convert from BER encoded byte array stored in a BufferedTransformation object
-	explicit PolynomialOver(BufferedTransformation &bt);
-
-	//! create a random PolynomialOver<T>
-	PolynomialOver(RandomNumberGenerator &rng,
-			const RandomizationParameter &parameter,
-			const Ring &ring) : m_ring(ring), m_ringSet(true)
-	{ Randomize(rng, parameter, ring); }
-
-
-	virtual void ClearCoefficients() {
-		this->m_coefficients.clear();
-		this->m_coefficients.shrink_to_fit();
-	}
-
-	virtual ~PolynomialOver() {
-		this->ClearCoefficients();
-		this->m_ringSet = false;
-	}
-
-	void setRing(const Ring &ring) {
-		this->m_ring = ring;
-		this->m_ringSet = true;
-	}
-=======
-		/// creates the zero polynomial
-		PolynomialOver() {}
-
-		///
-		PolynomialOver(const Ring &ring, unsigned int count)
-			: m_coefficients((size_t)count, ring.Identity()) {}
-
-		/// copy constructor
-		PolynomialOver(const PolynomialOver<Ring> &t)
-			: m_coefficients(t.m_coefficients.size()) {*this = t;}
-
-		/// construct constant polynomial
-		PolynomialOver(const CoefficientType &element)
-			: m_coefficients(1, element) {}
-
-		/// construct polynomial with specified coefficients, starting from coefficient of x^0
-		template <typename Iterator> PolynomialOver(Iterator begin, Iterator end)
-			: m_coefficients(begin, end) {}
-
-		/// convert from string
-		PolynomialOver(const char *str, const Ring &ring) {FromStr(str, ring);}
-
-		/// convert from big-endian byte array
-		PolynomialOver(const byte *encodedPolynomialOver, unsigned int byteCount);
-
-		/// convert from Basic Encoding Rules encoded byte array
-		explicit PolynomialOver(const byte *BEREncodedPolynomialOver);
-
-		/// convert from BER encoded byte array stored in a BufferedTransformation object
-		explicit PolynomialOver(BufferedTransformation &bt);
-
-		/// create a random PolynomialOver<T>
-		PolynomialOver(RandomNumberGenerator &rng, const RandomizationParameter &parameter, const Ring &ring)
-			{Randomize(rng, parameter, ring);}
->>>>>>> 22257c4b
-	//@}
-
-	/// \name ACCESSORS
-	//@{
-<<<<<<< HEAD
-	//! the zero polynomial will return a degree of -1
-	int Degree(const Ring &ring) const {
-		return int(CoefficientCount(ring))-1;
-	}
-	int Degree() const {
-		if(!this->m_ringSet)
-			throw InvalidArgument( "Ring was not set!" );
-		return this->Degree(this->m_ring);
-	}
-	//!
-	unsigned int CoefficientCount() const {
-		if(!this->m_ringSet)
-			throw InvalidArgument( "Ring was not set!" );
-		return this->CoefficientCount(this->m_ring);
-	}
-	unsigned int CoefficientCount(const Ring &ring) const
-	{
-		unsigned count = m_coefficients.size();
-		while (count && ring.Equal(m_coefficients[count-1], ring.Identity()))
-			count--;
-		const_cast<std::vector<CoefficientType> &>(m_coefficients).resize(count);
-		return count;
-	}
-	//! return coefficient for x^i
-	CoefficientType GetCoefficient(unsigned int i, const Ring &ring) const
-	{
-		return (i < m_coefficients.size()) ? m_coefficients[i] : ring.Identity();
-	}
-	CoefficientType GetCoefficient(unsigned int i) const {
-		if(!this->m_ringSet)
-			throw InvalidArgument( "Ring was not set!" );
-		return this->GetCoefficient(i, this->m_ring);
-	}
-
-	//! \brief tells whether Ring was set, without throwing exception
-	const bool isRingSet() const {
-		return m_ringSet;
-	}
-
-	//! get ring this polynomial is over
-	const Ring& GetRing() const {
-		if(!this->m_ringSet)
-			throw InvalidArgument( "Ring was not set!" );
-		return this->m_ring;
-	}
-=======
-		/// the zero polynomial will return a degree of -1
-		int Degree(const Ring &ring) const {return int(CoefficientCount(ring))-1;}
-		///
-		unsigned int CoefficientCount(const Ring &ring) const;
-		/// return coefficient for x^i
-		CoefficientType GetCoefficient(unsigned int i, const Ring &ring) const;
->>>>>>> 22257c4b
-	//@}
-
-	/// \name MANIPULATORS
-	//@{
-<<<<<<< HEAD
-	//! assignment operator
-	PolynomialOver<Ring>&  operator=(const PolynomialOver<Ring>& t)
-	{
-		//std::cout << "Polynomial<>: inside operator=..." << std::endl;
-		if (this == &t) return *this;
-
-		m_coefficients.resize(t.m_coefficients.size());
-		for (size_t i = 0; i < t.m_coefficients.size(); i++)
-			m_coefficients[i] = t.m_coefficients[i];
-
-		// And the ring, RandomizationParameter, and ringSet flag
-		if (t.isRingSet())
-			m_ring = t.GetRing();
-		m_ringSet = t.isRingSet();
-
-		//			std::cout << "Polynomial<> op=: "
-		//					<< "size: " << m_coefficients.size()
-		//					<< "   ring_set=" << m_ringSet << std::endl;
-		//			std::cout.flush();
-
-		return *this;
-	}
-
-	//! \brief assign random values to all the polynomial coefficients
-	//! \param rng Random Number Generator
-	//! \param parameter contains the number of coefficients that the randomized polynomial
-	//! will have, and the value 0
-	//! \param ring ring that this polynomial coefficients belong to
-	void Randomize(RandomNumberGenerator &rng, const RandomizationParameter &parameter, const Ring &ring)
-	{
-		m_coefficients.resize(parameter.m_coefficientCount);
-		for (unsigned int i=0; i<m_coefficients.size(); ++i)
-			m_coefficients[i] = ring.RandomElement(rng, parameter.m_coefficientParameter);
-	}
-	//! \brief assign random values to all the polynomial coefficients
-	//! \param rng Random Number Generator
-	//! \param parameter contains the number of coefficients that the randomized polynomial
-	//! will have, and the value 0
-	void Randomize(RandomNumberGenerator &rng, const RandomizationParameter &parameter) {
-		if(!this->m_ringSet)
-			throw InvalidArgument( "Ring was not set!" );
-		return this->Randomize(rng, parameter, this->m_ring);
-	}
-
-	//! set the coefficient for x^i to value
-	void SetCoefficient(unsigned int i, const CoefficientType &value, const Ring &ring)
-	{
-		if (i >= m_coefficients.size())
-			m_coefficients.resize(i+1, ring.Identity());
-		m_coefficients[i] = value;
-	}
-	void SetCoefficient(unsigned int i, const CoefficientType &value) {
-		if(!this->m_ringSet)
-			throw InvalidArgument( "Ring was not set!" );
-		this->SetCoefficient(i, value, this->m_ring);
-	}
-	//!
-	void Negate(const Ring &ring)
-	{
-		unsigned int count = CoefficientCount(ring);
-		for (unsigned int i=0; i<count; i++)
-			m_coefficients[i] = ring.Inverse(m_coefficients[i]);
-	}
-	void Negate() {
-		if(!this->m_ringSet)
-			throw InvalidArgument( "Ring was not set!" );
-		this->Negate(this->m_ring);
-	}
-
-	//!
-	void swap(PolynomialOver<Ring> &t)
-	{
-		m_coefficients.swap(t.m_coefficients);
-	}
-	//@}
-
-
-	//! \name BASIC ARITHMETIC ON POLYNOMIALS
-	//@{
-	bool Equals(const PolynomialOver<Ring> &t, const Ring &ring) const {
-		unsigned int count = CoefficientCount(ring);
-
-		if (count != t.CoefficientCount(ring))
-			return false;
-
-		for (unsigned int i=0; i<count; i++)
-			if (!ring.Equal(m_coefficients[i], t.m_coefficients[i]))
-				return false;
-
-		return true;
-	}
-	bool Equals(const PolynomialOver<Ring> &t) const {
-		if(!this->m_ringSet
-				|| !(t.isRingSet())) // if no ring - no real polynomial
-			throw InvalidArgument( "Ring was not set!" );
-		// if rings over different moduli - different polynomials
-		if (m_ring.GetModulus() != t.GetRing().GetModulus())
-			return false;
-		return this->Equals(t, this->m_ring);
-	}
-	bool operator==(const PolynomialOver<Ring> &t) const {
-		return Equals(t);
-	}
-	bool operator!=(const PolynomialOver<Ring> &t) const {
-		return !(Equals(t));
-	}
-
-	bool IsZero(const Ring &ring) const {
-		return CoefficientCount(ring)==0;
-	};
-	bool IsZero() const {
-		if(!this->m_ringSet)
-			throw InvalidArgument( "Ring was not set!" );
-		return this->IsZero(this->m_ring);
-	}
-
-	PolynomialOver<Ring> Plus(const PolynomialOver<Ring>& t, const Ring &ring) const {
-		unsigned int i;
-		unsigned int count = CoefficientCount(ring);
-		unsigned int tCount = t.CoefficientCount(ring);
-
-		if (count > tCount)
-		{
-			PolynomialOver<T> result(ring, count);
-
-			for (i=0; i<tCount; i++)
-				result.m_coefficients[i] = ring.Add(m_coefficients[i], t.m_coefficients[i]);
-			for (; i<count; i++)
-				result.m_coefficients[i] = m_coefficients[i];
-
-			return result;
-		}
-		else
-		{
-			PolynomialOver<T> result(ring, tCount);
-=======
-		///
-		PolynomialOver<Ring>&  operator=(const PolynomialOver<Ring>& t);
-
-		///
-		void Randomize(RandomNumberGenerator &rng, const RandomizationParameter &parameter, const Ring &ring);
-
-		/// set the coefficient for x^i to value
-		void SetCoefficient(unsigned int i, const CoefficientType &value, const Ring &ring);
-
-		///
-		void Negate(const Ring &ring);
-
-		///
-		void swap(PolynomialOver<Ring> &t);
-	//@}
->>>>>>> 22257c4b
-
-			for (i=0; i<count; i++)
-				result.m_coefficients[i] = ring.Add(m_coefficients[i], t.m_coefficients[i]);
-			for (; i<tCount; i++)
-				result.m_coefficients[i] = t.m_coefficients[i];
-
-<<<<<<< HEAD
-			return result;
-		}
-	}
-	PolynomialOver<Ring> Plus(const PolynomialOver<Ring>& t) const {
-		if(!this->m_ringSet)
-			throw InvalidArgument( "Ring was not set!" );
-		return this->Plus(t, this->m_ring);
-	}
-
-	PolynomialOver<Ring> Minus(const PolynomialOver<Ring>& t, const Ring &ring) const {
-		unsigned int i;
-		unsigned int count = CoefficientCount(ring);
-		unsigned int tCount = t.CoefficientCount(ring);
-
-		if (count > tCount)
-		{
-			PolynomialOver<T> result(ring, count);
-=======
-	/// \name BASIC ARITHMETIC ON POLYNOMIALS
-	//@{
-		bool Equals(const PolynomialOver<Ring> &t, const Ring &ring) const;
-		bool IsZero(const Ring &ring) const {return CoefficientCount(ring)==0;}
->>>>>>> 22257c4b
-
-			for (i=0; i<tCount; i++)
-				result.m_coefficients[i] = ring.Subtract(m_coefficients[i], t.m_coefficients[i]);
-			for (; i<count; i++)
-				result.m_coefficients[i] = m_coefficients[i];
-
-			return result;
-		}
-		else
-		{
-			PolynomialOver<T> result(ring, tCount);
-
-			for (i=0; i<count; i++)
-				result.m_coefficients[i] = ring.Subtract(m_coefficients[i], t.m_coefficients[i]);
-			for (; i<tCount; i++)
-				result.m_coefficients[i] = ring.Inverse(t.m_coefficients[i]);
-
-<<<<<<< HEAD
-			return result;
-		}
-	}
-	PolynomialOver<Ring> Minus(const PolynomialOver<Ring>& t) const {
-		if(!this->m_ringSet)
-			throw InvalidArgument( "Ring was not set!" );
-		return this->Minus(t, this->m_ring);
-	}
-
-	PolynomialOver<Ring> Inverse(const Ring &ring) const {
-		unsigned int count = CoefficientCount(ring);
-		PolynomialOver<T> result(ring, count);
-
-		for (unsigned int i=0; i<count; i++)
-			result.m_coefficients[i] = ring.Inverse(m_coefficients[i]);
-
-		return result;
-	}
-	PolynomialOver<Ring> Inverse() const {
-		if(!this->m_ringSet)
-			throw InvalidArgument( "Ring was not set!" );
-		return this->Inverse(this->m_ring);
-	}
-
-	PolynomialOver<Ring> Times(const PolynomialOver<Ring>& t, const Ring &ring) const {
-		if (IsZero(ring) || t.IsZero(ring))
-			return PolynomialOver<T>();
-
-		unsigned int count1 = CoefficientCount(ring), count2 = t.CoefficientCount(ring);
-		PolynomialOver<T> result(ring, count1 + count2 - 1);
-
-		for (unsigned int i=0; i<count1; i++)
-			for (unsigned int j=0; j<count2; j++)
-				ring.Accumulate(result.m_coefficients[i+j], ring.Multiply(m_coefficients[i], t.m_coefficients[j]));
-
-		return result;
-	}
-	PolynomialOver<Ring> Times(const PolynomialOver<Ring>& t) const {
-		if(this->m_ringSet)
-			throw InvalidArgument( "Ring was not set!" );
-		return this->Times(t, this->m_ring);
-	}
-
-	PolynomialOver<Ring> DividedBy(const PolynomialOver<Ring>& t, const Ring &ring) const {
-		PolynomialOver<T> remainder, quotient;
-		Divide(remainder, quotient, *this, t, ring);
-		return quotient;
-	}
-	PolynomialOver<Ring> DividedBy(const PolynomialOver<Ring>& t) const {
-		if(!this->m_ringSet)
-			throw InvalidArgument( "Ring was not set!" );
-		return this->DivideBy(t, this->m_ring);
-	}
-	PolynomialOver<Ring> Modulo(const PolynomialOver<Ring>& t, const Ring &ring) const {
-		PolynomialOver<T> remainder, quotient;
-		Divide(remainder, quotient, *this, t, ring);
-		return remainder;
-	}
-	PolynomialOver<Ring> Modulo(const PolynomialOver<Ring>& t) const {
-		if(!this->m_ringSet)
-			throw InvalidArgument( "Ring was not set!" );
-		return this->Modulo(t, this->m_ring);
-	}
-	PolynomialOver<Ring> MultiplicativeInverse(const Ring &ring) const  {
-		return Degree(ring)==0 ? ring.MultiplicativeInverse(m_coefficients[0]) : ring.Identity();
-	}
-	PolynomialOver<Ring> MultiplicativeInverse() const {
-		if(!this->m_ringSet)
-			throw InvalidArgument( "Ring was not set!" );
-		return this->MultiplicativeInverse(this->m_ring);
-	}
-	bool IsUnit(const Ring &ring) const
-	{
-		return Degree(ring)==0 && ring.IsUnit(m_coefficients[0]);
-	}
-	bool IsUnit() const {
-		if(!this->m_ringSet)
-			throw InvalidArgument( "Ring was not set!" );
-		return this->IsUnit(this->m_ring);
-	}
-
-	PolynomialOver<Ring>& Accumulate(const PolynomialOver<Ring>& t, const Ring &ring) {
-		unsigned int count = t.CoefficientCount(ring);
-
-		if (count > CoefficientCount(ring))
-			m_coefficients.resize(count, ring.Identity());
-
-		for (unsigned int i=0; i<count; i++)
-			ring.Accumulate(m_coefficients[i], t.GetCoefficient(i, ring));
-
-		return *this;
-	}
-	PolynomialOver<Ring>& Accumulate(const PolynomialOver<Ring>& t) {
-		if(!this->m_ringSet)
-			throw InvalidArgument( "Ring was not set!" );
-		return this->Accumulate(t, this->m_ring);
-	}
-
-	PolynomialOver<Ring>& Reduce(const PolynomialOver<Ring>& t, const Ring &ring) {
-		unsigned int count = t.CoefficientCount(ring);
-
-		if (count > CoefficientCount(ring))
-			m_coefficients.resize(count, ring.Identity());
-
-		for (unsigned int i=0; i<count; i++)
-			ring.Reduce(m_coefficients[i], t.GetCoefficient(i, ring));
-
-		return *this;
-	}
-	PolynomialOver<Ring>& Reduce(const PolynomialOver<Ring>& t) {
-		if(!this->m_ringSet)
-			throw InvalidArgument( "Ring was not set!" );
-		return this->Reduce(t, this->m_ring);
-	}
-	//!
-
-	PolynomialOver<Ring> Doubled(const Ring &ring) const {return Plus(*this, ring);}
-	PolynomialOver<Ring> Doubled() const {
-		if(!this->m_ringSet)
-			throw InvalidArgument( "Ring was not set!" );
-		return Plus(*this, this->m_ring);
-	}
-	//!
-
-	PolynomialOver<Ring> Squared(const Ring &ring) const {return Times(*this, ring);}
-	PolynomialOver<Ring> Squared() const {
-		if(!this->m_ringSet)
-			throw InvalidArgument( "Ring was not set!" );
-		return Times(*this, this->m_ring);
-	}
-
-	CoefficientType EvaluateAt(const CoefficientType &x, const Ring &ring) const
-	{
-		int degree = Degree(ring);
-=======
-		///
-		PolynomialOver<Ring> Doubled(const Ring &ring) const {return Plus(*this, ring);}
-		///
-		PolynomialOver<Ring> Squared(const Ring &ring) const {return Times(*this, ring);}
->>>>>>> 22257c4b
-
-		if (degree < 0)
-			return ring.Identity();
-
-		CoefficientType x1 = ring.ConvertIn(x);
-		CoefficientType result = m_coefficients[degree];
-		for (int j=degree-1; j>=0; j--)
-		{
-			result = ring.Multiply(result, x1);
-			ring.Accumulate(result, m_coefficients[j]);
-		}
-		return result;
-	}
-	CoefficientType EvaluateAt(const CoefficientType &x) const {
-		if(!this->m_ringSet)
-			throw InvalidArgument( "Ring was not set!" );
-		return this->EvaluateAt(x, this->m_ring);
-	}
-
-	//! \brief Slower Lagrange Interpolation of polynomial of degree N based on N+1 values
-	//! of this polynomial at N+1 points, i.e., i \in 0..N | y_i = P(x_i)
-	//! \param x value of x that we want P(x) at
-	//! \param x_i vector of known input data points (must have degree+1 of these)
-	//! \param y_i vector of y_i = P(x_i), values of the polynomial at x_i
-	//! \returns value of the polynomial at x
-	CoefficientType LagrangeInterpolateAt(const CoefficientType &x, const std::vector<CoefficientType>& x_i, const std::vector<CoefficientType>& y_i) const
-	{
-		if (x_i.size() != m_coefficients.size() || y_i.size() != m_coefficients.size())
-			throw InvalidArgument("size of x_i and y_i must be equal to degree+1");
-
-		CoefficientType res = CoefficientType::Zero();
-		for (int i = 0; i < x_i.size(); i++) {
-			res = m_ring.Add(res, m_ring.Multiply(Lambda_i(i, x, x_i), y_i[i]));
-		}
-		return res;
-	}
-
-	CoefficientType Lambda_i(const int i, const CoefficientType& x, const std::vector<CoefficientType>& x_i) const
-	{
-		CoefficientType li = CoefficientType::One();
-		for (int j = 0; j < x_i.size(); j++) {
-			if (i != j) {
-				CoefficientType num = m_ring.Subtract(x, x_i[j]);
-				CoefficientType den = m_ring.Subtract(x_i[i], x_i[j]);
-				li = m_ring.Multiply(li, m_ring.Divide(num, den));
-			}
-		}
-		return li;
-	}
-
-	// a faster version of Interpolate(x, y, n).EvaluateAt(position)
-	//! \brief Newton Interpolation of polynomial of degree N based on N+1 values
-	//! of this polynomial at N+1 points, i.e., i \in 0..N | y_i = P(x_i)
-	//! \param position value of x that we want P(x) at
-	//! \param x vector of x_i - known input data points (must have degree+1 of these)
-	//! \param y vector of y_i = P(x_i), values of the polynomial at x_i
-	//! \returns value of the polynomial at x=position
-	CoefficientType InterpolateAt(const CoefficientType &position, const std::vector<CoefficientType>& x, const std::vector<CoefficientType>& y) const
-	{
-		unsigned int n = x.size();
-		CRYPTOPP_ASSERT(n > 0);
-
-		if (n != m_coefficients.size() || y.size() != n)
-			throw InvalidArgument("number of provided x[] and y[] must be equal to polynomial degree+1");
-
-<<<<<<< HEAD
-		std::vector<CoefficientType> alpha(n);
-		CalculateAlpha(alpha, x, y, n);
-
-		CoefficientType result = alpha[n-1];
-		for (int j=n-2; j>=0; --j)
-		{
-			result = m_ring.Multiply(result, m_ring.Subtract(position, x[j]));
-			m_ring.Accumulate(result, alpha[j]);
-		}
-		return result;
-	}
-
-	CoefficientType InterpolateAt(const CoefficientType& position, const std::vector<XYPair>& xy) const
-	{
-		unsigned int n = xy.size();
-		CRYPTOPP_ASSERT(n > 0);
-
-		if (n != m_coefficients.size())
-			throw InvalidArgument("number of provided x-y pairs must be equal to polynomial degree + 1");
-
-		std::vector<CoefficientType> alpha(n);
-		CalculateAlpha(alpha, xy, n);
-
-		CoefficientType result = alpha[n-1];
-		for (int j=n-2; j>=0; --j)
-		{
-			result = m_ring.Multiply(result, m_ring.Subtract(position, xy[j].GetX()));
-			m_ring.Accumulate(result, alpha[j]);
-		}
-		return result;
-	}
-
-	PolynomialOver<Ring>& ShiftLeft(unsigned int n, const Ring &ring) {
-		unsigned int i = CoefficientCount(ring) + n;
-		m_coefficients.resize(i, ring.Identity());
-		while (i > n)
-		{
-			i--;
-			m_coefficients[i] = m_coefficients[i-n];
-		}
-		while (i)
-		{
-			i--;
-			m_coefficients[i] = ring.Identity();
-		}
-		return *this;
-	}
-	PolynomialOver<Ring>& ShiftLeft(unsigned int n) {
-		if(!this->m_ringSet)
-			throw InvalidArgument( "Ring was not set!" );
-		return this->ShiftLeft(n, this->m_ring);
-	}
-
-	PolynomialOver<Ring>& ShiftRight(unsigned int n, const Ring &ring) {
-		unsigned int count = CoefficientCount(ring);
-		if (count > n)
-		{
-			for (unsigned int i=0; i<count-n; i++)
-				m_coefficients[i] = m_coefficients[i+n];
-			m_coefficients.resize(count-n, ring.Identity());
-		}
-		else
-			m_coefficients.resize(0, ring.Identity());
-		return *this;
-	}
-	PolynomialOver<Ring>& ShiftRight(unsigned int n) {
-		if(!this->m_ringSet)
-			throw InvalidArgument( "Ring was not set!" );
-		return this->ShiftRight(n, this->m_ring);
-	}
-
-	//! calculate r and q such that (a == d*q + r) && (0 <= degree of r < degree of d)
-	static void Divide(PolynomialOver<Ring> &r, PolynomialOver<Ring> &q, const PolynomialOver<Ring> &a, const PolynomialOver<Ring> &d, const Ring &ring)
-	{
-		unsigned int i = a.CoefficientCount(ring);
-		const int dDegree = d.Degree(ring);
-
-		if (dDegree < 0)
-			throw DivideByZero();
-
-		r = a;
-		q.m_coefficients.resize(STDMAX(0, int(i - dDegree)));
-
-		while (i > (unsigned int)dDegree)
-		{
-			--i;
-			q.m_coefficients[i-dDegree] = ring.Divide(r.m_coefficients[i], d.m_coefficients[dDegree]);
-			for (int j=0; j<=dDegree; j++)
-				ring.Reduce(r.m_coefficients[i-dDegree+j], ring.Multiply(q.m_coefficients[i-dDegree], d.m_coefficients[j]));
-		}
-
-		r.CoefficientCount(ring);   // resize r.m_coefficients
-	}
-	void Divide(PolynomialOver<Ring> &r, PolynomialOver<Ring> &q, const PolynomialOver<Ring> &a, const PolynomialOver<Ring> &d)
-	{
-		if(!this->m_ringSet)
-			throw InvalidArgument( "Ring was not set!" );
-		return Divide(r, q, a, d, this->m_ring);
-	}
-=======
-		/// calculate r and q such that (a == d*q + r) && (0 <= degree of r < degree of d)
-		static void Divide(PolynomialOver<Ring> &r, PolynomialOver<Ring> &q, const PolynomialOver<Ring> &a, const PolynomialOver<Ring> &d, const Ring &ring);
->>>>>>> 22257c4b
-	//@}
-
-	/// \name INPUT/OUTPUT
-	//@{
-	std::istream& Input(std::istream &in, const Ring &ring)
-	{
-		char c;
-		unsigned int length = 0;
-		SecBlock<char> str(length + 16);
-		bool paren = false;
-
-		std::ws(in);
-
-		if (in.peek() == '(')
-				{
-			paren = true;
-			in.get();
-				}
-
-		do
-		{
-			in.read(&c, 1);
-			str[length++] = c;
-			if (length >= str.size())
-				str.Grow(length + 16);
-		}
-		// if we started with a left paren, then read until we find a right paren,
-		// otherwise read until the end of the line
-		while (in && ((paren && c != ')') || (!paren && c != '\n')));
-
-		str[length-1] = '\0';
-		*this = PolynomialOver<T>(str, ring);
-
-		return in;
-	}
-	std::istream& Input(std::istream &in) {
-		if(!this->m_ringSet)
-			throw InvalidArgument( "Ring was not set!" );
-		return Input(in, this->m_ring);
-	}
-
-	std::ostream& Output(std::ostream &out) const {
-		if(!this->m_ringSet)
-			throw InvalidArgument( "Ring was not set!" );
-		return this->Output(out, m_ring);
-	}
-	std::ostream& Output(std::ostream &out, const Ring &ring) const
-	{
-		unsigned int i = CoefficientCount(ring);
-		if (i)
-		{
-			bool firstTerm = true;
-
-			while (i--)
-			{
-				if (m_coefficients[i] != ring.Identity())
-				{
-					if (firstTerm)
-					{
-						firstTerm = false;
-						if (!i || !ring.Equal(m_coefficients[i], ring.MultiplicativeIdentity()))
-							out << m_coefficients[i];
-					}
-					else
-					{
-						//		                    CoefficientType inverse = ring.Inverse(m_coefficients[i]);
-						//		                    std::ostringstream pstr, nstr;
-						//
-						//		                    pstr << m_coefficients[i];
-						//		                    nstr << inverse;
-
-						out << " + ";
-						if (!i || !ring.Equal(m_coefficients[i], ring.MultiplicativeIdentity()))
-							out << m_coefficients[i];
-						//		                    if (pstr.str().size() <= nstr.str().size())
-						//		                    {
-						//		                        out << " + ";
-						//		                        if (!i || !ring.Equal(m_coefficients[i], ring.MultiplicativeIdentity()))
-						//		                            out << m_coefficients[i];
-						//		                    }
-						//		                    else
-						//		                    {
-						//		                        out << " - ";
-						//		                        if (!i || !ring.Equal(inverse, ring.MultiplicativeIdentity()))
-						//		                            out << inverse;
-						//		                    }
-					}
-
-					switch (i)
-					{
-					case 0:
-						break;
-					case 1:
-						out << "x";
-						break;
-					default:
-						out << "x^" << i;
-					}
-				}
-			}
-		}
-		else
-		{
-			out << ring.Identity();
-		}
-		return out;
-	}
-
-	//		friend std::istream& operator>>(std::istream& in, ThisType &a)
-	//		{
-	//			CRYPTOPP_ASSERT(this->m_ringSet);
-	//			return a.Input(in, this->m_ring);
-	//		}
-	//		//!
-	//		friend std::ostream& operator<<(std::ostream& out, const ThisType &a)
-	//		{
-	//			CRYPTOPP_ASSERT(this->m_ringSet);
-	//			return a.Output(out, this->m_Ring);
-	//		}
-	//@}
-	protected:
-	void CalculateAlpha(std::vector<CoefficientType> &alpha, const std::vector<CoefficientType>& x, const std::vector<CoefficientType>& y, unsigned int n) const
-	{
-		for (unsigned int j=0; j<n; ++j)
-			alpha[j] = y[j];
-
-		for (unsigned int k=1; k<n; ++k)
-		{
-			for (unsigned int j=n-1; j>=k; --j)
-			{
-				m_ring.Reduce(alpha[j], alpha[j-1]);
-
-				CoefficientType d = m_ring.Subtract(x[j], x[j-k]);
-				if (!m_ring.IsUnit(d))
-					throw InterpolationFailed();
-				alpha[j] = m_ring.Divide(alpha[j], d);
-			}
-		}
-	}
-
-	void CalculateAlpha(std::vector<CoefficientType> &alpha, const std::vector<XYPair>& xy, unsigned int n) const
-	{
-		for (unsigned int j=0; j<n; ++j)
-			alpha[j] = xy[j].GetY();
-
-		for (unsigned int k=1; k<n; ++k)
-		{
-			for (unsigned int j=n-1; j>=k; --j)
-			{
-				m_ring.Reduce(alpha[j], alpha[j-1]);
-
-				CoefficientType d = m_ring.Subtract(xy[j].GetX(), xy[j-k].GetX());
-				if (!m_ring.IsUnit(d))
-					throw InterpolationFailed();
-				alpha[j] = m_ring.Divide(alpha[j], d);
-			}
-		}
-	}
-	private:
-	void FromStr(const char *str, const Ring &ring)
-	{
-		std::istringstream in((char *)str);
-		bool positive = true;
-		CoefficientType coef;
-		unsigned int power;
-
-		while (in)
-		{
-			std::ws(in);
-			if (in.peek() == 'x')
-				coef = ring.MultiplicativeIdentity();
-			else
-				in >> coef;
-
-			std::ws(in);
-			if (in.peek() == 'x')
-			{
-				in.get();
-				std::ws(in);
-				if (in.peek() == '^')
-				{
-					in.get();
-					in >> power;
-				}
-				else
-					power = 1;
-			}
-			else
-				power = 0;
-
-			if (!positive)
-				coef = ring.Inverse(coef);
-
-			SetCoefficient(power, coef, ring);
-
-			std::ws(in);
-			switch (in.get())
-			{
-			case '+':
-			positive = true;
-			break;
-			case '-':
-				positive = false;
-				break;
-			default:
-				return;     // something's wrong with the input string
-			}
-		}
-	}
-	void fromStr(const char *str) {
-		if(!this->m_ringSet)
-			throw InvalidArgument( "Ring was not set!" );
-		this->fromStr(str, m_ring);
-	}
-
-	std::vector<CoefficientType> m_coefficients;
-	Ring m_ring;
-#if __cplusplus >= 201103L
-	bool m_ringSet = false; // Depends on C++11 compiler support
-#else
-	bool m_ringSet; // Since C++11 feature may not work for earlier versions of C++ standard
-        // in which case just leave it uninitialized and hope that the constructor will do the job.
-#endif /* C++11 or higher */
-};
-
-<<<<<<< HEAD
-
-//! Polynomials over a fixed ring
-=======
-/// Polynomials over a fixed ring
->>>>>>> 22257c4b
-/*! Having a fixed ring allows overloaded operators */
-template <class T, int instance> class PolynomialOverFixedRing : private PolynomialOver<T>
-{
-	typedef PolynomialOver<T> B;
-	typedef PolynomialOverFixedRing<T, instance> ThisType;
-
-public:
-	typedef T Ring;
-	typedef typename T::Element CoefficientType;
-	typedef typename B::DivideByZero DivideByZero;
-	typedef typename B::RandomizationParameter RandomizationParameter;
-
-	/// \name CREATORS
-	//@{
-		/// creates the zero polynomial
-		PolynomialOverFixedRing(unsigned int count = 0) : B(ms_fixedRing, count) {}
-
-		/// copy constructor
-		PolynomialOverFixedRing(const ThisType &t) : B(t) {}
-
-		explicit PolynomialOverFixedRing(const B &t) : B(t) {}
-
-		/// construct constant polynomial
-		PolynomialOverFixedRing(const CoefficientType &element) : B(element) {}
-
-		/// construct polynomial with specified coefficients, starting from coefficient of x^0
-		template <typename Iterator> PolynomialOverFixedRing(Iterator first, Iterator last)
-			: B(first, last) {}
-
-		/// convert from string
-		explicit PolynomialOverFixedRing(const char *str) : B(str, ms_fixedRing) {}
-
-		/// convert from big-endian byte array
-		PolynomialOverFixedRing(const byte *encodedPoly, unsigned int byteCount) : B(encodedPoly, byteCount) {}
-
-		/// convert from Basic Encoding Rules encoded byte array
-		explicit PolynomialOverFixedRing(const byte *BEREncodedPoly) : B(BEREncodedPoly) {}
-
-		/// convert from BER encoded byte array stored in a BufferedTransformation object
-		explicit PolynomialOverFixedRing(BufferedTransformation &bt) : B(bt) {}
-
-		/// create a random PolynomialOverFixedRing
-		PolynomialOverFixedRing(RandomNumberGenerator &rng, const RandomizationParameter &parameter) : B(rng, parameter, ms_fixedRing) {}
-
-		static const ThisType &Zero()
-		{
-		    return Singleton<ThisType>().Ref();
-		}
-		static const ThisType &One()
-		{
-		    return Singleton<ThisType, NewOnePolynomial>().Ref();
-		}
-	//@}
-
-	/// \name ACCESSORS
-	//@{
-		/// the zero polynomial will return a degree of -1
-		int Degree() const {return B::Degree(ms_fixedRing);}
-		/// degree + 1
-		unsigned int CoefficientCount() const {return B::CoefficientCount(ms_fixedRing);}
-		/// return coefficient for x^i
-		CoefficientType GetCoefficient(unsigned int i) const {return B::GetCoefficient(i, ms_fixedRing);}
-		/// return coefficient for x^i
-		CoefficientType operator[](unsigned int i) const {return B::GetCoefficient(i, ms_fixedRing);}
-	//@}
-
-	/// \name MANIPULATORS
-	//@{
-		///
-		ThisType&  operator=(const ThisType& t) {B::operator=(t); return *this;}
-		///
-		ThisType&  operator+=(const ThisType& t) {Accumulate(t, ms_fixedRing); return *this;}
-		///
-		ThisType&  operator-=(const ThisType& t) {Reduce(t, ms_fixedRing); return *this;}
-		///
-		ThisType&  operator*=(const ThisType& t) {return *this = *this*t;}
-		///
-		ThisType&  operator/=(const ThisType& t) {return *this = *this/t;}
-		///
-		ThisType&  operator%=(const ThisType& t) {return *this = *this%t;}
-
-		///
-		ThisType&  operator<<=(unsigned int n) {ShiftLeft(n, ms_fixedRing); return *this;}
-		///
-		ThisType&  operator>>=(unsigned int n) {ShiftRight(n, ms_fixedRing); return *this;}
-
-		/// set the coefficient for x^i to value
-		void SetCoefficient(unsigned int i, const CoefficientType &value) {B::SetCoefficient(i, value, ms_fixedRing);}
-
-		///
-		void Randomize(RandomNumberGenerator &rng, const RandomizationParameter &parameter) {B::Randomize(rng, parameter, ms_fixedRing);}
-
-		///
-		void Negate() {B::Negate(ms_fixedRing);}
-
-		void swap(ThisType &t) {B::swap(t);}
-	//@}
-
-	/// \name UNARY OPERATORS
-	//@{
-		///
-		bool operator!() const {return CoefficientCount()==0;}
-		///
-		ThisType operator+() const {return *this;}
-		///
-		ThisType operator-() const {return ThisType(Inverse(ms_fixedRing));}
-	//@}
-
-	/// \name BINARY OPERATORS
-	//@{
-		///
-		friend ThisType operator>>(ThisType a, unsigned int n)	{return ThisType(a>>=n);}
-		///
-		friend ThisType operator<<(ThisType a, unsigned int n)	{return ThisType(a<<=n);}
-	//@}
-
-	/// \name OTHER ARITHMETIC FUNCTIONS
-	//@{
-		///
-		ThisType MultiplicativeInverse() const {return ThisType(B::MultiplicativeInverse(ms_fixedRing));}
-		///
-		bool IsUnit() const {return B::IsUnit(ms_fixedRing);}
-
-		///
-		ThisType Doubled() const {return ThisType(B::Doubled(ms_fixedRing));}
-		///
-		ThisType Squared() const {return ThisType(B::Squared(ms_fixedRing));}
-
-		CoefficientType EvaluateAt(const CoefficientType &x) const {return B::EvaluateAt(x, ms_fixedRing);}
-
-		/// calculate r and q such that (a == d*q + r) && (0 <= r < abs(d))
-		static void Divide(ThisType &r, ThisType &q, const ThisType &a, const ThisType &d)
-			{B::Divide(r, q, a, d, ms_fixedRing);}
-	//@}
-
-	/// \name INPUT/OUTPUT
-	//@{
-		///
-		friend std::istream& operator>>(std::istream& in, ThisType &a)
-			{return a.Input(in, ms_fixedRing);}
-		///
-		friend std::ostream& operator<<(std::ostream& out, const ThisType &a)
-			{return a.Output(out, ms_fixedRing);}
-	//@}
-
-private:
-	struct NewOnePolynomial
-	{
-		ThisType * operator()() const
-		{
-			return new ThisType(ms_fixedRing.MultiplicativeIdentity());
-		}
-	};
-
-protected:
-	static const Ring ms_fixedRing;
-};
-
-/// Ring of polynomials over another ring
-template <class T> class RingOfPolynomialsOver : public AbstractEuclideanDomain<PolynomialOver<T> >
-{
-public:
-	typedef T CoefficientRing;
-	typedef PolynomialOver<T> Element;
-	typedef typename Element::CoefficientType CoefficientType;
-	typedef typename Element::RandomizationParameter RandomizationParameter;
-
-	RingOfPolynomialsOver(const CoefficientRing &ring) : m_ring(ring) {}
-
-	Element RandomElement(RandomNumberGenerator &rng, const RandomizationParameter &parameter)
-		{return Element(rng, parameter, m_ring);}
-
-	bool Equal(const Element &a, const Element &b) const
-		{return a.Equals(b, m_ring);}
-
-	const Element& Identity() const
-		{return this->result = m_ring.Identity();}
-
-	const Element& Add(const Element &a, const Element &b) const
-		{return this->result = a.Plus(b, m_ring);}
-
-	Element& Accumulate(Element &a, const Element &b) const
-		{a.Accumulate(b, m_ring); return a;}
-
-	const Element& Inverse(const Element &a) const
-		{return this->result = a.Inverse(m_ring);}
-
-	const Element& Subtract(const Element &a, const Element &b) const
-		{return this->result = a.Minus(b, m_ring);}
-
-	Element& Reduce(Element &a, const Element &b) const
-		{return a.Reduce(b, m_ring);}
-
-	const Element& Double(const Element &a) const
-		{return this->result = a.Doubled(m_ring);}
-
-	const Element& MultiplicativeIdentity() const
-		{return this->result = m_ring.MultiplicativeIdentity();}
-
-	const Element& Multiply(const Element &a, const Element &b) const
-		{return this->result = a.Times(b, m_ring);}
-
-	const Element& Square(const Element &a) const
-		{return this->result = a.Squared(m_ring);}
-
-	bool IsUnit(const Element &a) const
-		{return a.IsUnit(m_ring);}
-
-	const Element& MultiplicativeInverse(const Element &a) const
-		{return this->result = a.MultiplicativeInverse(m_ring);}
-
-	const Element& Divide(const Element &a, const Element &b) const
-		{return this->result = a.DividedBy(b, m_ring);}
-
-	const Element& Mod(const Element &a, const Element &b) const
-		{return this->result = a.Modulo(b, m_ring);}
-
-	void DivisionAlgorithm(Element &r, Element &q, const Element &a, const Element &d) const
-		{Element::Divide(r, q, a, d, m_ring);}
-
-	class InterpolationFailed : public Exception
-	{
-	public:
-		InterpolationFailed() : Exception(OTHER_ERROR, "RingOfPolynomialsOver<T>: interpolation failed") {}
-	};
-
-	Element Interpolate(const CoefficientType x[], const CoefficientType y[], unsigned int n) const
-	{
-	    CRYPTOPP_ASSERT(n > 0);
-
-	    std::vector<CoefficientType> alpha(n);
-	    CalculateAlpha(alpha, x, y, n);
-
-	    std::vector<CoefficientType> coefficients((size_t)n, m_ring.Identity());
-	    coefficients[0] = alpha[n-1];
-
-	    for (int j=n-2; j>=0; --j)
-	    {
-	        for (unsigned int i=n-j-1; i>0; i--)
-	            coefficients[i] = m_ring.Subtract(coefficients[i-1], m_ring.Multiply(coefficients[i], x[j]));
-
-	        coefficients[0] = m_ring.Subtract(alpha[j], m_ring.Multiply(coefficients[0], x[j]));
-	    }
-
-	    return PolynomialOver<T>(coefficients.begin(), coefficients.end());
-	}
-
-	// a faster version of Interpolate(x, y, n).EvaluateAt(position)
-	CoefficientType InterpolateAt(const CoefficientType &position, const CoefficientType x[], const CoefficientType y[], unsigned int n) const
-	{
-	    CRYPTOPP_ASSERT(n > 0);
-
-	    std::vector<CoefficientType> alpha(n);
-	    CalculateAlpha(alpha, x, y, n);
-
-	    CoefficientType result = alpha[n-1];
-	    for (int j=n-2; j>=0; --j)
-	    {
-	        result = m_ring.Multiply(result, m_ring.Subtract(position, x[j]));
-	        m_ring.Accumulate(result, alpha[j]);
-	    }
-	    return result;
-	}
-/*
-	void PrepareBulkInterpolation(CoefficientType *w, const CoefficientType x[], unsigned int n) const;
-	void PrepareBulkInterpolationAt(CoefficientType *v, const CoefficientType &position, const CoefficientType x[], const CoefficientType w[], unsigned int n) const;
-	CoefficientType BulkInterpolateAt(const CoefficientType y[], const CoefficientType v[], unsigned int n) const;
-*/
-protected:
-	void CalculateAlpha(std::vector<CoefficientType> &alpha, const CoefficientType x[], const CoefficientType y[], unsigned int n) const
-	{
-	    for (unsigned int j=0; j<n; ++j)
-	        alpha[j] = y[j];
-
-	    for (unsigned int k=1; k<n; ++k)
-	    {
-	        for (unsigned int j=n-1; j>=k; --j)
-	        {
-	            m_ring.Reduce(alpha[j], alpha[j-1]);
-
-	            CoefficientType d = m_ring.Subtract(x[j], x[j-k]);
-	            if (!m_ring.IsUnit(d))
-	                throw InterpolationFailed();
-	            alpha[j] = m_ring.Divide(alpha[j], d);
-	        }
-	    }
-	}
-
-	CoefficientRing m_ring;
-};
-
-template <class Ring, class Element>
-void PrepareBulkPolynomialInterpolation(const Ring &ring, Element *w, const Element x[], unsigned int n);
-template <class Ring, class Element>
-void PrepareBulkPolynomialInterpolationAt(const Ring &ring, Element *v, const Element &position, const Element x[], const Element w[], unsigned int n);
-template <class Ring, class Element>
-Element BulkPolynomialInterpolateAt(const Ring &ring, const Element y[], const Element v[], unsigned int n);
-
-///
-template <class T, int instance>
-inline bool operator==(const CryptoPP::PolynomialOverFixedRing<T, instance> &a, const CryptoPP::PolynomialOverFixedRing<T, instance> &b)
-	{return a.Equals(b, a.ms_fixedRing);}
-///
-template <class T, int instance>
-inline bool operator!=(const CryptoPP::PolynomialOverFixedRing<T, instance> &a, const CryptoPP::PolynomialOverFixedRing<T, instance> &b)
-	{return !(a==b);}
-
-///
-template <class T, int instance>
-inline bool operator> (const CryptoPP::PolynomialOverFixedRing<T, instance> &a, const CryptoPP::PolynomialOverFixedRing<T, instance> &b)
-	{return a.Degree() > b.Degree();}
-///
-template <class T, int instance>
-inline bool operator>=(const CryptoPP::PolynomialOverFixedRing<T, instance> &a, const CryptoPP::PolynomialOverFixedRing<T, instance> &b)
-	{return a.Degree() >= b.Degree();}
-///
-template <class T, int instance>
-inline bool operator< (const CryptoPP::PolynomialOverFixedRing<T, instance> &a, const CryptoPP::PolynomialOverFixedRing<T, instance> &b)
-	{return a.Degree() < b.Degree();}
-///
-template <class T, int instance>
-inline bool operator<=(const CryptoPP::PolynomialOverFixedRing<T, instance> &a, const CryptoPP::PolynomialOverFixedRing<T, instance> &b)
-	{return a.Degree() <= b.Degree();}
-
-///
-template <class T, int instance>
-inline CryptoPP::PolynomialOverFixedRing<T, instance> operator+(const CryptoPP::PolynomialOverFixedRing<T, instance> &a, const CryptoPP::PolynomialOverFixedRing<T, instance> &b)
-	{return CryptoPP::PolynomialOverFixedRing<T, instance>(a.Plus(b, a.ms_fixedRing));}
-///
-template <class T, int instance>
-inline CryptoPP::PolynomialOverFixedRing<T, instance> operator-(const CryptoPP::PolynomialOverFixedRing<T, instance> &a, const CryptoPP::PolynomialOverFixedRing<T, instance> &b)
-	{return CryptoPP::PolynomialOverFixedRing<T, instance>(a.Minus(b, a.ms_fixedRing));}
-///
-template <class T, int instance>
-inline CryptoPP::PolynomialOverFixedRing<T, instance> operator*(const CryptoPP::PolynomialOverFixedRing<T, instance> &a, const CryptoPP::PolynomialOverFixedRing<T, instance> &b)
-	{return CryptoPP::PolynomialOverFixedRing<T, instance>(a.Times(b, a.ms_fixedRing));}
-///
-template <class T, int instance>
-inline CryptoPP::PolynomialOverFixedRing<T, instance> operator/(const CryptoPP::PolynomialOverFixedRing<T, instance> &a, const CryptoPP::PolynomialOverFixedRing<T, instance> &b)
-	{return CryptoPP::PolynomialOverFixedRing<T, instance>(a.DividedBy(b, a.ms_fixedRing));}
-///
-template <class T, int instance>
-inline CryptoPP::PolynomialOverFixedRing<T, instance> operator%(const CryptoPP::PolynomialOverFixedRing<T, instance> &a, const CryptoPP::PolynomialOverFixedRing<T, instance> &b)
-	{return CryptoPP::PolynomialOverFixedRing<T, instance>(a.Modulo(b, a.ms_fixedRing));}
-
-NAMESPACE_END
-
-NAMESPACE_BEGIN(std)
-template<class T> inline void swap(CryptoPP::PolynomialOver<T> &a, CryptoPP::PolynomialOver<T> &b)
-{
-	a.swap(b);
-}
-template<class T, int i> inline void swap(CryptoPP::PolynomialOverFixedRing<T,i> &a, CryptoPP::PolynomialOverFixedRing<T,i> &b)
-{
-	a.swap(b);
-}
-NAMESPACE_END
-
-#endif
+// polynomi.h - originally written and placed in the public domain by Wei Dai
+
+/// \file
+/// \headerfile polynomi.h
+/// \brief Classes for polynomial basis and operations
+
+
+#ifndef CRYPTOPP_POLYNOMI_H
+#define CRYPTOPP_POLYNOMI_H
+
+/*! \file */
+
+#include "cryptlib.h"
+#include "secblock.h"
+#include "algebra.h"
+#include "modarith.h"
+#include "misc.h"
+
+#include <sstream>
+#include <iostream>
+#include <iosfwd>
+#include <vector>
+
+NAMESPACE_BEGIN(CryptoPP)
+
+/// represents single-variable polynomials over arbitrary rings
+/*!	\nosubgrouping */
+template <class T> class PolynomialOver
+{
+public:
+	/// \name ENUMS, EXCEPTIONS, and TYPEDEFS
+	//@{
+	typedef T Ring;
+	typedef typename T::Element CoefficientType;
+
+	//! division by zero exception
+	class DivideByZero : public Exception
+	{
+	public:
+		DivideByZero() : Exception(OTHER_ERROR, "PolynomialOver<T>: division by zero") {}
+	};
+
+	//! specify the distribution for randomization functions
+	class RandomizationParameter
+	{
+	public:
+		RandomizationParameter(unsigned int coefficientCount, const typename T::RandomizationParameter &coefficientParameter )
+	: m_coefficientCount(coefficientCount), m_coefficientParameter(coefficientParameter) {}
+
+	private:
+		unsigned int m_coefficientCount;
+		typename T::RandomizationParameter m_coefficientParameter;
+		friend class PolynomialOver<T>;
+	};
+
+	class InterpolationFailed : public Exception
+	{
+	public:
+		InterpolationFailed() : Exception(OTHER_ERROR, "PolynomialOver<T>: interpolation failed") {}
+	};
+
+	//! \brief Class to tie together values of x and P(x) to reduce potential
+	//! of errors when interpolation arguments are prepared
+	class XYPair
+	{
+	public:
+		XYPair(const CoefficientType& x, const CoefficientType& y) : m_x_i(x), m_y_i(y) { }
+		XYPair(const XYPair& xy) : m_x_i(xy.GetX()), m_y_i(xy.GetY()) { }
+
+		const CoefficientType& GetX() const { return m_x_i; }
+		const CoefficientType& GetY() const { return m_y_i; }
+
+	private:
+		const CoefficientType m_x_i;
+		const CoefficientType m_y_i;
+	};
+	//@}
+
+	/// \name CREATORS
+	//@{
+	//! creates the zero polynomial
+	PolynomialOver() : m_coefficients((size_t)0), m_ringSet(false)
+	{}
+
+	//!
+	PolynomialOver(const Ring &ring, unsigned int count)
+	: m_coefficients((size_t)count, ring.Identity()),
+	  m_ring(ring), m_ringSet(true) {}
+
+	//! copy constructor
+	PolynomialOver(const PolynomialOver<Ring> &t)
+	  : m_coefficients(t.m_coefficients.size()), m_ring(t.m_ring), m_ringSet(t.isRingSet())
+	{
+		//std::cout << "Polynomial<>: inside copy-constructor" << std::endl;
+		//std::cout.flush();
+		*this = t;
+	}
+
+	//! construct constant polynomial
+	PolynomialOver(const CoefficientType &element)
+	  : m_coefficients(1, element), m_ringSet(false) {}
+
+	//! construct polynomial with specified coefficients, starting from coefficient of x^0
+	template <typename Iterator> PolynomialOver(Iterator begin, Iterator end)
+	  : m_coefficients(begin, end), m_ringSet(false) {}
+
+	//! convert from string
+	PolynomialOver(const char *str, const Ring &ring) : m_ring(ring), m_ringSet(true)
+	{ FromStr(str, ring); }
+
+	//! convert from big-endian byte array
+	PolynomialOver(const byte *encodedPolynomialOver, unsigned int byteCount);
+
+	//! convert from Basic Encoding Rules encoded byte array
+	explicit PolynomialOver(const byte *BEREncodedPolynomialOver);
+
+	//! convert from BER encoded byte array stored in a BufferedTransformation object
+	explicit PolynomialOver(BufferedTransformation &bt);
+
+	//! create a random PolynomialOver<T>
+	PolynomialOver(RandomNumberGenerator &rng,
+			const RandomizationParameter &parameter,
+			const Ring &ring) : m_ring(ring), m_ringSet(true)
+	{ Randomize(rng, parameter, ring); }
+
+
+	virtual void ClearCoefficients() {
+		this->m_coefficients.clear();
+		this->m_coefficients.shrink_to_fit();
+	}
+
+	virtual ~PolynomialOver() {
+		this->ClearCoefficients();
+		this->m_ringSet = false;
+	}
+
+	void setRing(const Ring &ring) {
+		this->m_ring = ring;
+		this->m_ringSet = true;
+	}
+	//@}
+
+	/// \name ACCESSORS
+	//@{
+	//! the zero polynomial will return a degree of -1
+	int Degree(const Ring &ring) const {
+		return int(CoefficientCount(ring))-1;
+	}
+	int Degree() const {
+		if(!this->m_ringSet)
+			throw InvalidArgument( "Ring was not set!" );
+		return this->Degree(this->m_ring);
+	}
+	//!
+	unsigned int CoefficientCount() const {
+		if(!this->m_ringSet)
+			throw InvalidArgument( "Ring was not set!" );
+		return this->CoefficientCount(this->m_ring);
+	}
+	unsigned int CoefficientCount(const Ring &ring) const
+	{
+		unsigned count = m_coefficients.size();
+		while (count && ring.Equal(m_coefficients[count-1], ring.Identity()))
+			count--;
+		const_cast<std::vector<CoefficientType> &>(m_coefficients).resize(count);
+		return count;
+	}
+	//! return coefficient for x^i
+	CoefficientType GetCoefficient(unsigned int i, const Ring &ring) const
+	{
+		return (i < m_coefficients.size()) ? m_coefficients[i] : ring.Identity();
+	}
+	CoefficientType GetCoefficient(unsigned int i) const {
+		if(!this->m_ringSet)
+			throw InvalidArgument( "Ring was not set!" );
+		return this->GetCoefficient(i, this->m_ring);
+	}
+
+	//! \brief tells whether Ring was set, without throwing exception
+	const bool isRingSet() const {
+		return m_ringSet;
+	}
+
+	//! get ring this polynomial is over
+	const Ring& GetRing() const {
+		if(!this->m_ringSet)
+			throw InvalidArgument( "Ring was not set!" );
+		return this->m_ring;
+	}
+	//@}
+
+	/// \name MANIPULATORS
+	//@{
+	//! assignment operator
+	PolynomialOver<Ring>&  operator=(const PolynomialOver<Ring>& t)
+	{
+		//std::cout << "Polynomial<>: inside operator=..." << std::endl;
+		if (this == &t) return *this;
+
+		m_coefficients.resize(t.m_coefficients.size());
+		for (size_t i = 0; i < t.m_coefficients.size(); i++)
+			m_coefficients[i] = t.m_coefficients[i];
+
+		// And the ring, RandomizationParameter, and ringSet flag
+		if (t.isRingSet())
+			m_ring = t.GetRing();
+		m_ringSet = t.isRingSet();
+
+		//			std::cout << "Polynomial<> op=: "
+		//					<< "size: " << m_coefficients.size()
+		//					<< "   ring_set=" << m_ringSet << std::endl;
+		//			std::cout.flush();
+
+		return *this;
+	}
+
+	//! \brief assign random values to all the polynomial coefficients
+	//! \param rng Random Number Generator
+	//! \param parameter contains the number of coefficients that the randomized polynomial
+	//! will have, and the value 0
+	//! \param ring ring that this polynomial coefficients belong to
+	void Randomize(RandomNumberGenerator &rng, const RandomizationParameter &parameter, const Ring &ring)
+	{
+		m_coefficients.resize(parameter.m_coefficientCount);
+		for (unsigned int i=0; i<m_coefficients.size(); ++i)
+			m_coefficients[i] = ring.RandomElement(rng, parameter.m_coefficientParameter);
+	}
+	//! \brief assign random values to all the polynomial coefficients
+	//! \param rng Random Number Generator
+	//! \param parameter contains the number of coefficients that the randomized polynomial
+	//! will have, and the value 0
+	void Randomize(RandomNumberGenerator &rng, const RandomizationParameter &parameter) {
+		if(!this->m_ringSet)
+			throw InvalidArgument( "Ring was not set!" );
+		return this->Randomize(rng, parameter, this->m_ring);
+	}
+
+	//! set the coefficient for x^i to value
+	void SetCoefficient(unsigned int i, const CoefficientType &value, const Ring &ring)
+	{
+		if (i >= m_coefficients.size())
+			m_coefficients.resize(i+1, ring.Identity());
+		m_coefficients[i] = value;
+	}
+	void SetCoefficient(unsigned int i, const CoefficientType &value) {
+		if(!this->m_ringSet)
+			throw InvalidArgument( "Ring was not set!" );
+		this->SetCoefficient(i, value, this->m_ring);
+	}
+	//!
+	void Negate(const Ring &ring)
+	{
+		unsigned int count = CoefficientCount(ring);
+		for (unsigned int i=0; i<count; i++)
+			m_coefficients[i] = ring.Inverse(m_coefficients[i]);
+	}
+	void Negate() {
+		if(!this->m_ringSet)
+			throw InvalidArgument( "Ring was not set!" );
+		this->Negate(this->m_ring);
+	}
+
+	//!
+	void swap(PolynomialOver<Ring> &t)
+	{
+		m_coefficients.swap(t.m_coefficients);
+	}
+	//@}
+
+
+	//! \name BASIC ARITHMETIC ON POLYNOMIALS
+	//@{
+	bool Equals(const PolynomialOver<Ring> &t, const Ring &ring) const {
+		unsigned int count = CoefficientCount(ring);
+
+		if (count != t.CoefficientCount(ring))
+			return false;
+
+		for (unsigned int i=0; i<count; i++)
+			if (!ring.Equal(m_coefficients[i], t.m_coefficients[i]))
+				return false;
+
+		return true;
+	}
+	bool Equals(const PolynomialOver<Ring> &t) const {
+		if(!this->m_ringSet
+				|| !(t.isRingSet())) // if no ring - no real polynomial
+			throw InvalidArgument( "Ring was not set!" );
+		// if rings over different moduli - different polynomials
+		if (m_ring.GetModulus() != t.GetRing().GetModulus())
+			return false;
+		return this->Equals(t, this->m_ring);
+	}
+	bool operator==(const PolynomialOver<Ring> &t) const {
+		return Equals(t);
+	}
+	bool operator!=(const PolynomialOver<Ring> &t) const {
+		return !(Equals(t));
+	}
+
+	bool IsZero(const Ring &ring) const {
+		return CoefficientCount(ring)==0;
+	};
+	bool IsZero() const {
+		if(!this->m_ringSet)
+			throw InvalidArgument( "Ring was not set!" );
+		return this->IsZero(this->m_ring);
+	}
+
+	PolynomialOver<Ring> Plus(const PolynomialOver<Ring>& t, const Ring &ring) const {
+		unsigned int i;
+		unsigned int count = CoefficientCount(ring);
+		unsigned int tCount = t.CoefficientCount(ring);
+
+		if (count > tCount)
+		{
+			PolynomialOver<T> result(ring, count);
+
+			for (i=0; i<tCount; i++)
+				result.m_coefficients[i] = ring.Add(m_coefficients[i], t.m_coefficients[i]);
+			for (; i<count; i++)
+				result.m_coefficients[i] = m_coefficients[i];
+
+			return result;
+		}
+		else
+		{
+			PolynomialOver<T> result(ring, tCount);
+
+			for (i=0; i<count; i++)
+				result.m_coefficients[i] = ring.Add(m_coefficients[i], t.m_coefficients[i]);
+			for (; i<tCount; i++)
+				result.m_coefficients[i] = t.m_coefficients[i];
+
+			return result;
+		}
+	}
+	PolynomialOver<Ring> Plus(const PolynomialOver<Ring>& t) const {
+		if(!this->m_ringSet)
+			throw InvalidArgument( "Ring was not set!" );
+		return this->Plus(t, this->m_ring);
+	}
+
+	PolynomialOver<Ring> Minus(const PolynomialOver<Ring>& t, const Ring &ring) const {
+		unsigned int i;
+		unsigned int count = CoefficientCount(ring);
+		unsigned int tCount = t.CoefficientCount(ring);
+
+		if (count > tCount)
+		{
+			PolynomialOver<T> result(ring, count);
+			for (i=0; i<tCount; i++)
+				result.m_coefficients[i] = ring.Subtract(m_coefficients[i], t.m_coefficients[i]);
+			for (; i<count; i++)
+				result.m_coefficients[i] = m_coefficients[i];
+
+			return result;
+		}
+		else
+		{
+			PolynomialOver<T> result(ring, tCount);
+
+			for (i=0; i<count; i++)
+				result.m_coefficients[i] = ring.Subtract(m_coefficients[i], t.m_coefficients[i]);
+			for (; i<tCount; i++)
+				result.m_coefficients[i] = ring.Inverse(t.m_coefficients[i]);
+
+			return result;
+		}
+	}
+	PolynomialOver<Ring> Minus(const PolynomialOver<Ring>& t) const {
+		if(!this->m_ringSet)
+			throw InvalidArgument( "Ring was not set!" );
+		return this->Minus(t, this->m_ring);
+	}
+
+	PolynomialOver<Ring> Inverse(const Ring &ring) const {
+		unsigned int count = CoefficientCount(ring);
+		PolynomialOver<T> result(ring, count);
+
+		for (unsigned int i=0; i<count; i++)
+			result.m_coefficients[i] = ring.Inverse(m_coefficients[i]);
+
+		return result;
+	}
+	PolynomialOver<Ring> Inverse() const {
+		if(!this->m_ringSet)
+			throw InvalidArgument( "Ring was not set!" );
+		return this->Inverse(this->m_ring);
+	}
+
+	PolynomialOver<Ring> Times(const PolynomialOver<Ring>& t, const Ring &ring) const {
+		if (IsZero(ring) || t.IsZero(ring))
+			return PolynomialOver<T>();
+
+		unsigned int count1 = CoefficientCount(ring), count2 = t.CoefficientCount(ring);
+		PolynomialOver<T> result(ring, count1 + count2 - 1);
+
+		for (unsigned int i=0; i<count1; i++)
+			for (unsigned int j=0; j<count2; j++)
+				ring.Accumulate(result.m_coefficients[i+j], ring.Multiply(m_coefficients[i], t.m_coefficients[j]));
+
+		return result;
+	}
+	PolynomialOver<Ring> Times(const PolynomialOver<Ring>& t) const {
+		if(this->m_ringSet)
+			throw InvalidArgument( "Ring was not set!" );
+		return this->Times(t, this->m_ring);
+	}
+
+	PolynomialOver<Ring> DividedBy(const PolynomialOver<Ring>& t, const Ring &ring) const {
+		PolynomialOver<T> remainder, quotient;
+		Divide(remainder, quotient, *this, t, ring);
+		return quotient;
+	}
+	PolynomialOver<Ring> DividedBy(const PolynomialOver<Ring>& t) const {
+		if(!this->m_ringSet)
+			throw InvalidArgument( "Ring was not set!" );
+		return this->DivideBy(t, this->m_ring);
+	}
+	PolynomialOver<Ring> Modulo(const PolynomialOver<Ring>& t, const Ring &ring) const {
+		PolynomialOver<T> remainder, quotient;
+		Divide(remainder, quotient, *this, t, ring);
+		return remainder;
+	}
+	PolynomialOver<Ring> Modulo(const PolynomialOver<Ring>& t) const {
+		if(!this->m_ringSet)
+			throw InvalidArgument( "Ring was not set!" );
+		return this->Modulo(t, this->m_ring);
+	}
+	PolynomialOver<Ring> MultiplicativeInverse(const Ring &ring) const  {
+		return Degree(ring)==0 ? ring.MultiplicativeInverse(m_coefficients[0]) : ring.Identity();
+	}
+	PolynomialOver<Ring> MultiplicativeInverse() const {
+		if(!this->m_ringSet)
+			throw InvalidArgument( "Ring was not set!" );
+		return this->MultiplicativeInverse(this->m_ring);
+	}
+	bool IsUnit(const Ring &ring) const
+	{
+		return Degree(ring)==0 && ring.IsUnit(m_coefficients[0]);
+	}
+	bool IsUnit() const {
+		if(!this->m_ringSet)
+			throw InvalidArgument( "Ring was not set!" );
+		return this->IsUnit(this->m_ring);
+	}
+
+	PolynomialOver<Ring>& Accumulate(const PolynomialOver<Ring>& t, const Ring &ring) {
+		unsigned int count = t.CoefficientCount(ring);
+
+		if (count > CoefficientCount(ring))
+			m_coefficients.resize(count, ring.Identity());
+
+		for (unsigned int i=0; i<count; i++)
+			ring.Accumulate(m_coefficients[i], t.GetCoefficient(i, ring));
+
+		return *this;
+	}
+	PolynomialOver<Ring>& Accumulate(const PolynomialOver<Ring>& t) {
+		if(!this->m_ringSet)
+			throw InvalidArgument( "Ring was not set!" );
+		return this->Accumulate(t, this->m_ring);
+	}
+
+	PolynomialOver<Ring>& Reduce(const PolynomialOver<Ring>& t, const Ring &ring) {
+		unsigned int count = t.CoefficientCount(ring);
+
+		if (count > CoefficientCount(ring))
+			m_coefficients.resize(count, ring.Identity());
+
+		for (unsigned int i=0; i<count; i++)
+			ring.Reduce(m_coefficients[i], t.GetCoefficient(i, ring));
+
+		return *this;
+	}
+	PolynomialOver<Ring>& Reduce(const PolynomialOver<Ring>& t) {
+		if(!this->m_ringSet)
+			throw InvalidArgument( "Ring was not set!" );
+		return this->Reduce(t, this->m_ring);
+	}
+	//!
+
+	PolynomialOver<Ring> Doubled(const Ring &ring) const {return Plus(*this, ring);}
+	PolynomialOver<Ring> Doubled() const {
+		if(!this->m_ringSet)
+			throw InvalidArgument( "Ring was not set!" );
+		return Plus(*this, this->m_ring);
+	}
+	//!
+
+	PolynomialOver<Ring> Squared(const Ring &ring) const {return Times(*this, ring);}
+	PolynomialOver<Ring> Squared() const {
+		if(!this->m_ringSet)
+			throw InvalidArgument( "Ring was not set!" );
+		return Times(*this, this->m_ring);
+	}
+
+	CoefficientType EvaluateAt(const CoefficientType &x, const Ring &ring) const
+	{
+		int degree = Degree(ring);
+		if (degree < 0)
+			return ring.Identity();
+
+		CoefficientType x1 = ring.ConvertIn(x);
+		CoefficientType result = m_coefficients[degree];
+		for (int j=degree-1; j>=0; j--)
+		{
+			result = ring.Multiply(result, x1);
+			ring.Accumulate(result, m_coefficients[j]);
+		}
+		return result;
+	}
+	CoefficientType EvaluateAt(const CoefficientType &x) const {
+		if(!this->m_ringSet)
+			throw InvalidArgument( "Ring was not set!" );
+		return this->EvaluateAt(x, this->m_ring);
+	}
+
+	//! \brief Slower Lagrange Interpolation of polynomial of degree N based on N+1 values
+	//! of this polynomial at N+1 points, i.e., i \in 0..N | y_i = P(x_i)
+	//! \param x value of x that we want P(x) at
+	//! \param x_i vector of known input data points (must have degree+1 of these)
+	//! \param y_i vector of y_i = P(x_i), values of the polynomial at x_i
+	//! \returns value of the polynomial at x
+	CoefficientType LagrangeInterpolateAt(const CoefficientType &x, const std::vector<CoefficientType>& x_i, const std::vector<CoefficientType>& y_i) const
+	{
+		if (x_i.size() != m_coefficients.size() || y_i.size() != m_coefficients.size())
+			throw InvalidArgument("size of x_i and y_i must be equal to degree+1");
+
+		CoefficientType res = CoefficientType::Zero();
+		for (int i = 0; i < x_i.size(); i++) {
+			res = m_ring.Add(res, m_ring.Multiply(Lambda_i(i, x, x_i), y_i[i]));
+		}
+		return res;
+	}
+
+	CoefficientType Lambda_i(const int i, const CoefficientType& x, const std::vector<CoefficientType>& x_i) const
+	{
+		CoefficientType li = CoefficientType::One();
+		for (int j = 0; j < x_i.size(); j++) {
+			if (i != j) {
+				CoefficientType num = m_ring.Subtract(x, x_i[j]);
+				CoefficientType den = m_ring.Subtract(x_i[i], x_i[j]);
+				li = m_ring.Multiply(li, m_ring.Divide(num, den));
+			}
+		}
+		return li;
+	}
+
+	// a faster version of Interpolate(x, y, n).EvaluateAt(position)
+	//! \brief Newton Interpolation of polynomial of degree N based on N+1 values
+	//! of this polynomial at N+1 points, i.e., i \in 0..N | y_i = P(x_i)
+	//! \param position value of x that we want P(x) at
+	//! \param x vector of x_i - known input data points (must have degree+1 of these)
+	//! \param y vector of y_i = P(x_i), values of the polynomial at x_i
+	//! \returns value of the polynomial at x=position
+	CoefficientType InterpolateAt(const CoefficientType &position, const std::vector<CoefficientType>& x, const std::vector<CoefficientType>& y) const
+	{
+		unsigned int n = x.size();
+		CRYPTOPP_ASSERT(n > 0);
+
+		if (n != m_coefficients.size() || y.size() != n)
+			throw InvalidArgument("number of provided x[] and y[] must be equal to polynomial degree+1");
+
+		std::vector<CoefficientType> alpha(n);
+		CalculateAlpha(alpha, x, y, n);
+
+		CoefficientType result = alpha[n-1];
+		for (int j=n-2; j>=0; --j)
+		{
+			result = m_ring.Multiply(result, m_ring.Subtract(position, x[j]));
+			m_ring.Accumulate(result, alpha[j]);
+		}
+		return result;
+	}
+
+	CoefficientType InterpolateAt(const CoefficientType& position, const std::vector<XYPair>& xy) const
+	{
+		unsigned int n = xy.size();
+		CRYPTOPP_ASSERT(n > 0);
+
+		if (n != m_coefficients.size())
+			throw InvalidArgument("number of provided x-y pairs must be equal to polynomial degree + 1");
+
+		std::vector<CoefficientType> alpha(n);
+		CalculateAlpha(alpha, xy, n);
+
+		CoefficientType result = alpha[n-1];
+		for (int j=n-2; j>=0; --j)
+		{
+			result = m_ring.Multiply(result, m_ring.Subtract(position, xy[j].GetX()));
+			m_ring.Accumulate(result, alpha[j]);
+		}
+		return result;
+	}
+
+	PolynomialOver<Ring>& ShiftLeft(unsigned int n, const Ring &ring) {
+		unsigned int i = CoefficientCount(ring) + n;
+		m_coefficients.resize(i, ring.Identity());
+		while (i > n)
+		{
+			i--;
+			m_coefficients[i] = m_coefficients[i-n];
+		}
+		while (i)
+		{
+			i--;
+			m_coefficients[i] = ring.Identity();
+		}
+		return *this;
+	}
+	PolynomialOver<Ring>& ShiftLeft(unsigned int n) {
+		if(!this->m_ringSet)
+			throw InvalidArgument( "Ring was not set!" );
+		return this->ShiftLeft(n, this->m_ring);
+	}
+
+	PolynomialOver<Ring>& ShiftRight(unsigned int n, const Ring &ring) {
+		unsigned int count = CoefficientCount(ring);
+		if (count > n)
+		{
+			for (unsigned int i=0; i<count-n; i++)
+				m_coefficients[i] = m_coefficients[i+n];
+			m_coefficients.resize(count-n, ring.Identity());
+		}
+		else
+			m_coefficients.resize(0, ring.Identity());
+		return *this;
+	}
+	PolynomialOver<Ring>& ShiftRight(unsigned int n) {
+		if(!this->m_ringSet)
+			throw InvalidArgument( "Ring was not set!" );
+		return this->ShiftRight(n, this->m_ring);
+	}
+
+	//! calculate r and q such that (a == d*q + r) && (0 <= degree of r < degree of d)
+	static void Divide(PolynomialOver<Ring> &r, PolynomialOver<Ring> &q, const PolynomialOver<Ring> &a, const PolynomialOver<Ring> &d, const Ring &ring)
+	{
+		unsigned int i = a.CoefficientCount(ring);
+		const int dDegree = d.Degree(ring);
+
+		if (dDegree < 0)
+			throw DivideByZero();
+
+		r = a;
+		q.m_coefficients.resize(STDMAX(0, int(i - dDegree)));
+
+		while (i > (unsigned int)dDegree)
+		{
+			--i;
+			q.m_coefficients[i-dDegree] = ring.Divide(r.m_coefficients[i], d.m_coefficients[dDegree]);
+			for (int j=0; j<=dDegree; j++)
+				ring.Reduce(r.m_coefficients[i-dDegree+j], ring.Multiply(q.m_coefficients[i-dDegree], d.m_coefficients[j]));
+		}
+
+		r.CoefficientCount(ring);   // resize r.m_coefficients
+	}
+	void Divide(PolynomialOver<Ring> &r, PolynomialOver<Ring> &q, const PolynomialOver<Ring> &a, const PolynomialOver<Ring> &d)
+	{
+		if(!this->m_ringSet)
+			throw InvalidArgument( "Ring was not set!" );
+		return Divide(r, q, a, d, this->m_ring);
+	}
+	//@}
+
+	/// \name INPUT/OUTPUT
+	//@{
+	std::istream& Input(std::istream &in, const Ring &ring)
+	{
+		char c;
+		unsigned int length = 0;
+		SecBlock<char> str(length + 16);
+		bool paren = false;
+
+		std::ws(in);
+
+		if (in.peek() == '(')
+				{
+			paren = true;
+			in.get();
+				}
+
+		do
+		{
+			in.read(&c, 1);
+			str[length++] = c;
+			if (length >= str.size())
+				str.Grow(length + 16);
+		}
+		// if we started with a left paren, then read until we find a right paren,
+		// otherwise read until the end of the line
+		while (in && ((paren && c != ')') || (!paren && c != '\n')));
+
+		str[length-1] = '\0';
+		*this = PolynomialOver<T>(str, ring);
+
+		return in;
+	}
+	std::istream& Input(std::istream &in) {
+		if(!this->m_ringSet)
+			throw InvalidArgument( "Ring was not set!" );
+		return Input(in, this->m_ring);
+	}
+
+	std::ostream& Output(std::ostream &out) const {
+		if(!this->m_ringSet)
+			throw InvalidArgument( "Ring was not set!" );
+		return this->Output(out, m_ring);
+	}
+	std::ostream& Output(std::ostream &out, const Ring &ring) const
+	{
+		unsigned int i = CoefficientCount(ring);
+		if (i)
+		{
+			bool firstTerm = true;
+
+			while (i--)
+			{
+				if (m_coefficients[i] != ring.Identity())
+				{
+					if (firstTerm)
+					{
+						firstTerm = false;
+						if (!i || !ring.Equal(m_coefficients[i], ring.MultiplicativeIdentity()))
+							out << m_coefficients[i];
+					}
+					else
+					{
+						//		                    CoefficientType inverse = ring.Inverse(m_coefficients[i]);
+						//		                    std::ostringstream pstr, nstr;
+						//
+						//		                    pstr << m_coefficients[i];
+						//		                    nstr << inverse;
+
+						out << " + ";
+						if (!i || !ring.Equal(m_coefficients[i], ring.MultiplicativeIdentity()))
+							out << m_coefficients[i];
+						//		                    if (pstr.str().size() <= nstr.str().size())
+						//		                    {
+						//		                        out << " + ";
+						//		                        if (!i || !ring.Equal(m_coefficients[i], ring.MultiplicativeIdentity()))
+						//		                            out << m_coefficients[i];
+						//		                    }
+						//		                    else
+						//		                    {
+						//		                        out << " - ";
+						//		                        if (!i || !ring.Equal(inverse, ring.MultiplicativeIdentity()))
+						//		                            out << inverse;
+						//		                    }
+					}
+
+					switch (i)
+					{
+					case 0:
+						break;
+					case 1:
+						out << "x";
+						break;
+					default:
+						out << "x^" << i;
+					}
+				}
+			}
+		}
+		else
+		{
+			out << ring.Identity();
+		}
+		return out;
+	}
+
+	//		friend std::istream& operator>>(std::istream& in, ThisType &a)
+	//		{
+	//			CRYPTOPP_ASSERT(this->m_ringSet);
+	//			return a.Input(in, this->m_ring);
+	//		}
+	//		//!
+	//		friend std::ostream& operator<<(std::ostream& out, const ThisType &a)
+	//		{
+	//			CRYPTOPP_ASSERT(this->m_ringSet);
+	//			return a.Output(out, this->m_Ring);
+	//		}
+	//@}
+	protected:
+	void CalculateAlpha(std::vector<CoefficientType> &alpha, const std::vector<CoefficientType>& x, const std::vector<CoefficientType>& y, unsigned int n) const
+	{
+		for (unsigned int j=0; j<n; ++j)
+			alpha[j] = y[j];
+
+		for (unsigned int k=1; k<n; ++k)
+		{
+			for (unsigned int j=n-1; j>=k; --j)
+			{
+				m_ring.Reduce(alpha[j], alpha[j-1]);
+
+				CoefficientType d = m_ring.Subtract(x[j], x[j-k]);
+				if (!m_ring.IsUnit(d))
+					throw InterpolationFailed();
+				alpha[j] = m_ring.Divide(alpha[j], d);
+			}
+		}
+	}
+
+	void CalculateAlpha(std::vector<CoefficientType> &alpha, const std::vector<XYPair>& xy, unsigned int n) const
+	{
+		for (unsigned int j=0; j<n; ++j)
+			alpha[j] = xy[j].GetY();
+
+		for (unsigned int k=1; k<n; ++k)
+		{
+			for (unsigned int j=n-1; j>=k; --j)
+			{
+				m_ring.Reduce(alpha[j], alpha[j-1]);
+
+				CoefficientType d = m_ring.Subtract(xy[j].GetX(), xy[j-k].GetX());
+				if (!m_ring.IsUnit(d))
+					throw InterpolationFailed();
+				alpha[j] = m_ring.Divide(alpha[j], d);
+			}
+		}
+	}
+	private:
+	void FromStr(const char *str, const Ring &ring)
+	{
+		std::istringstream in((char *)str);
+		bool positive = true;
+		CoefficientType coef;
+		unsigned int power;
+
+		while (in)
+		{
+			std::ws(in);
+			if (in.peek() == 'x')
+				coef = ring.MultiplicativeIdentity();
+			else
+				in >> coef;
+
+			std::ws(in);
+			if (in.peek() == 'x')
+			{
+				in.get();
+				std::ws(in);
+				if (in.peek() == '^')
+				{
+					in.get();
+					in >> power;
+				}
+				else
+					power = 1;
+			}
+			else
+				power = 0;
+
+			if (!positive)
+				coef = ring.Inverse(coef);
+
+			SetCoefficient(power, coef, ring);
+
+			std::ws(in);
+			switch (in.get())
+			{
+			case '+':
+			positive = true;
+			break;
+			case '-':
+				positive = false;
+				break;
+			default:
+				return;     // something's wrong with the input string
+			}
+		}
+	}
+	void fromStr(const char *str) {
+		if(!this->m_ringSet)
+			throw InvalidArgument( "Ring was not set!" );
+		this->fromStr(str, m_ring);
+	}
+
+	std::vector<CoefficientType> m_coefficients;
+	Ring m_ring;
+#if __cplusplus >= 201103L
+	bool m_ringSet = false; // Depends on C++11 compiler support
+#else
+	bool m_ringSet; // Since C++11 feature may not work for earlier versions of C++ standard
+        // in which case just leave it uninitialized and hope that the constructor will do the job.
+#endif /* C++11 or higher */
+};
+
+/// Polynomials over a fixed ring
+/*! Having a fixed ring allows overloaded operators */
+template <class T, int instance> class PolynomialOverFixedRing : private PolynomialOver<T>
+{
+	typedef PolynomialOver<T> B;
+	typedef PolynomialOverFixedRing<T, instance> ThisType;
+
+public:
+	typedef T Ring;
+	typedef typename T::Element CoefficientType;
+	typedef typename B::DivideByZero DivideByZero;
+	typedef typename B::RandomizationParameter RandomizationParameter;
+
+	/// \name CREATORS
+	//@{
+		/// creates the zero polynomial
+		PolynomialOverFixedRing(unsigned int count = 0) : B(ms_fixedRing, count) {}
+
+		/// copy constructor
+		PolynomialOverFixedRing(const ThisType &t) : B(t) {}
+
+		explicit PolynomialOverFixedRing(const B &t) : B(t) {}
+
+		/// construct constant polynomial
+		PolynomialOverFixedRing(const CoefficientType &element) : B(element) {}
+
+		/// construct polynomial with specified coefficients, starting from coefficient of x^0
+		template <typename Iterator> PolynomialOverFixedRing(Iterator first, Iterator last)
+			: B(first, last) {}
+
+		/// convert from string
+		explicit PolynomialOverFixedRing(const char *str) : B(str, ms_fixedRing) {}
+
+		/// convert from big-endian byte array
+		PolynomialOverFixedRing(const byte *encodedPoly, unsigned int byteCount) : B(encodedPoly, byteCount) {}
+
+		/// convert from Basic Encoding Rules encoded byte array
+		explicit PolynomialOverFixedRing(const byte *BEREncodedPoly) : B(BEREncodedPoly) {}
+
+		/// convert from BER encoded byte array stored in a BufferedTransformation object
+		explicit PolynomialOverFixedRing(BufferedTransformation &bt) : B(bt) {}
+
+		/// create a random PolynomialOverFixedRing
+		PolynomialOverFixedRing(RandomNumberGenerator &rng, const RandomizationParameter &parameter) : B(rng, parameter, ms_fixedRing) {}
+
+		static const ThisType &Zero()
+		{
+		    return Singleton<ThisType>().Ref();
+		}
+		static const ThisType &One()
+		{
+		    return Singleton<ThisType, NewOnePolynomial>().Ref();
+		}
+	//@}
+
+	/// \name ACCESSORS
+	//@{
+		/// the zero polynomial will return a degree of -1
+		int Degree() const {return B::Degree(ms_fixedRing);}
+		/// degree + 1
+		unsigned int CoefficientCount() const {return B::CoefficientCount(ms_fixedRing);}
+		/// return coefficient for x^i
+		CoefficientType GetCoefficient(unsigned int i) const {return B::GetCoefficient(i, ms_fixedRing);}
+		/// return coefficient for x^i
+		CoefficientType operator[](unsigned int i) const {return B::GetCoefficient(i, ms_fixedRing);}
+	//@}
+
+	/// \name MANIPULATORS
+	//@{
+		///
+		ThisType&  operator=(const ThisType& t) {B::operator=(t); return *this;}
+		///
+		ThisType&  operator+=(const ThisType& t) {Accumulate(t, ms_fixedRing); return *this;}
+		///
+		ThisType&  operator-=(const ThisType& t) {Reduce(t, ms_fixedRing); return *this;}
+		///
+		ThisType&  operator*=(const ThisType& t) {return *this = *this*t;}
+		///
+		ThisType&  operator/=(const ThisType& t) {return *this = *this/t;}
+		///
+		ThisType&  operator%=(const ThisType& t) {return *this = *this%t;}
+
+		///
+		ThisType&  operator<<=(unsigned int n) {ShiftLeft(n, ms_fixedRing); return *this;}
+		///
+		ThisType&  operator>>=(unsigned int n) {ShiftRight(n, ms_fixedRing); return *this;}
+
+		/// set the coefficient for x^i to value
+		void SetCoefficient(unsigned int i, const CoefficientType &value) {B::SetCoefficient(i, value, ms_fixedRing);}
+
+		///
+		void Randomize(RandomNumberGenerator &rng, const RandomizationParameter &parameter) {B::Randomize(rng, parameter, ms_fixedRing);}
+
+		///
+		void Negate() {B::Negate(ms_fixedRing);}
+
+		void swap(ThisType &t) {B::swap(t);}
+	//@}
+
+	/// \name UNARY OPERATORS
+	//@{
+		///
+		bool operator!() const {return CoefficientCount()==0;}
+		///
+		ThisType operator+() const {return *this;}
+		///
+		ThisType operator-() const {return ThisType(Inverse(ms_fixedRing));}
+	//@}
+
+	/// \name BINARY OPERATORS
+	//@{
+		///
+		friend ThisType operator>>(ThisType a, unsigned int n)	{return ThisType(a>>=n);}
+		///
+		friend ThisType operator<<(ThisType a, unsigned int n)	{return ThisType(a<<=n);}
+	//@}
+
+	/// \name OTHER ARITHMETIC FUNCTIONS
+	//@{
+		///
+		ThisType MultiplicativeInverse() const {return ThisType(B::MultiplicativeInverse(ms_fixedRing));}
+		///
+		bool IsUnit() const {return B::IsUnit(ms_fixedRing);}
+
+		///
+		ThisType Doubled() const {return ThisType(B::Doubled(ms_fixedRing));}
+		///
+		ThisType Squared() const {return ThisType(B::Squared(ms_fixedRing));}
+
+		CoefficientType EvaluateAt(const CoefficientType &x) const {return B::EvaluateAt(x, ms_fixedRing);}
+
+		/// calculate r and q such that (a == d*q + r) && (0 <= r < abs(d))
+		static void Divide(ThisType &r, ThisType &q, const ThisType &a, const ThisType &d)
+			{B::Divide(r, q, a, d, ms_fixedRing);}
+	//@}
+
+	/// \name INPUT/OUTPUT
+	//@{
+		///
+		friend std::istream& operator>>(std::istream& in, ThisType &a)
+			{return a.Input(in, ms_fixedRing);}
+		///
+		friend std::ostream& operator<<(std::ostream& out, const ThisType &a)
+			{return a.Output(out, ms_fixedRing);}
+	//@}
+
+private:
+	struct NewOnePolynomial
+	{
+		ThisType * operator()() const
+		{
+			return new ThisType(ms_fixedRing.MultiplicativeIdentity());
+		}
+	};
+
+protected:
+	static const Ring ms_fixedRing;
+};
+
+/// Ring of polynomials over another ring
+template <class T> class RingOfPolynomialsOver : public AbstractEuclideanDomain<PolynomialOver<T> >
+{
+public:
+	typedef T CoefficientRing;
+	typedef PolynomialOver<T> Element;
+	typedef typename Element::CoefficientType CoefficientType;
+	typedef typename Element::RandomizationParameter RandomizationParameter;
+
+	RingOfPolynomialsOver(const CoefficientRing &ring) : m_ring(ring) {}
+
+	Element RandomElement(RandomNumberGenerator &rng, const RandomizationParameter &parameter)
+		{return Element(rng, parameter, m_ring);}
+
+	bool Equal(const Element &a, const Element &b) const
+		{return a.Equals(b, m_ring);}
+
+	const Element& Identity() const
+		{return this->result = m_ring.Identity();}
+
+	const Element& Add(const Element &a, const Element &b) const
+		{return this->result = a.Plus(b, m_ring);}
+
+	Element& Accumulate(Element &a, const Element &b) const
+		{a.Accumulate(b, m_ring); return a;}
+
+	const Element& Inverse(const Element &a) const
+		{return this->result = a.Inverse(m_ring);}
+
+	const Element& Subtract(const Element &a, const Element &b) const
+		{return this->result = a.Minus(b, m_ring);}
+
+	Element& Reduce(Element &a, const Element &b) const
+		{return a.Reduce(b, m_ring);}
+
+	const Element& Double(const Element &a) const
+		{return this->result = a.Doubled(m_ring);}
+
+	const Element& MultiplicativeIdentity() const
+		{return this->result = m_ring.MultiplicativeIdentity();}
+
+	const Element& Multiply(const Element &a, const Element &b) const
+		{return this->result = a.Times(b, m_ring);}
+
+	const Element& Square(const Element &a) const
+		{return this->result = a.Squared(m_ring);}
+
+	bool IsUnit(const Element &a) const
+		{return a.IsUnit(m_ring);}
+
+	const Element& MultiplicativeInverse(const Element &a) const
+		{return this->result = a.MultiplicativeInverse(m_ring);}
+
+	const Element& Divide(const Element &a, const Element &b) const
+		{return this->result = a.DividedBy(b, m_ring);}
+
+	const Element& Mod(const Element &a, const Element &b) const
+		{return this->result = a.Modulo(b, m_ring);}
+
+	void DivisionAlgorithm(Element &r, Element &q, const Element &a, const Element &d) const
+		{Element::Divide(r, q, a, d, m_ring);}
+
+	class InterpolationFailed : public Exception
+	{
+	public:
+		InterpolationFailed() : Exception(OTHER_ERROR, "RingOfPolynomialsOver<T>: interpolation failed") {}
+	};
+
+	Element Interpolate(const CoefficientType x[], const CoefficientType y[], unsigned int n) const
+	{
+	    CRYPTOPP_ASSERT(n > 0);
+
+	    std::vector<CoefficientType> alpha(n);
+	    CalculateAlpha(alpha, x, y, n);
+
+	    std::vector<CoefficientType> coefficients((size_t)n, m_ring.Identity());
+	    coefficients[0] = alpha[n-1];
+
+	    for (int j=n-2; j>=0; --j)
+	    {
+	        for (unsigned int i=n-j-1; i>0; i--)
+	            coefficients[i] = m_ring.Subtract(coefficients[i-1], m_ring.Multiply(coefficients[i], x[j]));
+
+	        coefficients[0] = m_ring.Subtract(alpha[j], m_ring.Multiply(coefficients[0], x[j]));
+	    }
+
+	    return PolynomialOver<T>(coefficients.begin(), coefficients.end());
+	}
+
+	// a faster version of Interpolate(x, y, n).EvaluateAt(position)
+	CoefficientType InterpolateAt(const CoefficientType &position, const CoefficientType x[], const CoefficientType y[], unsigned int n) const
+	{
+	    CRYPTOPP_ASSERT(n > 0);
+
+	    std::vector<CoefficientType> alpha(n);
+	    CalculateAlpha(alpha, x, y, n);
+
+	    CoefficientType result = alpha[n-1];
+	    for (int j=n-2; j>=0; --j)
+	    {
+	        result = m_ring.Multiply(result, m_ring.Subtract(position, x[j]));
+	        m_ring.Accumulate(result, alpha[j]);
+	    }
+	    return result;
+	}
+/*
+	void PrepareBulkInterpolation(CoefficientType *w, const CoefficientType x[], unsigned int n) const;
+	void PrepareBulkInterpolationAt(CoefficientType *v, const CoefficientType &position, const CoefficientType x[], const CoefficientType w[], unsigned int n) const;
+	CoefficientType BulkInterpolateAt(const CoefficientType y[], const CoefficientType v[], unsigned int n) const;
+*/
+protected:
+	void CalculateAlpha(std::vector<CoefficientType> &alpha, const CoefficientType x[], const CoefficientType y[], unsigned int n) const
+	{
+	    for (unsigned int j=0; j<n; ++j)
+	        alpha[j] = y[j];
+
+	    for (unsigned int k=1; k<n; ++k)
+	    {
+	        for (unsigned int j=n-1; j>=k; --j)
+	        {
+	            m_ring.Reduce(alpha[j], alpha[j-1]);
+
+	            CoefficientType d = m_ring.Subtract(x[j], x[j-k]);
+	            if (!m_ring.IsUnit(d))
+	                throw InterpolationFailed();
+	            alpha[j] = m_ring.Divide(alpha[j], d);
+	        }
+	    }
+	}
+
+	CoefficientRing m_ring;
+};
+
+template <class Ring, class Element>
+void PrepareBulkPolynomialInterpolation(const Ring &ring, Element *w, const Element x[], unsigned int n);
+template <class Ring, class Element>
+void PrepareBulkPolynomialInterpolationAt(const Ring &ring, Element *v, const Element &position, const Element x[], const Element w[], unsigned int n);
+template <class Ring, class Element>
+Element BulkPolynomialInterpolateAt(const Ring &ring, const Element y[], const Element v[], unsigned int n);
+
+///
+template <class T, int instance>
+inline bool operator==(const CryptoPP::PolynomialOverFixedRing<T, instance> &a, const CryptoPP::PolynomialOverFixedRing<T, instance> &b)
+	{return a.Equals(b, a.ms_fixedRing);}
+///
+template <class T, int instance>
+inline bool operator!=(const CryptoPP::PolynomialOverFixedRing<T, instance> &a, const CryptoPP::PolynomialOverFixedRing<T, instance> &b)
+	{return !(a==b);}
+
+///
+template <class T, int instance>
+inline bool operator> (const CryptoPP::PolynomialOverFixedRing<T, instance> &a, const CryptoPP::PolynomialOverFixedRing<T, instance> &b)
+	{return a.Degree() > b.Degree();}
+///
+template <class T, int instance>
+inline bool operator>=(const CryptoPP::PolynomialOverFixedRing<T, instance> &a, const CryptoPP::PolynomialOverFixedRing<T, instance> &b)
+	{return a.Degree() >= b.Degree();}
+///
+template <class T, int instance>
+inline bool operator< (const CryptoPP::PolynomialOverFixedRing<T, instance> &a, const CryptoPP::PolynomialOverFixedRing<T, instance> &b)
+	{return a.Degree() < b.Degree();}
+///
+template <class T, int instance>
+inline bool operator<=(const CryptoPP::PolynomialOverFixedRing<T, instance> &a, const CryptoPP::PolynomialOverFixedRing<T, instance> &b)
+	{return a.Degree() <= b.Degree();}
+
+///
+template <class T, int instance>
+inline CryptoPP::PolynomialOverFixedRing<T, instance> operator+(const CryptoPP::PolynomialOverFixedRing<T, instance> &a, const CryptoPP::PolynomialOverFixedRing<T, instance> &b)
+	{return CryptoPP::PolynomialOverFixedRing<T, instance>(a.Plus(b, a.ms_fixedRing));}
+///
+template <class T, int instance>
+inline CryptoPP::PolynomialOverFixedRing<T, instance> operator-(const CryptoPP::PolynomialOverFixedRing<T, instance> &a, const CryptoPP::PolynomialOverFixedRing<T, instance> &b)
+	{return CryptoPP::PolynomialOverFixedRing<T, instance>(a.Minus(b, a.ms_fixedRing));}
+///
+template <class T, int instance>
+inline CryptoPP::PolynomialOverFixedRing<T, instance> operator*(const CryptoPP::PolynomialOverFixedRing<T, instance> &a, const CryptoPP::PolynomialOverFixedRing<T, instance> &b)
+	{return CryptoPP::PolynomialOverFixedRing<T, instance>(a.Times(b, a.ms_fixedRing));}
+///
+template <class T, int instance>
+inline CryptoPP::PolynomialOverFixedRing<T, instance> operator/(const CryptoPP::PolynomialOverFixedRing<T, instance> &a, const CryptoPP::PolynomialOverFixedRing<T, instance> &b)
+	{return CryptoPP::PolynomialOverFixedRing<T, instance>(a.DividedBy(b, a.ms_fixedRing));}
+///
+template <class T, int instance>
+inline CryptoPP::PolynomialOverFixedRing<T, instance> operator%(const CryptoPP::PolynomialOverFixedRing<T, instance> &a, const CryptoPP::PolynomialOverFixedRing<T, instance> &b)
+	{return CryptoPP::PolynomialOverFixedRing<T, instance>(a.Modulo(b, a.ms_fixedRing));}
+
+NAMESPACE_END
+
+NAMESPACE_BEGIN(std)
+template<class T> inline void swap(CryptoPP::PolynomialOver<T> &a, CryptoPP::PolynomialOver<T> &b)
+{
+	a.swap(b);
+}
+template<class T, int i> inline void swap(CryptoPP::PolynomialOverFixedRing<T,i> &a, CryptoPP::PolynomialOverFixedRing<T,i> &b)
+{
+	a.swap(b);
+}
+NAMESPACE_END
+
+#endif