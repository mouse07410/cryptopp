--- conflicted
+++ resolved
@@ -1,838 +1,817 @@
-// lsh.cpp - written and placed in the public domain by Jeffrey Walton
-//           Based on the specification and source code provided by
-//           Korea Internet & Security Agency (KISA) website. Also
-//           see https://seed.kisa.or.kr/kisa/algorithm/EgovLSHInfo.do
-//           and https://seed.kisa.or.kr/kisa/Board/22/detailView.do.
-
-// We are hitting some sort of GCC bug in the LSH AVX2 code path.
-// Clang is OK on the AVX2 code path. We believe it is GCC Issue
-// 82735, https://gcc.gnu.org/bugzilla/show_bug.cgi?id=82735. It
-// makes using zeroupper a little tricky.
-
-#include "pch.h"
-#include "config.h"
-
-#include "lsh.h"
-#include "cpu.h"
-#include "misc.h"
-
-ANONYMOUS_NAMESPACE_BEGIN
-
-/* LSH Constants */
-
-const unsigned int LSH256_MSG_BLK_BYTE_LEN = 128;
-// const unsigned int LSH256_MSG_BLK_BIT_LEN = 1024;
-// const unsigned int LSH256_CV_BYTE_LEN = 64;
-const unsigned int LSH256_HASH_VAL_MAX_BYTE_LEN = 32;
-
-// const unsigned int MSG_BLK_WORD_LEN = 32;
-const unsigned int CV_WORD_LEN = 16;
-const unsigned int CONST_WORD_LEN = 8;
-const unsigned int HASH_VAL_MAX_WORD_LEN = 8;
-// const unsigned int WORD_BIT_LEN = 32;
-const unsigned int NUM_STEPS = 26;
-
-const unsigned int ROT_EVEN_ALPHA = 29;
-const unsigned int ROT_EVEN_BETA = 1;
-const unsigned int ROT_ODD_ALPHA = 5;
-const unsigned int ROT_ODD_BETA = 17;
-
-const unsigned int LSH_TYPE_256_256 = 0x0000020;
-const unsigned int LSH_TYPE_256_224 = 0x000001C;
-
-// const unsigned int LSH_TYPE_224 = LSH_TYPE_256_224;
-// const unsigned int LSH_TYPE_256 = LSH_TYPE_256_256;
-
-/* Error Code */
-
-const unsigned int LSH_SUCCESS = 0x0;
-// const unsigned int LSH_ERR_NULL_PTR = 0x2401;
-// const unsigned int LSH_ERR_INVALID_ALGTYPE = 0x2402;
-const unsigned int LSH_ERR_INVALID_DATABITLEN = 0x2403;
-const unsigned int LSH_ERR_INVALID_STATE = 0x2404;
-
-/* Index into our state array */
-
-const unsigned int AlgorithmType = 80;
-const unsigned int RemainingBits = 81;
-
-NAMESPACE_END
-
-NAMESPACE_BEGIN(CryptoPP)
-NAMESPACE_BEGIN(LSH)
-
-/* -------------------------------------------------------- *
-* LSH: iv
-* -------------------------------------------------------- */
-
-//extern const word32 LSH256_IV224[CV_WORD_LEN];
-//extern const word32 LSH256_IV256[CV_WORD_LEN];
-//extern const word32 LSH256_StepConstants[CONST_WORD_LEN * NUM_STEPS];
-
-CRYPTOPP_ALIGN_DATA(32)
-extern
-const word32 LSH256_IV224[CV_WORD_LEN] = {
-	0x068608D3, 0x62D8F7A7, 0xD76652AB, 0x4C600A43, 0xBDC40AA8, 0x1ECA0B68, 0xDA1A89BE, 0x3147D354,
-	0x707EB4F9, 0xF65B3862, 0x6B0B2ABE, 0x56B8EC0A, 0xCF237286, 0xEE0D1727, 0x33636595, 0x8BB8D05F
-};
-
-CRYPTOPP_ALIGN_DATA(32)
-extern
-const word32 LSH256_IV256[CV_WORD_LEN] = {
-	0x46a10f1f, 0xfddce486, 0xb41443a8, 0x198e6b9d, 0x3304388d, 0xb0f5a3c7, 0xb36061c4, 0x7adbd553,
-	0x105d5378, 0x2f74de54, 0x5c2f2d95, 0xf2553fbe, 0x8051357a, 0x138668c8, 0x47aa4484, 0xe01afb41
-};
-
-/* -------------------------------------------------------- *
-* LSH: step constants
-* -------------------------------------------------------- */
-
-extern
-const word32 LSH256_StepConstants[CONST_WORD_LEN * NUM_STEPS] = {
-	0x917caf90, 0x6c1b10a2, 0x6f352943, 0xcf778243, 0x2ceb7472, 0x29e96ff2, 0x8a9ba428, 0x2eeb2642,
-	0x0e2c4021, 0x872bb30e, 0xa45e6cb2, 0x46f9c612, 0x185fe69e, 0x1359621b, 0x263fccb2, 0x1a116870,
-	0x3a6c612f, 0xb2dec195, 0x02cb1f56, 0x40bfd858, 0x784684b6, 0x6cbb7d2e, 0x660c7ed8, 0x2b79d88a,
-	0xa6cd9069, 0x91a05747, 0xcdea7558, 0x00983098, 0xbecb3b2e, 0x2838ab9a, 0x728b573e, 0xa55262b5,
-	0x745dfa0f, 0x31f79ed8, 0xb85fce25, 0x98c8c898, 0x8a0669ec, 0x60e445c2, 0xfde295b0, 0xf7b5185a,
-	0xd2580983, 0x29967709, 0x182df3dd, 0x61916130, 0x90705676, 0x452a0822, 0xe07846ad, 0xaccd7351,
-	0x2a618d55, 0xc00d8032, 0x4621d0f5, 0xf2f29191, 0x00c6cd06, 0x6f322a67, 0x58bef48d, 0x7a40c4fd,
-	0x8beee27f, 0xcd8db2f2, 0x67f2c63b, 0xe5842383, 0xc793d306, 0xa15c91d6, 0x17b381e5, 0xbb05c277,
-	0x7ad1620a, 0x5b40a5bf, 0x5ab901a2, 0x69a7a768, 0x5b66d9cd, 0xfdee6877, 0xcb3566fc, 0xc0c83a32,
-	0x4c336c84, 0x9be6651a, 0x13baa3fc, 0x114f0fd1, 0xc240a728, 0xec56e074, 0x009c63c7, 0x89026cf2,
-	0x7f9ff0d0, 0x824b7fb5, 0xce5ea00f, 0x605ee0e2, 0x02e7cfea, 0x43375560, 0x9d002ac7, 0x8b6f5f7b,
-	0x1f90c14f, 0xcdcb3537, 0x2cfeafdd, 0xbf3fc342, 0xeab7b9ec, 0x7a8cb5a3, 0x9d2af264, 0xfacedb06,
-	0xb052106e, 0x99006d04, 0x2bae8d09, 0xff030601, 0xa271a6d6, 0x0742591d, 0xc81d5701, 0xc9a9e200,
-	0x02627f1e, 0x996d719d, 0xda3b9634, 0x02090800, 0x14187d78, 0x499b7624, 0xe57458c9, 0x738be2c9,
-	0x64e19d20, 0x06df0f36, 0x15d1cb0e, 0x0b110802, 0x2c95f58c, 0xe5119a6d, 0x59cd22ae, 0xff6eac3c,
-	0x467ebd84, 0xe5ee453c, 0xe79cd923, 0x1c190a0d, 0xc28b81b8, 0xf6ac0852, 0x26efd107, 0x6e1ae93b,
-	0xc53c41ca, 0xd4338221, 0x8475fd0a, 0x35231729, 0x4e0d3a7a, 0xa2b45b48, 0x16c0d82d, 0x890424a9,
-	0x017e0c8f, 0x07b5a3f5, 0xfa73078e, 0x583a405e, 0x5b47b4c8, 0x570fa3ea, 0xd7990543, 0x8d28ce32,
-	0x7f8a9b90, 0xbd5998fc, 0x6d7a9688, 0x927a9eb6, 0xa2fc7d23, 0x66b38e41, 0x709e491a, 0xb5f700bf,
-	0x0a262c0f, 0x16f295b9, 0xe8111ef5, 0x0d195548, 0x9f79a0c5, 0x1a41cfa7, 0x0ee7638a, 0xacf7c074,
-	0x30523b19, 0x09884ecf, 0xf93014dd, 0x266e9d55, 0x191a6664, 0x5c1176c1, 0xf64aed98, 0xa4b83520,
-	0x828d5449, 0x91d71dd8, 0x2944f2d6, 0x950bf27b, 0x3380ca7d, 0x6d88381d, 0x4138868e, 0x5ced55c4,
-	0x0fe19dcb, 0x68f4f669, 0x6e37c8ff, 0xa0fe6e10, 0xb44b47b0, 0xf5c0558a, 0x79bf14cf, 0x4a431a20,
-	0xf17f68da, 0x5deb5fd1, 0xa600c86d, 0x9f6c7eb0, 0xff92f864, 0xb615e07f, 0x38d3e448, 0x8d5d3a6a,
-	0x70e843cb, 0x494b312e, 0xa6c93613, 0x0beb2f4f, 0x928b5d63, 0xcbf66035, 0x0cb82c80, 0xea97a4f7,
-	0x592c0f3b, 0x947c5f77, 0x6fff49b9, 0xf71a7e5a, 0x1de8c0f5, 0xc2569600, 0xc4e4ac8c, 0x823c9ce1
-};
-
-NAMESPACE_END  // LSH
-NAMESPACE_END  // Crypto++
-
-ANONYMOUS_NAMESPACE_BEGIN
-
-using CryptoPP::byte;
-using CryptoPP::word32;
-using CryptoPP::rotlFixed;
-using CryptoPP::rotlConstant;
-
-using CryptoPP::GetBlock;
-using CryptoPP::LittleEndian;
-using CryptoPP::ConditionalByteReverse;
-using CryptoPP::LITTLE_ENDIAN_ORDER;
-
-using CryptoPP::LSH::LSH256_IV224;
-using CryptoPP::LSH::LSH256_IV256;
-using CryptoPP::LSH::LSH256_StepConstants;
-
-typedef byte lsh_u8;
-typedef word32 lsh_u32;
-typedef word32 lsh_uint;
-typedef word32 lsh_err;
-typedef word32 lsh_type;
-
-struct LSH256_Context
-{
-	LSH256_Context(word32* state, word32 algType, word32& remainingBitLength) :
-		cv_l(state+0), cv_r(state+8), sub_msgs(state+16),
-		last_block(reinterpret_cast<byte*>(state+48)),
-		remain_databitlen(remainingBitLength),
-		alg_type(static_cast<lsh_type>(algType)) {}
-
-	lsh_u32* cv_l;  // start of our state block
-	lsh_u32* cv_r;
-	lsh_u32* sub_msgs;
-	lsh_u8*  last_block;
-	lsh_u32& remain_databitlen;
-	lsh_type alg_type;
-};
-
-struct LSH256_Internal
-{
-	LSH256_Internal(word32* state) :
-		submsg_e_l(state+16), submsg_e_r(state+24),
-		submsg_o_l(state+32), submsg_o_r(state+40) { }
-
-	lsh_u32* submsg_e_l; /* even left sub-message  */
-	lsh_u32* submsg_e_r; /* even right sub-message */
-	lsh_u32* submsg_o_l; /* odd left sub-message   */
-	lsh_u32* submsg_o_r; /* odd right sub-message  */
-};
-
-const word32 g_gamma256[8] = { 0, 8, 16, 24, 24, 16, 8, 0 };
-
-/* LSH AlgType Macro */
-
-inline bool LSH_IS_LSH512(lsh_uint val) {
-	return (val & 0xf0000) == 0;
-}
-
-inline lsh_uint LSH_GET_SMALL_HASHBIT(lsh_uint val) {
-	return val >> 24;
-}
-
-inline lsh_uint LSH_GET_HASHBYTE(lsh_uint val) {
-	return val & 0xffff;
-}
-
-inline lsh_uint LSH_GET_HASHBIT(lsh_uint val) {
-	return (LSH_GET_HASHBYTE(val) << 3) - LSH_GET_SMALL_HASHBIT(val);
-}
-
-inline lsh_u32 loadLE32(lsh_u32 v) {
-	return ConditionalByteReverse(LITTLE_ENDIAN_ORDER, v);
-}
-
-lsh_u32 ROTL(lsh_u32 x, lsh_u32 r) {
-	return rotlFixed(x, r);
-}
-
-// Original code relied upon unaligned lsh_u32 buffer
-inline void load_msg_blk(LSH256_Internal* i_state, const lsh_u8 msgblk[LSH256_MSG_BLK_BYTE_LEN])
-{
-	CRYPTOPP_ASSERT(i_state != NULLPTR);
-
-	lsh_u32* submsg_e_l = i_state->submsg_e_l;
-	lsh_u32* submsg_e_r = i_state->submsg_e_r;
-	lsh_u32* submsg_o_l = i_state->submsg_o_l;
-	lsh_u32* submsg_o_r = i_state->submsg_o_r;
-
-	typedef GetBlock<word32, LittleEndian, false> InBlock;
-
-	InBlock input(msgblk);
-	input(submsg_e_l[0])(submsg_e_l[1])(submsg_e_l[2])(submsg_e_l[3])
-		(submsg_e_l[4])(submsg_e_l[5])(submsg_e_l[6])(submsg_e_l[7])
-		(submsg_e_r[0])(submsg_e_r[1])(submsg_e_r[2])(submsg_e_r[3])
-		(submsg_e_r[4])(submsg_e_r[5])(submsg_e_r[6])(submsg_e_r[7])
-		(submsg_o_l[0])(submsg_o_l[1])(submsg_o_l[2])(submsg_o_l[3])
-		(submsg_o_l[4])(submsg_o_l[5])(submsg_o_l[6])(submsg_o_l[7])
-		(submsg_o_r[0])(submsg_o_r[1])(submsg_o_r[2])(submsg_o_r[3])
-		(submsg_o_r[4])(submsg_o_r[5])(submsg_o_r[6])(submsg_o_r[7]);
-}
-
-inline void msg_exp_even(LSH256_Internal* i_state)
-{
-	CRYPTOPP_ASSERT(i_state != NULLPTR);
-
-	lsh_u32* submsg_e_l = i_state->submsg_e_l;
-	lsh_u32* submsg_e_r = i_state->submsg_e_r;
-	lsh_u32* submsg_o_l = i_state->submsg_o_l;
-	lsh_u32* submsg_o_r = i_state->submsg_o_r;
-
-	lsh_u32 temp;
-	temp = submsg_e_l[0];
-	submsg_e_l[0] = submsg_o_l[0] + submsg_e_l[3];
-	submsg_e_l[3] = submsg_o_l[3] + submsg_e_l[1];
-	submsg_e_l[1] = submsg_o_l[1] + submsg_e_l[2];
-	submsg_e_l[2] = submsg_o_l[2] + temp;
-	temp = submsg_e_l[4];
-	submsg_e_l[4] = submsg_o_l[4] + submsg_e_l[7];
-	submsg_e_l[7] = submsg_o_l[7] + submsg_e_l[6];
-	submsg_e_l[6] = submsg_o_l[6] + submsg_e_l[5];
-	submsg_e_l[5] = submsg_o_l[5] + temp;
-	temp = submsg_e_r[0];
-	submsg_e_r[0] = submsg_o_r[0] + submsg_e_r[3];
-	submsg_e_r[3] = submsg_o_r[3] + submsg_e_r[1];
-	submsg_e_r[1] = submsg_o_r[1] + submsg_e_r[2];
-	submsg_e_r[2] = submsg_o_r[2] + temp;
-	temp = submsg_e_r[4];
-	submsg_e_r[4] = submsg_o_r[4] + submsg_e_r[7];
-	submsg_e_r[7] = submsg_o_r[7] + submsg_e_r[6];
-	submsg_e_r[6] = submsg_o_r[6] + submsg_e_r[5];
-	submsg_e_r[5] = submsg_o_r[5] + temp;
-}
-
-inline void msg_exp_odd(LSH256_Internal* i_state)
-{
-	CRYPTOPP_ASSERT(i_state != NULLPTR);
-
-	lsh_u32* submsg_e_l = i_state->submsg_e_l;
-	lsh_u32* submsg_e_r = i_state->submsg_e_r;
-	lsh_u32* submsg_o_l = i_state->submsg_o_l;
-	lsh_u32* submsg_o_r = i_state->submsg_o_r;
-
-	lsh_u32 temp;
-	temp = submsg_o_l[0];
-	submsg_o_l[0] = submsg_e_l[0] + submsg_o_l[3];
-	submsg_o_l[3] = submsg_e_l[3] + submsg_o_l[1];
-	submsg_o_l[1] = submsg_e_l[1] + submsg_o_l[2];
-	submsg_o_l[2] = submsg_e_l[2] + temp;
-	temp = submsg_o_l[4];
-	submsg_o_l[4] = submsg_e_l[4] + submsg_o_l[7];
-	submsg_o_l[7] = submsg_e_l[7] + submsg_o_l[6];
-	submsg_o_l[6] = submsg_e_l[6] + submsg_o_l[5];
-	submsg_o_l[5] = submsg_e_l[5] + temp;
-	temp = submsg_o_r[0];
-	submsg_o_r[0] = submsg_e_r[0] + submsg_o_r[3];
-	submsg_o_r[3] = submsg_e_r[3] + submsg_o_r[1];
-	submsg_o_r[1] = submsg_e_r[1] + submsg_o_r[2];
-	submsg_o_r[2] = submsg_e_r[2] + temp;
-	temp = submsg_o_r[4];
-	submsg_o_r[4] = submsg_e_r[4] + submsg_o_r[7];
-	submsg_o_r[7] = submsg_e_r[7] + submsg_o_r[6];
-	submsg_o_r[6] = submsg_e_r[6] + submsg_o_r[5];
-	submsg_o_r[5] = submsg_e_r[5] + temp;
-}
-
-inline void load_sc(const lsh_u32** p_const_v, size_t i)
-{
-	CRYPTOPP_ASSERT(p_const_v != NULLPTR);
-
-	*p_const_v = &LSH256_StepConstants[i];
-}
-
-inline void msg_add_even(lsh_u32 cv_l[8], lsh_u32 cv_r[8], LSH256_Internal* i_state)
-{
-	CRYPTOPP_ASSERT(i_state != NULLPTR);
-
-	lsh_u32* submsg_e_l = i_state->submsg_e_l;
-	lsh_u32* submsg_e_r = i_state->submsg_e_r;
-
-	cv_l[0] ^= submsg_e_l[0];  cv_l[1] ^= submsg_e_l[1];
-	cv_l[2] ^= submsg_e_l[2];  cv_l[3] ^= submsg_e_l[3];
-	cv_l[4] ^= submsg_e_l[4];  cv_l[5] ^= submsg_e_l[5];
-	cv_l[6] ^= submsg_e_l[6];  cv_l[7] ^= submsg_e_l[7];
-	cv_r[0] ^= submsg_e_r[0];  cv_r[1] ^= submsg_e_r[1];
-	cv_r[2] ^= submsg_e_r[2];  cv_r[3] ^= submsg_e_r[3];
-	cv_r[4] ^= submsg_e_r[4];  cv_r[5] ^= submsg_e_r[5];
-	cv_r[6] ^= submsg_e_r[6];  cv_r[7] ^= submsg_e_r[7];
-}
-
-inline void msg_add_odd(lsh_u32 cv_l[8], lsh_u32 cv_r[8], LSH256_Internal* i_state)
-{
-	CRYPTOPP_ASSERT(i_state != NULLPTR);
-
-	lsh_u32* submsg_o_l = i_state->submsg_o_l;
-	lsh_u32* submsg_o_r = i_state->submsg_o_r;
-
-	cv_l[0] ^= submsg_o_l[0];  cv_l[1] ^= submsg_o_l[1];
-	cv_l[2] ^= submsg_o_l[2];  cv_l[3] ^= submsg_o_l[3];
-	cv_l[4] ^= submsg_o_l[4];  cv_l[5] ^= submsg_o_l[5];
-	cv_l[6] ^= submsg_o_l[6];  cv_l[7] ^= submsg_o_l[7];
-	cv_r[0] ^= submsg_o_r[0];  cv_r[1] ^= submsg_o_r[1];
-	cv_r[2] ^= submsg_o_r[2];  cv_r[3] ^= submsg_o_r[3];
-	cv_r[4] ^= submsg_o_r[4];  cv_r[5] ^= submsg_o_r[5];
-	cv_r[6] ^= submsg_o_r[6];  cv_r[7] ^= submsg_o_r[7];
-}
-
-inline void add_blk(lsh_u32 cv_l[8], lsh_u32 cv_r[8])
-{
-	cv_l[0] += cv_r[0];
-	cv_l[1] += cv_r[1];
-	cv_l[2] += cv_r[2];
-	cv_l[3] += cv_r[3];
-	cv_l[4] += cv_r[4];
-	cv_l[5] += cv_r[5];
-	cv_l[6] += cv_r[6];
-	cv_l[7] += cv_r[7];
-}
-
-template <unsigned int R>
-inline void rotate_blk(lsh_u32 cv[8])
-{
-	cv[0] = rotlConstant<R>(cv[0]);
-	cv[1] = rotlConstant<R>(cv[1]);
-	cv[2] = rotlConstant<R>(cv[2]);
-	cv[3] = rotlConstant<R>(cv[3]);
-	cv[4] = rotlConstant<R>(cv[4]);
-	cv[5] = rotlConstant<R>(cv[5]);
-	cv[6] = rotlConstant<R>(cv[6]);
-	cv[7] = rotlConstant<R>(cv[7]);
-}
-
-inline void xor_with_const(lsh_u32 cv_l[8], const lsh_u32 const_v[8])
-{
-	cv_l[0] ^= const_v[0];
-	cv_l[1] ^= const_v[1];
-	cv_l[2] ^= const_v[2];
-	cv_l[3] ^= const_v[3];
-	cv_l[4] ^= const_v[4];
-	cv_l[5] ^= const_v[5];
-	cv_l[6] ^= const_v[6];
-	cv_l[7] ^= const_v[7];
-}
-<<<<<<< HEAD
-# else // CRYPTOPP_HAVE_ATTRIBUTE_TARGET
-=======
->>>>>>> 2619dbec
-
-inline void rotate_msg_gamma(lsh_u32 cv_r[8])
-{
-<<<<<<< HEAD
-#if defined(CRYPTOPP_LSH256_SSSE3_AVAILABLE) && !defined(CRYPTOPP_WORKAROUND_AVX2_BUG)
-	_mm_storeu_si128(M128_CAST(cv_r+0),
-		_mm_shuffle_epi8(_mm_loadu_si128(CONST_M128_CAST(cv_r+0)),
-			_mm_set_epi8(12,15,14,13, 9,8,11,10, 6,5,4,7, 3,2,1,0)));
-	_mm_storeu_si128(M128_CAST(cv_r+4),
-		_mm_shuffle_epi8(_mm_loadu_si128(CONST_M128_CAST(cv_r+4)),
-			_mm_set_epi8(15,14,13,12, 10,9,8,11, 5,4,7,6, 0,3,2,1)));
-
-#else
-=======
->>>>>>> 2619dbec
-	cv_r[1] = rotlFixed(cv_r[1], g_gamma256[1]);
-	cv_r[2] = rotlFixed(cv_r[2], g_gamma256[2]);
-	cv_r[3] = rotlFixed(cv_r[3], g_gamma256[3]);
-	cv_r[4] = rotlFixed(cv_r[4], g_gamma256[4]);
-	cv_r[5] = rotlFixed(cv_r[5], g_gamma256[5]);
-	cv_r[6] = rotlFixed(cv_r[6], g_gamma256[6]);
-}
-<<<<<<< HEAD
-# endif // CRYPTOPP_HAVE_ATTRIBUTE_TARGET
-#endif  // CRYPTOPP_LSH256_AVX2_AVAILABLE
-=======
->>>>>>> 2619dbec
-
-inline void word_perm(lsh_u32 cv_l[8], lsh_u32 cv_r[8])
-{
-	lsh_u32 temp;
-	temp = cv_l[0];
-	cv_l[0] = cv_l[6];
-	cv_l[6] = cv_r[6];
-	cv_r[6] = cv_r[2];
-	cv_r[2] = cv_l[1];
-	cv_l[1] = cv_l[4];
-	cv_l[4] = cv_r[4];
-	cv_r[4] = cv_r[0];
-	cv_r[0] = cv_l[2];
-	cv_l[2] = cv_l[5];
-	cv_l[5] = cv_r[7];
-	cv_r[7] = cv_r[1];
-	cv_r[1] = temp;
-	temp = cv_l[3];
-	cv_l[3] = cv_l[7];
-	cv_l[7] = cv_r[5];
-	cv_r[5] = cv_r[3];
-	cv_r[3] = temp;
-};
-
-/* -------------------------------------------------------- *
-* step function
-* -------------------------------------------------------- */
-
-template <unsigned int Alpha, unsigned int Beta>
-inline void mix(lsh_u32 cv_l[8], lsh_u32 cv_r[8], const lsh_u32 const_v[8])
-{
-	add_blk(cv_l, cv_r);
-	rotate_blk<Alpha>(cv_l);
-	xor_with_const(cv_l, const_v);
-	add_blk(cv_r, cv_l);
-	rotate_blk<Beta>(cv_r);
-	add_blk(cv_l, cv_r);
-	rotate_msg_gamma(cv_r);
-}
-
-/* -------------------------------------------------------- *
-* compression function
-* -------------------------------------------------------- */
-
-inline void compress(LSH256_Context* ctx, const lsh_u8 pdMsgBlk[LSH256_MSG_BLK_BYTE_LEN])
-{
-	CRYPTOPP_ASSERT(ctx != NULLPTR);
-
-	LSH256_Internal  s_state(ctx->cv_l);
-	LSH256_Internal* i_state = &s_state;
-
-	const lsh_u32* const_v = NULL;
-	lsh_u32* cv_l = ctx->cv_l;
-	lsh_u32* cv_r = ctx->cv_r;
-
-	load_msg_blk(i_state, pdMsgBlk);
-
-	msg_add_even(cv_l, cv_r, i_state);
-	load_sc(&const_v, 0);
-	mix<ROT_EVEN_ALPHA, ROT_EVEN_BETA>(cv_l, cv_r, const_v);
-	word_perm(cv_l, cv_r);
-
-	msg_add_odd(cv_l, cv_r, i_state);
-	load_sc(&const_v, 8);
-	mix<ROT_ODD_ALPHA, ROT_ODD_BETA>(cv_l, cv_r, const_v);
-	word_perm(cv_l, cv_r);
-
-	for (size_t i = 1; i < NUM_STEPS / 2; i++)
-	{
-		msg_exp_even(i_state);
-		msg_add_even(cv_l, cv_r, i_state);
-		load_sc(&const_v, 16 * i);
-		mix<ROT_EVEN_ALPHA, ROT_EVEN_BETA>(cv_l, cv_r, const_v);
-		word_perm(cv_l, cv_r);
-
-		msg_exp_odd(i_state);
-		msg_add_odd(cv_l, cv_r, i_state);
-		load_sc(&const_v, 16 * i + 8);
-		mix<ROT_ODD_ALPHA, ROT_ODD_BETA>(cv_l, cv_r, const_v);
-		word_perm(cv_l, cv_r);
-	}
-
-	msg_exp_even(i_state);
-	msg_add_even(cv_l, cv_r, i_state);
-}
-
-/* -------------------------------------------------------- */
-
-inline void load_iv(lsh_u32 cv_l[8], lsh_u32 cv_r[8], const lsh_u32 iv[16])
-{
-	cv_l[0] = iv[0];
-	cv_l[1] = iv[1];
-	cv_l[2] = iv[2];
-	cv_l[3] = iv[3];
-	cv_l[4] = iv[4];
-	cv_l[5] = iv[5];
-	cv_l[6] = iv[6];
-	cv_l[7] = iv[7];
-	cv_r[0] = iv[8];
-	cv_r[1] = iv[9];
-	cv_r[2] = iv[10];
-	cv_r[3] = iv[11];
-	cv_r[4] = iv[12];
-	cv_r[5] = iv[13];
-	cv_r[6] = iv[14];
-	cv_r[7] = iv[15];
-}
-
-inline void zero_iv(lsh_u32 cv_l[8], lsh_u32 cv_r[8])
-{
-	memset(cv_l, 0x00, 8*sizeof(lsh_u32));
-	memset(cv_r, 0x00, 8*sizeof(lsh_u32));
-}
-
-inline void zero_submsgs(LSH256_Context* ctx)
-{
-	CRYPTOPP_ASSERT(ctx != NULLPTR);
-
-	lsh_u32* sub_msgs = ctx->sub_msgs;
-	memset(sub_msgs, 0x00, 32*sizeof(lsh_u32));
-}
-
-inline void init224(LSH256_Context* ctx)
-{
-	CRYPTOPP_ASSERT(ctx != NULLPTR);
-
-	zero_submsgs(ctx);
-	load_iv(ctx->cv_l, ctx->cv_r, LSH256_IV224);
-}
-
-inline void init256(LSH256_Context* ctx)
-{
-	CRYPTOPP_ASSERT(ctx != NULLPTR);
-
-	zero_submsgs(ctx);
-	load_iv(ctx->cv_l, ctx->cv_r, LSH256_IV256);
-}
-
-/* -------------------------------------------------------- */
-
-inline void fin(LSH256_Context* ctx)
-{
-	CRYPTOPP_ASSERT(ctx != NULLPTR);
-
-	for (size_t i = 0; i < HASH_VAL_MAX_WORD_LEN; i++){
-		ctx->cv_l[i] = loadLE32(ctx->cv_l[i] ^ ctx->cv_r[i]);
-	}
-}
-
-/* -------------------------------------------------------- */
-
-inline void get_hash(LSH256_Context* ctx, lsh_u8* pbHashVal)
-{
-	CRYPTOPP_ASSERT(ctx != NULLPTR);
-	CRYPTOPP_ASSERT(ctx->alg_type != 0);
-	CRYPTOPP_ASSERT(pbHashVal != NULLPTR);
-
-	lsh_uint alg_type = ctx->alg_type;
-	lsh_uint hash_val_byte_len = LSH_GET_HASHBYTE(alg_type);
-	lsh_uint hash_val_bit_len = LSH_GET_SMALL_HASHBIT(alg_type);
-
-	// Multiplying by looks odd...
-	memcpy(pbHashVal, ctx->cv_l, hash_val_byte_len);
-	if (hash_val_bit_len){
-		pbHashVal[hash_val_byte_len-1] &= (((lsh_u8)0xff) << hash_val_bit_len);
-	}
-}
-
-/* -------------------------------------------------------- */
-
-lsh_err lsh256_init(LSH256_Context* ctx)
-{
-	CRYPTOPP_ASSERT(ctx != NULLPTR);
-	CRYPTOPP_ASSERT(ctx->alg_type != 0);
-
-	lsh_u32 alg_type = ctx->alg_type;
-	const lsh_u32* const_v = NULL;
-	ctx->remain_databitlen = 0;
-
-	switch (alg_type)
-	{
-	case LSH_TYPE_256_256:
-		init256(ctx);
-		return LSH_SUCCESS;
-	case LSH_TYPE_256_224:
-		init224(ctx);
-		return LSH_SUCCESS;
-	default:
-		break;
-	}
-
-	lsh_u32* cv_l = ctx->cv_l;
-	lsh_u32* cv_r = ctx->cv_r;
-
-	zero_iv(cv_l, cv_r);
-	cv_l[0] = LSH256_HASH_VAL_MAX_BYTE_LEN;
-	cv_l[1] = LSH_GET_HASHBIT(alg_type);
-
-	for (size_t i = 0; i < NUM_STEPS / 2; i++)
-	{
-		//Mix
-		load_sc(&const_v, i * 16);
-		mix<ROT_EVEN_ALPHA, ROT_EVEN_BETA>(cv_l, cv_r, const_v);
-		word_perm(cv_l, cv_r);
-
-		load_sc(&const_v, i * 16 + 8);
-		mix<ROT_ODD_ALPHA, ROT_ODD_BETA>(cv_l, cv_r, const_v);
-		word_perm(cv_l, cv_r);
-	}
-
-	return LSH_SUCCESS;
-}
-
-lsh_err lsh256_update(LSH256_Context* ctx, const lsh_u8* data, size_t databitlen)
-{
-	CRYPTOPP_ASSERT(ctx != NULLPTR);
-	CRYPTOPP_ASSERT(data != NULLPTR);
-	CRYPTOPP_ASSERT(databitlen % 8 == 0);
-	CRYPTOPP_ASSERT(ctx->alg_type != 0);
-
-	if (databitlen == 0){
-		return LSH_SUCCESS;
-	}
-
-	// We are byte oriented. tail bits will always be 0.
-	size_t databytelen = databitlen >> 3;
-	// lsh_uint pos2 = databitlen & 0x7;
-	const size_t pos2 = 0;
-
-	size_t remain_msg_byte = ctx->remain_databitlen >> 3;
-	// lsh_uint remain_msg_bit = ctx->remain_databitlen & 7;
-	const size_t remain_msg_bit = 0;
-
-	if (remain_msg_byte >= LSH256_MSG_BLK_BYTE_LEN){
-		return LSH_ERR_INVALID_STATE;
-	}
-	if (remain_msg_bit > 0){
-		return LSH_ERR_INVALID_DATABITLEN;
-	}
-
-	if (databytelen + remain_msg_byte < LSH256_MSG_BLK_BYTE_LEN)
-	{
-		memcpy(ctx->last_block + remain_msg_byte, data, databytelen);
-		ctx->remain_databitlen += (lsh_uint)databitlen;
-		remain_msg_byte += (lsh_uint)databytelen;
-		if (pos2){
-			ctx->last_block[remain_msg_byte] = data[databytelen] & ((0xff >> pos2) ^ 0xff);
-		}
-		return LSH_SUCCESS;
-	}
-
-	if (remain_msg_byte > 0){
-		size_t more_byte = LSH256_MSG_BLK_BYTE_LEN - remain_msg_byte;
-		memcpy(ctx->last_block + remain_msg_byte, data, more_byte);
-		compress(ctx, ctx->last_block);
-		data += more_byte;
-		databytelen -= more_byte;
-		remain_msg_byte = 0;
-		ctx->remain_databitlen = 0;
-	}
-
-	while (databytelen >= LSH256_MSG_BLK_BYTE_LEN)
-	{
-		// This call to compress caused some trouble.
-		// The data pointer can become unaligned in the
-		// previous block.
-		compress(ctx, data);
-		data += LSH256_MSG_BLK_BYTE_LEN;
-		databytelen -= LSH256_MSG_BLK_BYTE_LEN;
-	}
-
-	if (databytelen > 0){
-		memcpy(ctx->last_block, data, databytelen);
-		ctx->remain_databitlen = (lsh_uint)(databytelen << 3);
-	}
-
-	if (pos2){
-		ctx->last_block[databytelen] = data[databytelen] & ((0xff >> pos2) ^ 0xff);
-		ctx->remain_databitlen += pos2;
-	}
-
-	return LSH_SUCCESS;
-}
-
-lsh_err lsh256_final(LSH256_Context* ctx, lsh_u8* hashval)
-{
-	CRYPTOPP_ASSERT(ctx != NULLPTR);
-	CRYPTOPP_ASSERT(hashval != NULLPTR);
-
-	// We are byte oriented. tail bits will always be 0.
-	size_t remain_msg_byte = ctx->remain_databitlen >> 3;
-	// lsh_uint remain_msg_bit = ctx->remain_databitlen & 7;
-	const size_t remain_msg_bit = 0;
-
-	if (remain_msg_byte >= LSH256_MSG_BLK_BYTE_LEN){
-		return LSH_ERR_INVALID_STATE;
-	}
-
-	if (remain_msg_bit){
-		ctx->last_block[remain_msg_byte] |= (0x1 << (7 - remain_msg_bit));
-	}
-	else{
-		ctx->last_block[remain_msg_byte] = 0x80;
-	}
-	memset(ctx->last_block + remain_msg_byte + 1, 0, LSH256_MSG_BLK_BYTE_LEN - remain_msg_byte - 1);
-
-	compress(ctx, ctx->last_block);
-
-	fin(ctx);
-	get_hash(ctx, hashval);
-
-	return LSH_SUCCESS;
-}
-
-ANONYMOUS_NAMESPACE_END
-
-NAMESPACE_BEGIN(CryptoPP)
-
-#if defined(CRYPTOPP_ENABLE_64BIT_SSE)
-# if defined(CRYPTOPP_AVX2_AVAILABLE)
-	extern void LSH256_Base_Restart_AVX2(word32* state);
-	extern void LSH256_Base_Update_AVX2(word32* state, const byte *input, size_t size);
-	extern void LSH256_Base_TruncatedFinal_AVX2(word32* state, byte *hash, size_t size);
-# endif
-# if defined(CRYPTOPP_SSSE3_AVAILABLE)
-	extern void LSH256_Base_Restart_SSSE3(word32* state);
-	extern void LSH256_Base_Update_SSSE3(word32* state, const byte *input, size_t size);
-	extern void LSH256_Base_TruncatedFinal_SSSE3(word32* state, byte *hash, size_t size);
-# endif
-#endif
-
-void LSH256_Base_Restart_CXX(word32* state)
-{
-	state[RemainingBits] = 0;
-	LSH256_Context ctx(state, state[AlgorithmType], state[RemainingBits]);
-	lsh_err err = lsh256_init(&ctx);
-
-	if (err != LSH_SUCCESS)
-		throw Exception(Exception::OTHER_ERROR, "LSH256_Base: lsh256_init failed");
-}
-
-void LSH256_Base_Update_CXX(word32* state, const byte *input, size_t size)
-{
-	LSH256_Context ctx(state, state[AlgorithmType], state[RemainingBits]);
-	lsh_err err = lsh256_update(&ctx, input, 8*size);
-
-	if (err != LSH_SUCCESS)
-		throw Exception(Exception::OTHER_ERROR, "LSH256_Base: lsh256_update failed");
-}
-
-void LSH256_Base_TruncatedFinal_CXX(word32* state, byte *hash, size_t)
-{
-	LSH256_Context ctx(state, state[AlgorithmType], state[RemainingBits]);
-	lsh_err err = lsh256_final(&ctx, hash);
-
-	if (err != LSH_SUCCESS)
-		throw Exception(Exception::OTHER_ERROR, "LSH256_Base: lsh256_final failed");
-}
-
-std::string LSH256_Base::AlgorithmProvider() const
-{
-#if defined(CRYPTOPP_ENABLE_64BIT_SSE)
-#if defined(CRYPTOPP_AVX2_AVAILABLE)
-	if (HasAVX2())
-		return "AVX2";
-	else
-#endif
-#if defined(CRYPTOPP_SSSE3_AVAILABLE)
-	if (HasSSSE3())
-		return "SSSE3";
-	else
-#endif
-#endif  // CRYPTOPP_ENABLE_64BIT_SSE
-
-	return "C++";
-}
-
-void LSH256_Base::Restart()
-{
-#if defined(CRYPTOPP_AVX2_AVAILABLE) && defined(CRYPTOPP_ENABLE_64BIT_SSE)
-	if (HasAVX2())
-		LSH256_Base_Restart_AVX2(m_state);
-	else
-#endif
-#if defined(CRYPTOPP_SSSE3_AVAILABLE) && defined(CRYPTOPP_ENABLE_64BIT_SSE)
-	if (HasSSSE3())
-		LSH256_Base_Restart_SSSE3(m_state);
-	else
-#endif
-
-	LSH256_Base_Restart_CXX(m_state);
-}
-
-void LSH256_Base::Update(const byte *input, size_t size)
-{
-	CRYPTOPP_ASSERT(input != NULLPTR);
-	CRYPTOPP_ASSERT(size);
-
-#if defined(CRYPTOPP_AVX2_AVAILABLE) && defined(CRYPTOPP_ENABLE_64BIT_SSE)
-	if (HasAVX2())
-		LSH256_Base_Update_AVX2(m_state, input, size);
-	else
-#endif
-#if defined(CRYPTOPP_SSSE3_AVAILABLE) && defined(CRYPTOPP_ENABLE_64BIT_SSE)
-	if (HasSSSE3())
-		LSH256_Base_Update_SSSE3(m_state, input, size);
-	else
-#endif
-
-	LSH256_Base_Update_CXX(m_state, input, size);
-}
-
-void LSH256_Base::TruncatedFinal(byte *hash, size_t size)
-{
-	CRYPTOPP_ASSERT(hash != NULLPTR);
-	ThrowIfInvalidTruncatedSize(size);
-
-	// TODO: determine if LSH256 supports truncated hashes. See the code
-	// in get_hash(), where a bit-length is added to the last output
-	// byte of the hash function.
-	byte fullHash[LSH256_HASH_VAL_MAX_BYTE_LEN];
-	bool copyOut = (size < DigestSize());
-
-#if defined(CRYPTOPP_AVX2_AVAILABLE) && defined(CRYPTOPP_ENABLE_64BIT_SSE)
-	if (HasAVX2())
-		LSH256_Base_TruncatedFinal_AVX2(m_state, copyOut ? fullHash : hash, size);
-	else
-#endif
-#if defined(CRYPTOPP_SSSE3_AVAILABLE) && defined(CRYPTOPP_ENABLE_64BIT_SSE)
-	if (HasSSSE3())
-		LSH256_Base_TruncatedFinal_SSSE3(m_state, copyOut ? fullHash : hash, size);
-	else
-#endif
-
-	LSH256_Base_TruncatedFinal_CXX(m_state, copyOut ? fullHash : hash, size);
-
-	if (copyOut)
-		memcpy(hash, fullHash, size);
-
-    Restart();
-}
-
-NAMESPACE_END
+// lsh.cpp - written and placed in the public domain by Jeffrey Walton
+//           Based on the specification and source code provided by
+//           Korea Internet & Security Agency (KISA) website. Also
+//           see https://seed.kisa.or.kr/kisa/algorithm/EgovLSHInfo.do
+//           and https://seed.kisa.or.kr/kisa/Board/22/detailView.do.
+
+// We are hitting some sort of GCC bug in the LSH AVX2 code path.
+// Clang is OK on the AVX2 code path. We believe it is GCC Issue
+// 82735, https://gcc.gnu.org/bugzilla/show_bug.cgi?id=82735. It
+// makes using zeroupper a little tricky.
+
+#include "pch.h"
+#include "config.h"
+
+#include "lsh.h"
+#include "cpu.h"
+#include "misc.h"
+
+ANONYMOUS_NAMESPACE_BEGIN
+
+/* LSH Constants */
+
+const unsigned int LSH256_MSG_BLK_BYTE_LEN = 128;
+// const unsigned int LSH256_MSG_BLK_BIT_LEN = 1024;
+// const unsigned int LSH256_CV_BYTE_LEN = 64;
+const unsigned int LSH256_HASH_VAL_MAX_BYTE_LEN = 32;
+
+// const unsigned int MSG_BLK_WORD_LEN = 32;
+const unsigned int CV_WORD_LEN = 16;
+const unsigned int CONST_WORD_LEN = 8;
+const unsigned int HASH_VAL_MAX_WORD_LEN = 8;
+// const unsigned int WORD_BIT_LEN = 32;
+const unsigned int NUM_STEPS = 26;
+
+const unsigned int ROT_EVEN_ALPHA = 29;
+const unsigned int ROT_EVEN_BETA = 1;
+const unsigned int ROT_ODD_ALPHA = 5;
+const unsigned int ROT_ODD_BETA = 17;
+
+const unsigned int LSH_TYPE_256_256 = 0x0000020;
+const unsigned int LSH_TYPE_256_224 = 0x000001C;
+
+// const unsigned int LSH_TYPE_224 = LSH_TYPE_256_224;
+// const unsigned int LSH_TYPE_256 = LSH_TYPE_256_256;
+
+/* Error Code */
+
+const unsigned int LSH_SUCCESS = 0x0;
+// const unsigned int LSH_ERR_NULL_PTR = 0x2401;
+// const unsigned int LSH_ERR_INVALID_ALGTYPE = 0x2402;
+const unsigned int LSH_ERR_INVALID_DATABITLEN = 0x2403;
+const unsigned int LSH_ERR_INVALID_STATE = 0x2404;
+
+/* Index into our state array */
+
+const unsigned int AlgorithmType = 80;
+const unsigned int RemainingBits = 81;
+
+NAMESPACE_END
+
+NAMESPACE_BEGIN(CryptoPP)
+NAMESPACE_BEGIN(LSH)
+
+/* -------------------------------------------------------- *
+* LSH: iv
+* -------------------------------------------------------- */
+
+//extern const word32 LSH256_IV224[CV_WORD_LEN];
+//extern const word32 LSH256_IV256[CV_WORD_LEN];
+//extern const word32 LSH256_StepConstants[CONST_WORD_LEN * NUM_STEPS];
+
+CRYPTOPP_ALIGN_DATA(32)
+extern
+const word32 LSH256_IV224[CV_WORD_LEN] = {
+	0x068608D3, 0x62D8F7A7, 0xD76652AB, 0x4C600A43, 0xBDC40AA8, 0x1ECA0B68, 0xDA1A89BE, 0x3147D354,
+	0x707EB4F9, 0xF65B3862, 0x6B0B2ABE, 0x56B8EC0A, 0xCF237286, 0xEE0D1727, 0x33636595, 0x8BB8D05F
+};
+
+CRYPTOPP_ALIGN_DATA(32)
+extern
+const word32 LSH256_IV256[CV_WORD_LEN] = {
+	0x46a10f1f, 0xfddce486, 0xb41443a8, 0x198e6b9d, 0x3304388d, 0xb0f5a3c7, 0xb36061c4, 0x7adbd553,
+	0x105d5378, 0x2f74de54, 0x5c2f2d95, 0xf2553fbe, 0x8051357a, 0x138668c8, 0x47aa4484, 0xe01afb41
+};
+
+/* -------------------------------------------------------- *
+* LSH: step constants
+* -------------------------------------------------------- */
+
+extern
+const word32 LSH256_StepConstants[CONST_WORD_LEN * NUM_STEPS] = {
+	0x917caf90, 0x6c1b10a2, 0x6f352943, 0xcf778243, 0x2ceb7472, 0x29e96ff2, 0x8a9ba428, 0x2eeb2642,
+	0x0e2c4021, 0x872bb30e, 0xa45e6cb2, 0x46f9c612, 0x185fe69e, 0x1359621b, 0x263fccb2, 0x1a116870,
+	0x3a6c612f, 0xb2dec195, 0x02cb1f56, 0x40bfd858, 0x784684b6, 0x6cbb7d2e, 0x660c7ed8, 0x2b79d88a,
+	0xa6cd9069, 0x91a05747, 0xcdea7558, 0x00983098, 0xbecb3b2e, 0x2838ab9a, 0x728b573e, 0xa55262b5,
+	0x745dfa0f, 0x31f79ed8, 0xb85fce25, 0x98c8c898, 0x8a0669ec, 0x60e445c2, 0xfde295b0, 0xf7b5185a,
+	0xd2580983, 0x29967709, 0x182df3dd, 0x61916130, 0x90705676, 0x452a0822, 0xe07846ad, 0xaccd7351,
+	0x2a618d55, 0xc00d8032, 0x4621d0f5, 0xf2f29191, 0x00c6cd06, 0x6f322a67, 0x58bef48d, 0x7a40c4fd,
+	0x8beee27f, 0xcd8db2f2, 0x67f2c63b, 0xe5842383, 0xc793d306, 0xa15c91d6, 0x17b381e5, 0xbb05c277,
+	0x7ad1620a, 0x5b40a5bf, 0x5ab901a2, 0x69a7a768, 0x5b66d9cd, 0xfdee6877, 0xcb3566fc, 0xc0c83a32,
+	0x4c336c84, 0x9be6651a, 0x13baa3fc, 0x114f0fd1, 0xc240a728, 0xec56e074, 0x009c63c7, 0x89026cf2,
+	0x7f9ff0d0, 0x824b7fb5, 0xce5ea00f, 0x605ee0e2, 0x02e7cfea, 0x43375560, 0x9d002ac7, 0x8b6f5f7b,
+	0x1f90c14f, 0xcdcb3537, 0x2cfeafdd, 0xbf3fc342, 0xeab7b9ec, 0x7a8cb5a3, 0x9d2af264, 0xfacedb06,
+	0xb052106e, 0x99006d04, 0x2bae8d09, 0xff030601, 0xa271a6d6, 0x0742591d, 0xc81d5701, 0xc9a9e200,
+	0x02627f1e, 0x996d719d, 0xda3b9634, 0x02090800, 0x14187d78, 0x499b7624, 0xe57458c9, 0x738be2c9,
+	0x64e19d20, 0x06df0f36, 0x15d1cb0e, 0x0b110802, 0x2c95f58c, 0xe5119a6d, 0x59cd22ae, 0xff6eac3c,
+	0x467ebd84, 0xe5ee453c, 0xe79cd923, 0x1c190a0d, 0xc28b81b8, 0xf6ac0852, 0x26efd107, 0x6e1ae93b,
+	0xc53c41ca, 0xd4338221, 0x8475fd0a, 0x35231729, 0x4e0d3a7a, 0xa2b45b48, 0x16c0d82d, 0x890424a9,
+	0x017e0c8f, 0x07b5a3f5, 0xfa73078e, 0x583a405e, 0x5b47b4c8, 0x570fa3ea, 0xd7990543, 0x8d28ce32,
+	0x7f8a9b90, 0xbd5998fc, 0x6d7a9688, 0x927a9eb6, 0xa2fc7d23, 0x66b38e41, 0x709e491a, 0xb5f700bf,
+	0x0a262c0f, 0x16f295b9, 0xe8111ef5, 0x0d195548, 0x9f79a0c5, 0x1a41cfa7, 0x0ee7638a, 0xacf7c074,
+	0x30523b19, 0x09884ecf, 0xf93014dd, 0x266e9d55, 0x191a6664, 0x5c1176c1, 0xf64aed98, 0xa4b83520,
+	0x828d5449, 0x91d71dd8, 0x2944f2d6, 0x950bf27b, 0x3380ca7d, 0x6d88381d, 0x4138868e, 0x5ced55c4,
+	0x0fe19dcb, 0x68f4f669, 0x6e37c8ff, 0xa0fe6e10, 0xb44b47b0, 0xf5c0558a, 0x79bf14cf, 0x4a431a20,
+	0xf17f68da, 0x5deb5fd1, 0xa600c86d, 0x9f6c7eb0, 0xff92f864, 0xb615e07f, 0x38d3e448, 0x8d5d3a6a,
+	0x70e843cb, 0x494b312e, 0xa6c93613, 0x0beb2f4f, 0x928b5d63, 0xcbf66035, 0x0cb82c80, 0xea97a4f7,
+	0x592c0f3b, 0x947c5f77, 0x6fff49b9, 0xf71a7e5a, 0x1de8c0f5, 0xc2569600, 0xc4e4ac8c, 0x823c9ce1
+};
+
+NAMESPACE_END  // LSH
+NAMESPACE_END  // Crypto++
+
+ANONYMOUS_NAMESPACE_BEGIN
+
+using CryptoPP::byte;
+using CryptoPP::word32;
+using CryptoPP::rotlFixed;
+using CryptoPP::rotlConstant;
+
+using CryptoPP::GetBlock;
+using CryptoPP::LittleEndian;
+using CryptoPP::ConditionalByteReverse;
+using CryptoPP::LITTLE_ENDIAN_ORDER;
+
+using CryptoPP::LSH::LSH256_IV224;
+using CryptoPP::LSH::LSH256_IV256;
+using CryptoPP::LSH::LSH256_StepConstants;
+
+typedef byte lsh_u8;
+typedef word32 lsh_u32;
+typedef word32 lsh_uint;
+typedef word32 lsh_err;
+typedef word32 lsh_type;
+
+struct LSH256_Context
+{
+	LSH256_Context(word32* state, word32 algType, word32& remainingBitLength) :
+		cv_l(state+0), cv_r(state+8), sub_msgs(state+16),
+		last_block(reinterpret_cast<byte*>(state+48)),
+		remain_databitlen(remainingBitLength),
+		alg_type(static_cast<lsh_type>(algType)) {}
+
+	lsh_u32* cv_l;  // start of our state block
+	lsh_u32* cv_r;
+	lsh_u32* sub_msgs;
+	lsh_u8*  last_block;
+	lsh_u32& remain_databitlen;
+	lsh_type alg_type;
+};
+
+struct LSH256_Internal
+{
+	LSH256_Internal(word32* state) :
+		submsg_e_l(state+16), submsg_e_r(state+24),
+		submsg_o_l(state+32), submsg_o_r(state+40) { }
+
+	lsh_u32* submsg_e_l; /* even left sub-message  */
+	lsh_u32* submsg_e_r; /* even right sub-message */
+	lsh_u32* submsg_o_l; /* odd left sub-message   */
+	lsh_u32* submsg_o_r; /* odd right sub-message  */
+};
+
+const word32 g_gamma256[8] = { 0, 8, 16, 24, 24, 16, 8, 0 };
+
+/* LSH AlgType Macro */
+
+inline bool LSH_IS_LSH512(lsh_uint val) {
+	return (val & 0xf0000) == 0;
+}
+
+inline lsh_uint LSH_GET_SMALL_HASHBIT(lsh_uint val) {
+	return val >> 24;
+}
+
+inline lsh_uint LSH_GET_HASHBYTE(lsh_uint val) {
+	return val & 0xffff;
+}
+
+inline lsh_uint LSH_GET_HASHBIT(lsh_uint val) {
+	return (LSH_GET_HASHBYTE(val) << 3) - LSH_GET_SMALL_HASHBIT(val);
+}
+
+inline lsh_u32 loadLE32(lsh_u32 v) {
+	return ConditionalByteReverse(LITTLE_ENDIAN_ORDER, v);
+}
+
+lsh_u32 ROTL(lsh_u32 x, lsh_u32 r) {
+	return rotlFixed(x, r);
+}
+
+// Original code relied upon unaligned lsh_u32 buffer
+inline void load_msg_blk(LSH256_Internal* i_state, const lsh_u8 msgblk[LSH256_MSG_BLK_BYTE_LEN])
+{
+	CRYPTOPP_ASSERT(i_state != NULLPTR);
+
+	lsh_u32* submsg_e_l = i_state->submsg_e_l;
+	lsh_u32* submsg_e_r = i_state->submsg_e_r;
+	lsh_u32* submsg_o_l = i_state->submsg_o_l;
+	lsh_u32* submsg_o_r = i_state->submsg_o_r;
+
+	typedef GetBlock<word32, LittleEndian, false> InBlock;
+
+	InBlock input(msgblk);
+	input(submsg_e_l[0])(submsg_e_l[1])(submsg_e_l[2])(submsg_e_l[3])
+		(submsg_e_l[4])(submsg_e_l[5])(submsg_e_l[6])(submsg_e_l[7])
+		(submsg_e_r[0])(submsg_e_r[1])(submsg_e_r[2])(submsg_e_r[3])
+		(submsg_e_r[4])(submsg_e_r[5])(submsg_e_r[6])(submsg_e_r[7])
+		(submsg_o_l[0])(submsg_o_l[1])(submsg_o_l[2])(submsg_o_l[3])
+		(submsg_o_l[4])(submsg_o_l[5])(submsg_o_l[6])(submsg_o_l[7])
+		(submsg_o_r[0])(submsg_o_r[1])(submsg_o_r[2])(submsg_o_r[3])
+		(submsg_o_r[4])(submsg_o_r[5])(submsg_o_r[6])(submsg_o_r[7]);
+}
+
+inline void msg_exp_even(LSH256_Internal* i_state)
+{
+	CRYPTOPP_ASSERT(i_state != NULLPTR);
+
+	lsh_u32* submsg_e_l = i_state->submsg_e_l;
+	lsh_u32* submsg_e_r = i_state->submsg_e_r;
+	lsh_u32* submsg_o_l = i_state->submsg_o_l;
+	lsh_u32* submsg_o_r = i_state->submsg_o_r;
+
+	lsh_u32 temp;
+	temp = submsg_e_l[0];
+	submsg_e_l[0] = submsg_o_l[0] + submsg_e_l[3];
+	submsg_e_l[3] = submsg_o_l[3] + submsg_e_l[1];
+	submsg_e_l[1] = submsg_o_l[1] + submsg_e_l[2];
+	submsg_e_l[2] = submsg_o_l[2] + temp;
+	temp = submsg_e_l[4];
+	submsg_e_l[4] = submsg_o_l[4] + submsg_e_l[7];
+	submsg_e_l[7] = submsg_o_l[7] + submsg_e_l[6];
+	submsg_e_l[6] = submsg_o_l[6] + submsg_e_l[5];
+	submsg_e_l[5] = submsg_o_l[5] + temp;
+	temp = submsg_e_r[0];
+	submsg_e_r[0] = submsg_o_r[0] + submsg_e_r[3];
+	submsg_e_r[3] = submsg_o_r[3] + submsg_e_r[1];
+	submsg_e_r[1] = submsg_o_r[1] + submsg_e_r[2];
+	submsg_e_r[2] = submsg_o_r[2] + temp;
+	temp = submsg_e_r[4];
+	submsg_e_r[4] = submsg_o_r[4] + submsg_e_r[7];
+	submsg_e_r[7] = submsg_o_r[7] + submsg_e_r[6];
+	submsg_e_r[6] = submsg_o_r[6] + submsg_e_r[5];
+	submsg_e_r[5] = submsg_o_r[5] + temp;
+}
+
+inline void msg_exp_odd(LSH256_Internal* i_state)
+{
+	CRYPTOPP_ASSERT(i_state != NULLPTR);
+
+	lsh_u32* submsg_e_l = i_state->submsg_e_l;
+	lsh_u32* submsg_e_r = i_state->submsg_e_r;
+	lsh_u32* submsg_o_l = i_state->submsg_o_l;
+	lsh_u32* submsg_o_r = i_state->submsg_o_r;
+
+	lsh_u32 temp;
+	temp = submsg_o_l[0];
+	submsg_o_l[0] = submsg_e_l[0] + submsg_o_l[3];
+	submsg_o_l[3] = submsg_e_l[3] + submsg_o_l[1];
+	submsg_o_l[1] = submsg_e_l[1] + submsg_o_l[2];
+	submsg_o_l[2] = submsg_e_l[2] + temp;
+	temp = submsg_o_l[4];
+	submsg_o_l[4] = submsg_e_l[4] + submsg_o_l[7];
+	submsg_o_l[7] = submsg_e_l[7] + submsg_o_l[6];
+	submsg_o_l[6] = submsg_e_l[6] + submsg_o_l[5];
+	submsg_o_l[5] = submsg_e_l[5] + temp;
+	temp = submsg_o_r[0];
+	submsg_o_r[0] = submsg_e_r[0] + submsg_o_r[3];
+	submsg_o_r[3] = submsg_e_r[3] + submsg_o_r[1];
+	submsg_o_r[1] = submsg_e_r[1] + submsg_o_r[2];
+	submsg_o_r[2] = submsg_e_r[2] + temp;
+	temp = submsg_o_r[4];
+	submsg_o_r[4] = submsg_e_r[4] + submsg_o_r[7];
+	submsg_o_r[7] = submsg_e_r[7] + submsg_o_r[6];
+	submsg_o_r[6] = submsg_e_r[6] + submsg_o_r[5];
+	submsg_o_r[5] = submsg_e_r[5] + temp;
+}
+
+inline void load_sc(const lsh_u32** p_const_v, size_t i)
+{
+	CRYPTOPP_ASSERT(p_const_v != NULLPTR);
+
+	*p_const_v = &LSH256_StepConstants[i];
+}
+
+inline void msg_add_even(lsh_u32 cv_l[8], lsh_u32 cv_r[8], LSH256_Internal* i_state)
+{
+	CRYPTOPP_ASSERT(i_state != NULLPTR);
+
+	lsh_u32* submsg_e_l = i_state->submsg_e_l;
+	lsh_u32* submsg_e_r = i_state->submsg_e_r;
+
+	cv_l[0] ^= submsg_e_l[0];  cv_l[1] ^= submsg_e_l[1];
+	cv_l[2] ^= submsg_e_l[2];  cv_l[3] ^= submsg_e_l[3];
+	cv_l[4] ^= submsg_e_l[4];  cv_l[5] ^= submsg_e_l[5];
+	cv_l[6] ^= submsg_e_l[6];  cv_l[7] ^= submsg_e_l[7];
+	cv_r[0] ^= submsg_e_r[0];  cv_r[1] ^= submsg_e_r[1];
+	cv_r[2] ^= submsg_e_r[2];  cv_r[3] ^= submsg_e_r[3];
+	cv_r[4] ^= submsg_e_r[4];  cv_r[5] ^= submsg_e_r[5];
+	cv_r[6] ^= submsg_e_r[6];  cv_r[7] ^= submsg_e_r[7];
+}
+
+inline void msg_add_odd(lsh_u32 cv_l[8], lsh_u32 cv_r[8], LSH256_Internal* i_state)
+{
+	CRYPTOPP_ASSERT(i_state != NULLPTR);
+
+	lsh_u32* submsg_o_l = i_state->submsg_o_l;
+	lsh_u32* submsg_o_r = i_state->submsg_o_r;
+
+	cv_l[0] ^= submsg_o_l[0];  cv_l[1] ^= submsg_o_l[1];
+	cv_l[2] ^= submsg_o_l[2];  cv_l[3] ^= submsg_o_l[3];
+	cv_l[4] ^= submsg_o_l[4];  cv_l[5] ^= submsg_o_l[5];
+	cv_l[6] ^= submsg_o_l[6];  cv_l[7] ^= submsg_o_l[7];
+	cv_r[0] ^= submsg_o_r[0];  cv_r[1] ^= submsg_o_r[1];
+	cv_r[2] ^= submsg_o_r[2];  cv_r[3] ^= submsg_o_r[3];
+	cv_r[4] ^= submsg_o_r[4];  cv_r[5] ^= submsg_o_r[5];
+	cv_r[6] ^= submsg_o_r[6];  cv_r[7] ^= submsg_o_r[7];
+}
+
+inline void add_blk(lsh_u32 cv_l[8], lsh_u32 cv_r[8])
+{
+	cv_l[0] += cv_r[0];
+	cv_l[1] += cv_r[1];
+	cv_l[2] += cv_r[2];
+	cv_l[3] += cv_r[3];
+	cv_l[4] += cv_r[4];
+	cv_l[5] += cv_r[5];
+	cv_l[6] += cv_r[6];
+	cv_l[7] += cv_r[7];
+}
+
+template <unsigned int R>
+inline void rotate_blk(lsh_u32 cv[8])
+{
+	cv[0] = rotlConstant<R>(cv[0]);
+	cv[1] = rotlConstant<R>(cv[1]);
+	cv[2] = rotlConstant<R>(cv[2]);
+	cv[3] = rotlConstant<R>(cv[3]);
+	cv[4] = rotlConstant<R>(cv[4]);
+	cv[5] = rotlConstant<R>(cv[5]);
+	cv[6] = rotlConstant<R>(cv[6]);
+	cv[7] = rotlConstant<R>(cv[7]);
+}
+
+inline void xor_with_const(lsh_u32 cv_l[8], const lsh_u32 const_v[8])
+{
+	cv_l[0] ^= const_v[0];
+	cv_l[1] ^= const_v[1];
+	cv_l[2] ^= const_v[2];
+	cv_l[3] ^= const_v[3];
+	cv_l[4] ^= const_v[4];
+	cv_l[5] ^= const_v[5];
+	cv_l[6] ^= const_v[6];
+	cv_l[7] ^= const_v[7];
+}
+
+inline void rotate_msg_gamma(lsh_u32 cv_r[8])
+{
+	cv_r[1] = rotlFixed(cv_r[1], g_gamma256[1]);
+	cv_r[2] = rotlFixed(cv_r[2], g_gamma256[2]);
+	cv_r[3] = rotlFixed(cv_r[3], g_gamma256[3]);
+	cv_r[4] = rotlFixed(cv_r[4], g_gamma256[4]);
+	cv_r[5] = rotlFixed(cv_r[5], g_gamma256[5]);
+	cv_r[6] = rotlFixed(cv_r[6], g_gamma256[6]);
+}
+
+inline void word_perm(lsh_u32 cv_l[8], lsh_u32 cv_r[8])
+{
+	lsh_u32 temp;
+	temp = cv_l[0];
+	cv_l[0] = cv_l[6];
+	cv_l[6] = cv_r[6];
+	cv_r[6] = cv_r[2];
+	cv_r[2] = cv_l[1];
+	cv_l[1] = cv_l[4];
+	cv_l[4] = cv_r[4];
+	cv_r[4] = cv_r[0];
+	cv_r[0] = cv_l[2];
+	cv_l[2] = cv_l[5];
+	cv_l[5] = cv_r[7];
+	cv_r[7] = cv_r[1];
+	cv_r[1] = temp;
+	temp = cv_l[3];
+	cv_l[3] = cv_l[7];
+	cv_l[7] = cv_r[5];
+	cv_r[5] = cv_r[3];
+	cv_r[3] = temp;
+};
+
+/* -------------------------------------------------------- *
+* step function
+* -------------------------------------------------------- */
+
+template <unsigned int Alpha, unsigned int Beta>
+inline void mix(lsh_u32 cv_l[8], lsh_u32 cv_r[8], const lsh_u32 const_v[8])
+{
+	add_blk(cv_l, cv_r);
+	rotate_blk<Alpha>(cv_l);
+	xor_with_const(cv_l, const_v);
+	add_blk(cv_r, cv_l);
+	rotate_blk<Beta>(cv_r);
+	add_blk(cv_l, cv_r);
+	rotate_msg_gamma(cv_r);
+}
+
+/* -------------------------------------------------------- *
+* compression function
+* -------------------------------------------------------- */
+
+inline void compress(LSH256_Context* ctx, const lsh_u8 pdMsgBlk[LSH256_MSG_BLK_BYTE_LEN])
+{
+	CRYPTOPP_ASSERT(ctx != NULLPTR);
+
+	LSH256_Internal  s_state(ctx->cv_l);
+	LSH256_Internal* i_state = &s_state;
+
+	const lsh_u32* const_v = NULL;
+	lsh_u32* cv_l = ctx->cv_l;
+	lsh_u32* cv_r = ctx->cv_r;
+
+	load_msg_blk(i_state, pdMsgBlk);
+
+	msg_add_even(cv_l, cv_r, i_state);
+	load_sc(&const_v, 0);
+	mix<ROT_EVEN_ALPHA, ROT_EVEN_BETA>(cv_l, cv_r, const_v);
+	word_perm(cv_l, cv_r);
+
+	msg_add_odd(cv_l, cv_r, i_state);
+	load_sc(&const_v, 8);
+	mix<ROT_ODD_ALPHA, ROT_ODD_BETA>(cv_l, cv_r, const_v);
+	word_perm(cv_l, cv_r);
+
+	for (size_t i = 1; i < NUM_STEPS / 2; i++)
+	{
+		msg_exp_even(i_state);
+		msg_add_even(cv_l, cv_r, i_state);
+		load_sc(&const_v, 16 * i);
+		mix<ROT_EVEN_ALPHA, ROT_EVEN_BETA>(cv_l, cv_r, const_v);
+		word_perm(cv_l, cv_r);
+
+		msg_exp_odd(i_state);
+		msg_add_odd(cv_l, cv_r, i_state);
+		load_sc(&const_v, 16 * i + 8);
+		mix<ROT_ODD_ALPHA, ROT_ODD_BETA>(cv_l, cv_r, const_v);
+		word_perm(cv_l, cv_r);
+	}
+
+	msg_exp_even(i_state);
+	msg_add_even(cv_l, cv_r, i_state);
+}
+
+/* -------------------------------------------------------- */
+
+inline void load_iv(lsh_u32 cv_l[8], lsh_u32 cv_r[8], const lsh_u32 iv[16])
+{
+	cv_l[0] = iv[0];
+	cv_l[1] = iv[1];
+	cv_l[2] = iv[2];
+	cv_l[3] = iv[3];
+	cv_l[4] = iv[4];
+	cv_l[5] = iv[5];
+	cv_l[6] = iv[6];
+	cv_l[7] = iv[7];
+	cv_r[0] = iv[8];
+	cv_r[1] = iv[9];
+	cv_r[2] = iv[10];
+	cv_r[3] = iv[11];
+	cv_r[4] = iv[12];
+	cv_r[5] = iv[13];
+	cv_r[6] = iv[14];
+	cv_r[7] = iv[15];
+}
+
+inline void zero_iv(lsh_u32 cv_l[8], lsh_u32 cv_r[8])
+{
+	memset(cv_l, 0x00, 8*sizeof(lsh_u32));
+	memset(cv_r, 0x00, 8*sizeof(lsh_u32));
+}
+
+inline void zero_submsgs(LSH256_Context* ctx)
+{
+	CRYPTOPP_ASSERT(ctx != NULLPTR);
+
+	lsh_u32* sub_msgs = ctx->sub_msgs;
+	memset(sub_msgs, 0x00, 32*sizeof(lsh_u32));
+}
+
+inline void init224(LSH256_Context* ctx)
+{
+	CRYPTOPP_ASSERT(ctx != NULLPTR);
+
+	zero_submsgs(ctx);
+	load_iv(ctx->cv_l, ctx->cv_r, LSH256_IV224);
+}
+
+inline void init256(LSH256_Context* ctx)
+{
+	CRYPTOPP_ASSERT(ctx != NULLPTR);
+
+	zero_submsgs(ctx);
+	load_iv(ctx->cv_l, ctx->cv_r, LSH256_IV256);
+}
+
+/* -------------------------------------------------------- */
+
+inline void fin(LSH256_Context* ctx)
+{
+	CRYPTOPP_ASSERT(ctx != NULLPTR);
+
+	for (size_t i = 0; i < HASH_VAL_MAX_WORD_LEN; i++){
+		ctx->cv_l[i] = loadLE32(ctx->cv_l[i] ^ ctx->cv_r[i]);
+	}
+}
+
+/* -------------------------------------------------------- */
+
+inline void get_hash(LSH256_Context* ctx, lsh_u8* pbHashVal)
+{
+	CRYPTOPP_ASSERT(ctx != NULLPTR);
+	CRYPTOPP_ASSERT(ctx->alg_type != 0);
+	CRYPTOPP_ASSERT(pbHashVal != NULLPTR);
+
+	lsh_uint alg_type = ctx->alg_type;
+	lsh_uint hash_val_byte_len = LSH_GET_HASHBYTE(alg_type);
+	lsh_uint hash_val_bit_len = LSH_GET_SMALL_HASHBIT(alg_type);
+
+	// Multiplying by looks odd...
+	memcpy(pbHashVal, ctx->cv_l, hash_val_byte_len);
+	if (hash_val_bit_len){
+		pbHashVal[hash_val_byte_len-1] &= (((lsh_u8)0xff) << hash_val_bit_len);
+	}
+}
+
+/* -------------------------------------------------------- */
+
+lsh_err lsh256_init(LSH256_Context* ctx)
+{
+	CRYPTOPP_ASSERT(ctx != NULLPTR);
+	CRYPTOPP_ASSERT(ctx->alg_type != 0);
+
+	lsh_u32 alg_type = ctx->alg_type;
+	const lsh_u32* const_v = NULL;
+	ctx->remain_databitlen = 0;
+
+	switch (alg_type)
+	{
+	case LSH_TYPE_256_256:
+		init256(ctx);
+		return LSH_SUCCESS;
+	case LSH_TYPE_256_224:
+		init224(ctx);
+		return LSH_SUCCESS;
+	default:
+		break;
+	}
+
+	lsh_u32* cv_l = ctx->cv_l;
+	lsh_u32* cv_r = ctx->cv_r;
+
+	zero_iv(cv_l, cv_r);
+	cv_l[0] = LSH256_HASH_VAL_MAX_BYTE_LEN;
+	cv_l[1] = LSH_GET_HASHBIT(alg_type);
+
+	for (size_t i = 0; i < NUM_STEPS / 2; i++)
+	{
+		//Mix
+		load_sc(&const_v, i * 16);
+		mix<ROT_EVEN_ALPHA, ROT_EVEN_BETA>(cv_l, cv_r, const_v);
+		word_perm(cv_l, cv_r);
+
+		load_sc(&const_v, i * 16 + 8);
+		mix<ROT_ODD_ALPHA, ROT_ODD_BETA>(cv_l, cv_r, const_v);
+		word_perm(cv_l, cv_r);
+	}
+
+	return LSH_SUCCESS;
+}
+
+lsh_err lsh256_update(LSH256_Context* ctx, const lsh_u8* data, size_t databitlen)
+{
+	CRYPTOPP_ASSERT(ctx != NULLPTR);
+	CRYPTOPP_ASSERT(data != NULLPTR);
+	CRYPTOPP_ASSERT(databitlen % 8 == 0);
+	CRYPTOPP_ASSERT(ctx->alg_type != 0);
+
+	if (databitlen == 0){
+		return LSH_SUCCESS;
+	}
+
+	// We are byte oriented. tail bits will always be 0.
+	size_t databytelen = databitlen >> 3;
+	// lsh_uint pos2 = databitlen & 0x7;
+	const size_t pos2 = 0;
+
+	size_t remain_msg_byte = ctx->remain_databitlen >> 3;
+	// lsh_uint remain_msg_bit = ctx->remain_databitlen & 7;
+	const size_t remain_msg_bit = 0;
+
+	if (remain_msg_byte >= LSH256_MSG_BLK_BYTE_LEN){
+		return LSH_ERR_INVALID_STATE;
+	}
+	if (remain_msg_bit > 0){
+		return LSH_ERR_INVALID_DATABITLEN;
+	}
+
+	if (databytelen + remain_msg_byte < LSH256_MSG_BLK_BYTE_LEN)
+	{
+		memcpy(ctx->last_block + remain_msg_byte, data, databytelen);
+		ctx->remain_databitlen += (lsh_uint)databitlen;
+		remain_msg_byte += (lsh_uint)databytelen;
+		if (pos2){
+			ctx->last_block[remain_msg_byte] = data[databytelen] & ((0xff >> pos2) ^ 0xff);
+		}
+		return LSH_SUCCESS;
+	}
+
+	if (remain_msg_byte > 0){
+		size_t more_byte = LSH256_MSG_BLK_BYTE_LEN - remain_msg_byte;
+		memcpy(ctx->last_block + remain_msg_byte, data, more_byte);
+		compress(ctx, ctx->last_block);
+		data += more_byte;
+		databytelen -= more_byte;
+		remain_msg_byte = 0;
+		ctx->remain_databitlen = 0;
+	}
+
+	while (databytelen >= LSH256_MSG_BLK_BYTE_LEN)
+	{
+		// This call to compress caused some trouble.
+		// The data pointer can become unaligned in the
+		// previous block.
+		compress(ctx, data);
+		data += LSH256_MSG_BLK_BYTE_LEN;
+		databytelen -= LSH256_MSG_BLK_BYTE_LEN;
+	}
+
+	if (databytelen > 0){
+		memcpy(ctx->last_block, data, databytelen);
+		ctx->remain_databitlen = (lsh_uint)(databytelen << 3);
+	}
+
+	if (pos2){
+		ctx->last_block[databytelen] = data[databytelen] & ((0xff >> pos2) ^ 0xff);
+		ctx->remain_databitlen += pos2;
+	}
+
+	return LSH_SUCCESS;
+}
+
+lsh_err lsh256_final(LSH256_Context* ctx, lsh_u8* hashval)
+{
+	CRYPTOPP_ASSERT(ctx != NULLPTR);
+	CRYPTOPP_ASSERT(hashval != NULLPTR);
+
+	// We are byte oriented. tail bits will always be 0.
+	size_t remain_msg_byte = ctx->remain_databitlen >> 3;
+	// lsh_uint remain_msg_bit = ctx->remain_databitlen & 7;
+	const size_t remain_msg_bit = 0;
+
+	if (remain_msg_byte >= LSH256_MSG_BLK_BYTE_LEN){
+		return LSH_ERR_INVALID_STATE;
+	}
+
+	if (remain_msg_bit){
+		ctx->last_block[remain_msg_byte] |= (0x1 << (7 - remain_msg_bit));
+	}
+	else{
+		ctx->last_block[remain_msg_byte] = 0x80;
+	}
+	memset(ctx->last_block + remain_msg_byte + 1, 0, LSH256_MSG_BLK_BYTE_LEN - remain_msg_byte - 1);
+
+	compress(ctx, ctx->last_block);
+
+	fin(ctx);
+	get_hash(ctx, hashval);
+
+	return LSH_SUCCESS;
+}
+
+ANONYMOUS_NAMESPACE_END
+
+NAMESPACE_BEGIN(CryptoPP)
+
+#if defined(CRYPTOPP_ENABLE_64BIT_SSE)
+# if defined(CRYPTOPP_AVX2_AVAILABLE)
+	extern void LSH256_Base_Restart_AVX2(word32* state);
+	extern void LSH256_Base_Update_AVX2(word32* state, const byte *input, size_t size);
+	extern void LSH256_Base_TruncatedFinal_AVX2(word32* state, byte *hash, size_t size);
+# endif
+# if defined(CRYPTOPP_SSSE3_AVAILABLE)
+	extern void LSH256_Base_Restart_SSSE3(word32* state);
+	extern void LSH256_Base_Update_SSSE3(word32* state, const byte *input, size_t size);
+	extern void LSH256_Base_TruncatedFinal_SSSE3(word32* state, byte *hash, size_t size);
+# endif
+#endif
+
+void LSH256_Base_Restart_CXX(word32* state)
+{
+	state[RemainingBits] = 0;
+	LSH256_Context ctx(state, state[AlgorithmType], state[RemainingBits]);
+	lsh_err err = lsh256_init(&ctx);
+
+	if (err != LSH_SUCCESS)
+		throw Exception(Exception::OTHER_ERROR, "LSH256_Base: lsh256_init failed");
+}
+
+void LSH256_Base_Update_CXX(word32* state, const byte *input, size_t size)
+{
+	LSH256_Context ctx(state, state[AlgorithmType], state[RemainingBits]);
+	lsh_err err = lsh256_update(&ctx, input, 8*size);
+
+	if (err != LSH_SUCCESS)
+		throw Exception(Exception::OTHER_ERROR, "LSH256_Base: lsh256_update failed");
+}
+
+void LSH256_Base_TruncatedFinal_CXX(word32* state, byte *hash, size_t)
+{
+	LSH256_Context ctx(state, state[AlgorithmType], state[RemainingBits]);
+	lsh_err err = lsh256_final(&ctx, hash);
+
+	if (err != LSH_SUCCESS)
+		throw Exception(Exception::OTHER_ERROR, "LSH256_Base: lsh256_final failed");
+}
+
+std::string LSH256_Base::AlgorithmProvider() const
+{
+#if defined(CRYPTOPP_ENABLE_64BIT_SSE)
+#if defined(CRYPTOPP_AVX2_AVAILABLE)
+	if (HasAVX2())
+		return "AVX2";
+	else
+#endif
+#if defined(CRYPTOPP_SSSE3_AVAILABLE)
+	if (HasSSSE3())
+		return "SSSE3";
+	else
+#endif
+#endif  // CRYPTOPP_ENABLE_64BIT_SSE
+
+	return "C++";
+}
+
+void LSH256_Base::Restart()
+{
+#if defined(CRYPTOPP_AVX2_AVAILABLE) && defined(CRYPTOPP_ENABLE_64BIT_SSE)
+	if (HasAVX2())
+		LSH256_Base_Restart_AVX2(m_state);
+	else
+#endif
+#if defined(CRYPTOPP_SSSE3_AVAILABLE) && defined(CRYPTOPP_ENABLE_64BIT_SSE)
+	if (HasSSSE3())
+		LSH256_Base_Restart_SSSE3(m_state);
+	else
+#endif
+
+	LSH256_Base_Restart_CXX(m_state);
+}
+
+void LSH256_Base::Update(const byte *input, size_t size)
+{
+	CRYPTOPP_ASSERT(input != NULLPTR);
+	CRYPTOPP_ASSERT(size);
+
+#if defined(CRYPTOPP_AVX2_AVAILABLE) && defined(CRYPTOPP_ENABLE_64BIT_SSE)
+	if (HasAVX2())
+		LSH256_Base_Update_AVX2(m_state, input, size);
+	else
+#endif
+#if defined(CRYPTOPP_SSSE3_AVAILABLE) && defined(CRYPTOPP_ENABLE_64BIT_SSE)
+	if (HasSSSE3())
+		LSH256_Base_Update_SSSE3(m_state, input, size);
+	else
+#endif
+
+	LSH256_Base_Update_CXX(m_state, input, size);
+}
+
+void LSH256_Base::TruncatedFinal(byte *hash, size_t size)
+{
+	CRYPTOPP_ASSERT(hash != NULLPTR);
+	ThrowIfInvalidTruncatedSize(size);
+
+	// TODO: determine if LSH256 supports truncated hashes. See the code
+	// in get_hash(), where a bit-length is added to the last output
+	// byte of the hash function.
+	byte fullHash[LSH256_HASH_VAL_MAX_BYTE_LEN];
+	bool copyOut = (size < DigestSize());
+
+#if defined(CRYPTOPP_AVX2_AVAILABLE) && defined(CRYPTOPP_ENABLE_64BIT_SSE)
+	if (HasAVX2())
+		LSH256_Base_TruncatedFinal_AVX2(m_state, copyOut ? fullHash : hash, size);
+	else
+#endif
+#if defined(CRYPTOPP_SSSE3_AVAILABLE) && defined(CRYPTOPP_ENABLE_64BIT_SSE)
+	if (HasSSSE3())
+		LSH256_Base_TruncatedFinal_SSSE3(m_state, copyOut ? fullHash : hash, size);
+	else
+#endif
+
+	LSH256_Base_TruncatedFinal_CXX(m_state, copyOut ? fullHash : hash, size);
+
+	if (copyOut)
+		memcpy(hash, fullHash, size);
+
+    Restart();
+}
+
+NAMESPACE_END