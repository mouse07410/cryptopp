// config_ver.h - written and placed in public domain by Jeffrey Walton
//                the bits that make up this source file are from the
//                library's monolithic config.h.

/// \file config_ver.h
/// \brief Library configuration file
/// \details <tt>config.h</tt> was split into components in May 2019 to better
///  integrate with Autoconf and its feature tests. The splitting occured so
///  users could continue to include <tt>config.h</tt> while allowing Autoconf
///  to write new <tt>config_asm.h</tt> and new <tt>config_cxx.h</tt> using
///  its feature tests.
/// \sa <A HREF="https://github.com/weidai11/cryptopp/issues/835">Issue 835</A>
/// \since Crypto++ 8.3

#ifndef CRYPTOPP_CONFIG_VERSION_H
#define CRYPTOPP_CONFIG_VERSION_H

// Library version macro. Since this macro is in a header, it reflects
// the version of the library the headers came from. It is not
// necessarily the version of the library built as a shared object if
// versions are inadvertently mixed and matched.
#define CRYPTOPP_MAJOR 8
#define CRYPTOPP_MINOR 3
#define CRYPTOPP_REVISION 0
#define CRYPTOPP_VERSION 830

<<<<<<< HEAD
#ifdef __GNUC__
=======
// Compiler version macros

#if defined(__GNUC__)
>>>>>>> 4d5ee824
# define CRYPTOPP_GCC_VERSION (__GNUC__ * 10000 + __GNUC_MINOR__ * 100 + __GNUC_PATCHLEVEL__)
#endif

#if defined(__xlc__) || defined(__xlC__)
# define CRYPTOPP_XLC_VERSION ((__xlC__ / 256) * 10000 + (__xlC__ % 256) * 100)
#endif

// Apple and LLVM's Clang. Apple Clang version 7.0 roughly equals LLVM Clang version 3.7
#if defined(__clang__) && defined(__apple_build_version__)
# undef CRYPTOPP_GCC_VERSION
# define CRYPTOPP_APPLE_CLANG_VERSION (__clang_major__ * 10000 + __clang_minor__ * 100 + __clang_patchlevel__)
#elif defined(__clang__)
# undef CRYPTOPP_GCC_VERSION
# define CRYPTOPP_LLVM_CLANG_VERSION  (__clang_major__ * 10000 + __clang_minor__ * 100 + __clang_patchlevel__)
#endif

#ifdef _MSC_VER
# define CRYPTOPP_MSC_VERSION (_MSC_VER)
#endif

#endif  // CRYPTOPP_CONFIG_VERSION_H
<|MERGE_RESOLUTION|>--- conflicted
+++ resolved
@@ -1,54 +1,50 @@
-// config_ver.h - written and placed in public domain by Jeffrey Walton
-//                the bits that make up this source file are from the
-//                library's monolithic config.h.
-
-/// \file config_ver.h
-/// \brief Library configuration file
-/// \details <tt>config.h</tt> was split into components in May 2019 to better
-///  integrate with Autoconf and its feature tests. The splitting occured so
-///  users could continue to include <tt>config.h</tt> while allowing Autoconf
-///  to write new <tt>config_asm.h</tt> and new <tt>config_cxx.h</tt> using
-///  its feature tests.
-/// \sa <A HREF="https://github.com/weidai11/cryptopp/issues/835">Issue 835</A>
-/// \since Crypto++ 8.3
-
-#ifndef CRYPTOPP_CONFIG_VERSION_H
-#define CRYPTOPP_CONFIG_VERSION_H
-
-// Library version macro. Since this macro is in a header, it reflects
-// the version of the library the headers came from. It is not
-// necessarily the version of the library built as a shared object if
-// versions are inadvertently mixed and matched.
-#define CRYPTOPP_MAJOR 8
-#define CRYPTOPP_MINOR 3
-#define CRYPTOPP_REVISION 0
-#define CRYPTOPP_VERSION 830
-
-<<<<<<< HEAD
-#ifdef __GNUC__
-=======
-// Compiler version macros
-
-#if defined(__GNUC__)
->>>>>>> 4d5ee824
-# define CRYPTOPP_GCC_VERSION (__GNUC__ * 10000 + __GNUC_MINOR__ * 100 + __GNUC_PATCHLEVEL__)
-#endif
-
-#if defined(__xlc__) || defined(__xlC__)
-# define CRYPTOPP_XLC_VERSION ((__xlC__ / 256) * 10000 + (__xlC__ % 256) * 100)
-#endif
-
-// Apple and LLVM's Clang. Apple Clang version 7.0 roughly equals LLVM Clang version 3.7
-#if defined(__clang__) && defined(__apple_build_version__)
-# undef CRYPTOPP_GCC_VERSION
-# define CRYPTOPP_APPLE_CLANG_VERSION (__clang_major__ * 10000 + __clang_minor__ * 100 + __clang_patchlevel__)
-#elif defined(__clang__)
-# undef CRYPTOPP_GCC_VERSION
-# define CRYPTOPP_LLVM_CLANG_VERSION  (__clang_major__ * 10000 + __clang_minor__ * 100 + __clang_patchlevel__)
-#endif
-
-#ifdef _MSC_VER
-# define CRYPTOPP_MSC_VERSION (_MSC_VER)
-#endif
-
-#endif  // CRYPTOPP_CONFIG_VERSION_H
+// config_ver.h - written and placed in public domain by Jeffrey Walton
+//                the bits that make up this source file are from the
+//                library's monolithic config.h.
+
+/// \file config_ver.h
+/// \brief Library configuration file
+/// \details <tt>config.h</tt> was split into components in May 2019 to better
+///  integrate with Autoconf and its feature tests. The splitting occured so
+///  users could continue to include <tt>config.h</tt> while allowing Autoconf
+///  to write new <tt>config_asm.h</tt> and new <tt>config_cxx.h</tt> using
+///  its feature tests.
+/// \sa <A HREF="https://github.com/weidai11/cryptopp/issues/835">Issue 835</A>
+/// \since Crypto++ 8.3
+
+#ifndef CRYPTOPP_CONFIG_VERSION_H
+#define CRYPTOPP_CONFIG_VERSION_H
+
+// Library version macro. Since this macro is in a header, it reflects
+// the version of the library the headers came from. It is not
+// necessarily the version of the library built as a shared object if
+// versions are inadvertently mixed and matched.
+#define CRYPTOPP_MAJOR 8
+#define CRYPTOPP_MINOR 3
+#define CRYPTOPP_REVISION 0
+#define CRYPTOPP_VERSION 830
+
+// Compiler version macros
+
+#if defined(__GNUC__)
+# define CRYPTOPP_GCC_VERSION (__GNUC__ * 10000 + __GNUC_MINOR__ * 100 + __GNUC_PATCHLEVEL__)
+#endif
+
+#if defined(__xlc__) || defined(__xlC__)
+# define CRYPTOPP_XLC_VERSION ((__xlC__ / 256) * 10000 + (__xlC__ % 256) * 100)
+#endif
+
+// Apple and LLVM's Clang. Apple Clang version 7.0 roughly equals LLVM Clang version 3.7
+#if defined(__clang__) && defined(__apple_build_version__)
+# undef CRYPTOPP_GCC_VERSION
+# define CRYPTOPP_APPLE_CLANG_VERSION (__clang_major__ * 10000 + __clang_minor__ * 100 + __clang_patchlevel__)
+#elif defined(__clang__)
+# undef CRYPTOPP_GCC_VERSION
+# define CRYPTOPP_LLVM_CLANG_VERSION  (__clang_major__ * 10000 + __clang_minor__ * 100 + __clang_patchlevel__)
+#endif
+
+#ifdef _MSC_VER
+# define CRYPTOPP_MSC_VERSION (_MSC_VER)
+#endif
+
+#endif  // CRYPTOPP_CONFIG_VERSION_H