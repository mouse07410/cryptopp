--- conflicted
+++ resolved
@@ -1,1081 +1,1078 @@
-// lea_simd.cpp - written and placed in the public domain by Jeffrey Walton
-//
-//    This source file uses intrinsics and built-ins to gain access to
-//    SSSE3, ARM NEON and ARMv8a, and Power8 Altivec instructions. A separate
-//    source file is needed because additional CXXFLAGS are required to enable
-//    the appropriate instructions sets in some build configurations.
-
-#include "pch.h"
-#include "config.h"
-
-#include "lea.h"
-#include "misc.h"
-
-// Uncomment for benchmarking C++ against SSE or NEON.
-// Do so in both simon.cpp and simon_simd.cpp.
-// #undef CRYPTOPP_SSSE3_AVAILABLE
-// #undef CRYPTOPP_ARM_NEON_AVAILABLE
-
-#if (CRYPTOPP_SSSE3_AVAILABLE)
-# include "adv_simd.h"
-# include <immintrin.h>
-# include <pmmintrin.h>
-# include <tmmintrin.h>
-#endif
-
-#if defined(__XOP__)
-# include <ammintrin.h>
-# if defined(__GNUC__)
-#  include <x86intrin.h>
-# endif
-#endif
-
-<<<<<<< HEAD
-#if defined(__AVX512F__) && defined(__AVX512VL__)
-# define CRYPTOPP_AVX512_ROTATE 1
-# include <immintrin.h>
-#endif
-
-=======
->>>>>>> f3759101
-#if (CRYPTOPP_ARM_NEON_HEADER)
-# include "adv_simd.h"
-# include <arm_neon.h>
-#endif
-
-#if (CRYPTOPP_ARM_ACLE_HEADER)
-# include <stdint.h>
-# include <arm_acle.h>
-#endif
-
-#if defined(_M_ARM64)
-# include "adv_simd.h"
-#endif
-
-// Do not port this to POWER architecture. Naively we hoped
-// for a 2x to 3x speedup. The result was a 5x slow down.
-// The table below shows MiB/s and cpb.
-//
-// C++:
-// <TD>LEA-128(128)/CTR (128-bit key)<TD>C++<TD>207<TD>15.64
-// <TD>LEA-128(192)/CTR (192-bit key)<TD>C++<TD>186<TD>17.48
-// <TD>LEA-128(256)/CTR (256-bit key)<TD>C++<TD>124<TD>26.2
-//
-// Power8:
-// <TD>LEA-128(128)/CTR (128-bit key)<TD>Power8<TD>37<TD>88.7
-// <TD>LEA-128(192)/CTR (192-bit key)<TD>Power8<TD>40<TD>82.1
-// <TD>LEA-128(256)/CTR (256-bit key)<TD>Power8<TD>28<TD>116.0
-
-#undef CRYPTOPP_POWER8_AVAILABLE
-#if defined(CRYPTOPP_POWER8_AVAILABLE)
-# include "adv_simd.h"
-# include "ppc_simd.h"
-#endif
-
-// Squash MS LNK4221 and libtool warnings
-extern const char LEA_SIMD_FNAME[] = __FILE__;
-
-ANONYMOUS_NAMESPACE_BEGIN
-
-using CryptoPP::word32;
-
-// *************************** ARM NEON ***************************//
-
-#if (CRYPTOPP_ARM_NEON_AVAILABLE)
-
-inline uint32x4_t Xor(const uint32x4_t& a, const uint32x4_t& b)
-{
-    return veorq_u32(a, b);
-}
-
-inline uint32x4_t Add(const uint32x4_t& a, const uint32x4_t& b)
-{
-    return vaddq_u32(a, b);
-}
-
-inline uint32x4_t Sub(const uint32x4_t& a, const uint32x4_t& b)
-{
-    return vsubq_u32(a, b);
-}
-
-template <unsigned int R>
-inline uint32x4_t RotateLeft(const uint32x4_t& val)
-{
-    const uint32x4_t a(vshlq_n_u32(val, R));
-    const uint32x4_t b(vshrq_n_u32(val, 32 - R));
-    return vorrq_u32(a, b);
-}
-
-template <unsigned int R>
-inline uint32x4_t RotateRight(const uint32x4_t& val)
-{
-    const uint32x4_t a(vshlq_n_u32(val, 32 - R));
-    const uint32x4_t b(vshrq_n_u32(val, R));
-    return vorrq_u32(a, b);
-}
-
-#if defined(__aarch32__) || defined(__aarch64__)
-template <>
-inline uint32x4_t RotateLeft<8>(const uint32x4_t& val)
-{
-#if (CRYPTOPP_BIG_ENDIAN)
-    const uint8_t maskb[16] = { 14,13,12,15, 10,9,8,11, 6,5,4,7, 2,1,0,3 };
-    const uint8x16_t mask = vld1q_u8(maskb);
-#else
-    const uint8_t maskb[16] = { 3,0,1,2, 7,4,5,6, 11,8,9,10, 15,12,13,14 };
-    const uint8x16_t mask = vld1q_u8(maskb);
-#endif
-
-    return vreinterpretq_u32_u8(
-        vqtbl1q_u8(vreinterpretq_u8_u32(val), mask));
-}
-
-template <>
-inline uint32x4_t RotateRight<8>(const uint32x4_t& val)
-{
-#if (CRYPTOPP_BIG_ENDIAN)
-    const uint8_t maskb[16] = { 12,15,14,13, 8,11,10,9, 4,7,6,5, 0,3,2,1 };
-    const uint8x16_t mask = vld1q_u8(maskb);
-#else
-    const uint8_t maskb[16] = { 1,2,3,0, 5,6,7,4, 9,10,11,8, 13,14,14,12 };
-    const uint8x16_t mask = vld1q_u8(maskb);
-#endif
-
-    return vreinterpretq_u32_u8(
-        vqtbl1q_u8(vreinterpretq_u8_u32(val), mask));
-}
-#endif
-
-uint32x4_t UnpackLow32(uint32x4_t a, uint32x4_t b)
-{
-    uint32x2_t a1 = vget_low_u32(a);
-    uint32x2_t b1 = vget_low_u32(b);
-    uint32x2x2_t result = vzip_u32(a1, b1);
-    return vcombine_u32(result.val[0], result.val[1]);
-}
-
-uint32x4_t UnpackHigh32(uint32x4_t a, uint32x4_t b)
-{
-    uint32x2_t a1 = vget_high_u32(a);
-    uint32x2_t b1 = vget_high_u32(b);
-    uint32x2x2_t result = vzip_u32(a1, b1);
-    return vcombine_u32(result.val[0], result.val[1]);
-}
-
-uint32x4_t UnpackLow64(uint32x4_t a, uint32x4_t b)
-{
-    uint64x1_t a1 = vget_low_u64((uint64x2_t)a);
-    uint64x1_t b1 = vget_low_u64((uint64x2_t)b);
-    return (uint32x4_t)vcombine_u64(a1, b1);
-}
-
-uint32x4_t UnpackHigh64(uint32x4_t a, uint32x4_t b)
-{
-    uint64x1_t a1 = vget_high_u64((uint64x2_t)a);
-    uint64x1_t b1 = vget_high_u64((uint64x2_t)b);
-    return (uint32x4_t)vcombine_u64(a1, b1);
-}
-
-template <unsigned int IDX>
-inline uint32x4_t LoadKey(const word32 rkey[])
-{
-    return vdupq_n_u32(rkey[IDX]);
-}
-
-template <unsigned int IDX>
-inline uint32x4_t UnpackNEON(const uint32x4_t& a, const uint32x4_t& b, const uint32x4_t& c, const uint32x4_t& d)
-{
-    // Should not be instantiated
-    CRYPTOPP_ASSERT(0);
-
-    CRYPTOPP_UNUSED(a); CRYPTOPP_UNUSED(b);
-    CRYPTOPP_UNUSED(c); CRYPTOPP_UNUSED(d);
-    return vmovq_n_u32(0);
-}
-
-template <>
-inline uint32x4_t UnpackNEON<0>(const uint32x4_t& a, const uint32x4_t& b, const uint32x4_t& c, const uint32x4_t& d)
-{
-    const uint32x4_t r1 = UnpackLow32(a, b);
-    const uint32x4_t r2 = UnpackLow32(c, d);
-    return UnpackLow64(r1, r2);
-}
-
-template <>
-inline uint32x4_t UnpackNEON<1>(const uint32x4_t& a, const uint32x4_t& b, const uint32x4_t& c, const uint32x4_t& d)
-{
-    const uint32x4_t r1 = UnpackLow32(a, b);
-    const uint32x4_t r2 = UnpackLow32(c, d);
-    return UnpackHigh64(r1, r2);
-}
-
-template <>
-inline uint32x4_t UnpackNEON<2>(const uint32x4_t& a, const uint32x4_t& b, const uint32x4_t& c, const uint32x4_t& d)
-{
-    const uint32x4_t r1 = UnpackHigh32(a, b);
-    const uint32x4_t r2 = UnpackHigh32(c, d);
-    return UnpackLow64(r1, r2);
-}
-
-template <>
-inline uint32x4_t UnpackNEON<3>(const uint32x4_t& a, const uint32x4_t& b, const uint32x4_t& c, const uint32x4_t& d)
-{
-    const uint32x4_t r1 = UnpackHigh32(a, b);
-    const uint32x4_t r2 = UnpackHigh32(c, d);
-    return UnpackHigh64(r1, r2);
-}
-
-template <unsigned int IDX>
-inline uint32x4_t UnpackNEON(const uint32x4_t& v)
-{
-    // Should not be instantiated
-    CRYPTOPP_ASSERT(0);
-
-    CRYPTOPP_UNUSED(v);
-    return vmovq_n_u32(0);
-}
-
-template <>
-inline uint32x4_t UnpackNEON<0>(const uint32x4_t& v)
-{
-    // Splat to all lanes
-    return vdupq_n_u32(vgetq_lane_u32(v, 0));
-}
-
-template <>
-inline uint32x4_t UnpackNEON<1>(const uint32x4_t& v)
-{
-    // Splat to all lanes
-    return vdupq_n_u32(vgetq_lane_u32(v, 1));
-}
-
-template <>
-inline uint32x4_t UnpackNEON<2>(const uint32x4_t& v)
-{
-    // Splat to all lanes
-    return vdupq_n_u32(vgetq_lane_u32(v, 2));
-}
-
-template <>
-inline uint32x4_t UnpackNEON<3>(const uint32x4_t& v)
-{
-    // Splat to all lanes
-    return vdupq_n_u32(vgetq_lane_u32(v, 3));
-}
-
-template <unsigned int IDX>
-inline uint32x4_t RepackNEON(const uint32x4_t& a, const uint32x4_t& b, const uint32x4_t& c, const uint32x4_t& d)
-{
-    return UnpackNEON<IDX>(a, b, c, d);
-}
-
-template <unsigned int IDX>
-inline uint32x4_t RepackNEON(const uint32x4_t& v)
-{
-    return UnpackNEON<IDX>(v);
-}
-
-#endif  // CRYPTOPP_ARM_NEON_AVAILABLE
-
-// *************************** IA-32 ***************************//
-
-#if (CRYPTOPP_SSSE3_AVAILABLE)
-
-inline __m128i Xor(const __m128i& a, const __m128i& b)
-{
-    return _mm_xor_si128(a, b);
-}
-
-inline __m128i Add(const __m128i& a, const __m128i& b)
-{
-    return _mm_add_epi32(a, b);
-}
-
-inline __m128i Sub(const __m128i& a, const __m128i& b)
-{
-    return _mm_sub_epi32(a, b);
-}
-
-template <unsigned int R>
-inline __m128i RotateLeft(const __m128i& val)
-{
-#if defined(__XOP__)
-    return _mm_roti_epi32(val, R);
-#else
-    return _mm_or_si128(
-        _mm_slli_epi32(val, R), _mm_srli_epi32(val, 32-R));
-#endif
-}
-
-template <unsigned int R>
-inline __m128i RotateRight(const __m128i& val)
-{
-#if defined(__XOP__)
-    return _mm_roti_epi32(val, 32-R);
-#else
-    return _mm_or_si128(
-        _mm_slli_epi32(val, 32-R), _mm_srli_epi32(val, R));
-#endif
-}
-
-// Faster than two Shifts and an Or.
-template <>
-inline __m128i RotateLeft<8>(const __m128i& val)
-{
-#if defined(__XOP__)
-    return _mm_roti_epi32(val, 8);
-#else
-    const __m128i mask = _mm_set_epi8(14,13,12,15, 10,9,8,11, 6,5,4,7, 2,1,0,3);
-    return _mm_shuffle_epi8(val, mask);
-#endif
-}
-
-// Faster than two Shifts and an Or.
-template <>
-inline __m128i RotateRight<8>(const __m128i& val)
-{
-#if defined(__XOP__)
-    return _mm_roti_epi32(val, 32-8);
-#else
-    const __m128i mask = _mm_set_epi8(12,15,14,13, 8,11,10,9, 4,7,6,5, 0,3,2,1);
-    return _mm_shuffle_epi8(val, mask);
-#endif
-}
-
-template <unsigned int IDX>
-inline __m128i LoadKey(const word32 rkey[])
-{
-    float rk; std::memcpy(&rk, rkey+IDX, sizeof(rk));
-    return _mm_castps_si128(_mm_load_ps1(&rk));
-}
-
-template <unsigned int IDX>
-inline __m128i UnpackXMM(const __m128i& a, const __m128i& b, const __m128i& c, const __m128i& d)
-{
-    // Should not be instantiated
-    CRYPTOPP_UNUSED(a); CRYPTOPP_UNUSED(b);
-    CRYPTOPP_UNUSED(c); CRYPTOPP_UNUSED(d);
-    CRYPTOPP_ASSERT(0);
-    return _mm_setzero_si128();
-}
-
-template <>
-inline __m128i UnpackXMM<0>(const __m128i& a, const __m128i& b, const __m128i& c, const __m128i& d)
-{
-    // LEA is little-endian oriented, so there is no need for a separate shuffle.
-    const __m128i r1 = _mm_unpacklo_epi32(a, b);
-    const __m128i r2 = _mm_unpacklo_epi32(c, d);
-    return _mm_unpacklo_epi64(r1, r2);
-}
-
-template <>
-inline __m128i UnpackXMM<1>(const __m128i& a, const __m128i& b, const __m128i& c, const __m128i& d)
-{
-    // LEA is little-endian oriented, so there is no need for a separate shuffle.
-    const __m128i r1 = _mm_unpacklo_epi32(a, b);
-    const __m128i r2 = _mm_unpacklo_epi32(c, d);
-    return _mm_unpackhi_epi64(r1, r2);
-}
-
-template <>
-inline __m128i UnpackXMM<2>(const __m128i& a, const __m128i& b, const __m128i& c, const __m128i& d)
-{
-    // LEA is little-endian oriented, so there is no need for a separate shuffle.
-    const __m128i r1 = _mm_unpackhi_epi32(a, b);
-    const __m128i r2 = _mm_unpackhi_epi32(c, d);
-    return _mm_unpacklo_epi64(r1, r2);
-}
-
-template <>
-inline __m128i UnpackXMM<3>(const __m128i& a, const __m128i& b, const __m128i& c, const __m128i& d)
-{
-    // LEA is little-endian oriented, so there is no need for a separate shuffle.
-    const __m128i r1 = _mm_unpackhi_epi32(a, b);
-    const __m128i r2 = _mm_unpackhi_epi32(c, d);
-    return _mm_unpackhi_epi64(r1, r2);
-}
-
-template <unsigned int IDX>
-inline __m128i UnpackXMM(const __m128i& v)
-{
-    // Should not be instantiated
-    CRYPTOPP_UNUSED(v); CRYPTOPP_ASSERT(0);
-    return _mm_setzero_si128();
-}
-
-template <>
-inline __m128i UnpackXMM<0>(const __m128i& v)
-{
-    // Splat to all lanes
-    return _mm_shuffle_epi8(v, _mm_set_epi8(3,2,1,0, 3,2,1,0, 3,2,1,0, 3,2,1,0));
-}
-
-template <>
-inline __m128i UnpackXMM<1>(const __m128i& v)
-{
-    // Splat to all lanes
-    return _mm_shuffle_epi8(v, _mm_set_epi8(7,6,5,4, 7,6,5,4, 7,6,5,4, 7,6,5,4));
-}
-
-template <>
-inline __m128i UnpackXMM<2>(const __m128i& v)
-{
-    // Splat to all lanes
-    return _mm_shuffle_epi8(v, _mm_set_epi8(11,10,9,8, 11,10,9,8, 11,10,9,8, 11,10,9,8));
-}
-
-template <>
-inline __m128i UnpackXMM<3>(const __m128i& v)
-{
-    // Splat to all lanes
-    return _mm_shuffle_epi8(v, _mm_set_epi8(15,14,13,12, 15,14,13,12, 15,14,13,12, 15,14,13,12));
-}
-
-template <unsigned int IDX>
-inline __m128i RepackXMM(const __m128i& a, const __m128i& b, const __m128i& c, const __m128i& d)
-{
-    return UnpackXMM<IDX>(a, b, c, d);
-}
-
-template <unsigned int IDX>
-inline __m128i RepackXMM(const __m128i& v)
-{
-    return UnpackXMM<IDX>(v);
-}
-
-#endif  // CRYPTOPP_SSSE3_AVAILABLE
-
-// *************************** Power8 ***************************//
-
-#if (CRYPTOPP_POWER8_AVAILABLE)
-
-using CryptoPP::uint8x16_p;
-using CryptoPP::uint32x4_p;
-using CryptoPP::uint64x2_p;
-
-inline uint32x4_p Xor(const uint32x4_p& a, const uint32x4_p& b)
-{
-    return VecXor(a, b);
-}
-
-inline uint32x4_p Add(const uint32x4_p& a, const uint32x4_p& b)
-{
-    return VecAdd(a, b);
-}
-
-inline uint32x4_p Sub(const uint32x4_p& a, const uint32x4_p& b)
-{
-    return VecSub(a, b);
-}
-
-template <unsigned int R>
-inline uint32x4_p RotateLeft(const uint32x4_p& val)
-{
-    const uint32x4_p m = {R, R, R, R};
-    return vec_rl(val, m);
-}
-
-template <unsigned int R>
-inline uint32x4_p RotateRight(const uint32x4_p& val)
-{
-    const uint32x4_p m = {32-R, 32-R, 32-R, 32-R};
-    return vec_rl(val, m);
-}
-
-template <unsigned int IDX>
-inline uint32x4_p LoadKey(const word32 rkey[])
-{
-    return vec_splats(rkey[IDX]);
-}
-
-template <unsigned int IDX>
-inline uint32x4_p UnpackSIMD(const uint32x4_p& a, const uint32x4_p& b, const uint32x4_p& c, const uint32x4_p& d)
-{
-    // Should not be instantiated
-    CRYPTOPP_UNUSED(a); CRYPTOPP_UNUSED(b);
-    CRYPTOPP_UNUSED(c); CRYPTOPP_UNUSED(d);
-    CRYPTOPP_ASSERT(0);
-    return VecXor(a, a);
-}
-
-template <>
-inline uint32x4_p UnpackSIMD<0>(const uint32x4_p& a, const uint32x4_p& b, const uint32x4_p& c, const uint32x4_p& d)
-{
-    const uint64x2_p r1 = (uint64x2_p)vec_mergel(a, b);
-    const uint64x2_p r2 = (uint64x2_p)vec_mergel(c, d);
-    return (uint32x4_p)vec_mergel(r1, r2);
-}
-
-template <>
-inline uint32x4_p UnpackSIMD<1>(const uint32x4_p& a, const uint32x4_p& b, const uint32x4_p& c, const uint32x4_p& d)
-{
-    const uint64x2_p r1 = (uint64x2_p)vec_mergel(a, b);
-    const uint64x2_p r2 = (uint64x2_p)vec_mergel(c, d);
-    return (uint32x4_p)vec_mergeh(r1, r2);
-}
-
-template <>
-inline uint32x4_p UnpackSIMD<2>(const uint32x4_p& a, const uint32x4_p& b, const uint32x4_p& c, const uint32x4_p& d)
-{
-    const uint64x2_p r1 = (uint64x2_p)vec_mergeh(a, b);
-    const uint64x2_p r2 = (uint64x2_p)vec_mergeh(c, d);
-    return (uint32x4_p)vec_mergel(r1, r2);
-}
-
-template <>
-inline uint32x4_p UnpackSIMD<3>(const uint32x4_p& a, const uint32x4_p& b, const uint32x4_p& c, const uint32x4_p& d)
-{
-    const uint64x2_p r1 = (uint64x2_p)vec_mergeh(a, b);
-    const uint64x2_p r2 = (uint64x2_p)vec_mergeh(c, d);
-    return (uint32x4_p)vec_mergeh(r1, r2);
-}
-
-template <unsigned int IDX>
-inline uint32x4_p UnpackSIMD(const uint32x4_p& v)
-{
-    // Should not be instantiated
-    CRYPTOPP_ASSERT(0);
-    return VecXor(v, v);
-}
-
-template <>
-inline uint32x4_p UnpackSIMD<0>(const uint32x4_p& v)
-{
-    // Splat to all lanes
-    const uint8x16_p m = {3,2,1,0, 3,2,1,0, 3,2,1,0, 3,2,1,0};
-    return (uint32x4_p)VecPermute(v, v, m);
-}
-
-template <>
-inline uint32x4_p UnpackSIMD<1>(const uint32x4_p& v)
-{
-    // Splat to all lanes
-    const uint8x16_p m = {7,6,5,4, 7,6,5,4, 7,6,5,4, 7,6,5,4};
-    return (uint32x4_p)VecPermute(v, v, m);
-}
-
-template <>
-inline uint32x4_p UnpackSIMD<2>(const uint32x4_p& v)
-{
-    // Splat to all lanes
-    const uint8x16_p m = {11,10,9,8, 11,10,9,8, 11,10,9,8, 11,10,9,8};
-    return (uint32x4_p)VecPermute(v, v, m);
-}
-
-template <>
-inline uint32x4_p UnpackSIMD<3>(const uint32x4_p& v)
-{
-    // Splat to all lanes
-    const uint8x16_p m = {15,14,13,12, 15,14,13,12, 15,14,13,12, 15,14,13,12};
-    return (uint32x4_p)VecPermute(v, v, m);
-}
-
-template <unsigned int IDX>
-inline uint32x4_p RepackSIMD(const uint32x4_p& a, const uint32x4_p& b, const uint32x4_p& c, const uint32x4_p& d)
-{
-    return UnpackSIMD<IDX>(a, b, c, d);
-}
-
-template <unsigned int IDX>
-inline uint32x4_p RepackSIMD(const uint32x4_p& v)
-{
-    return UnpackSIMD<IDX>(v);
-}
-
-#endif  // CRYPTOPP_POWER8_AVAILABLE
-
-// *************************** LEA Encryption ***************************//
-
-#if (CRYPTOPP_ARM_NEON_AVAILABLE || CRYPTOPP_SSSE3_AVAILABLE)
-
-template <class W>
-inline void LEA_Encryption(W temp[4], const word32 *subkeys, unsigned int rounds)
-{
-    temp[3] = RotateRight<3>(Add(Xor(temp[2], LoadKey<4>(subkeys)), Xor(temp[3], LoadKey<5>(subkeys))));
-    temp[2] = RotateRight<5>(Add(Xor(temp[1], LoadKey<2>(subkeys)), Xor(temp[2], LoadKey<3>(subkeys))));
-    temp[1] = RotateLeft<9>(Add(Xor(temp[0], LoadKey<0>(subkeys)), Xor(temp[1], LoadKey<1>(subkeys))));
-    temp[0] = RotateRight<3>(Add(Xor(temp[3], LoadKey<10>(subkeys)), Xor(temp[0], LoadKey<11>(subkeys))));
-    temp[3] = RotateRight<5>(Add(Xor(temp[2], LoadKey<8>(subkeys)), Xor(temp[3], LoadKey<9>(subkeys))));
-    temp[2] = RotateLeft<9>(Add(Xor(temp[1], LoadKey<6>(subkeys)), Xor(temp[2], LoadKey<7>(subkeys))));
-    temp[1] = RotateRight<3>(Add(Xor(temp[0], LoadKey<16>(subkeys)), Xor(temp[1], LoadKey<17>(subkeys))));
-    temp[0] = RotateRight<5>(Add(Xor(temp[3], LoadKey<14>(subkeys)), Xor(temp[0], LoadKey<15>(subkeys))));
-    temp[3] = RotateLeft<9>(Add(Xor(temp[2], LoadKey<12>(subkeys)), Xor(temp[3], LoadKey<13>(subkeys))));
-    temp[2] = RotateRight<3>(Add(Xor(temp[1], LoadKey<22>(subkeys)), Xor(temp[2], LoadKey<23>(subkeys))));
-    temp[1] = RotateRight<5>(Add(Xor(temp[0], LoadKey<20>(subkeys)), Xor(temp[1], LoadKey<21>(subkeys))));
-    temp[0] = RotateLeft<9>(Add(Xor(temp[3], LoadKey<18>(subkeys)), Xor(temp[0], LoadKey<19>(subkeys))));
-
-    temp[3] = RotateRight<3>(Add(Xor(temp[2], LoadKey<28>(subkeys)), Xor(temp[3], LoadKey<29>(subkeys))));
-    temp[2] = RotateRight<5>(Add(Xor(temp[1], LoadKey<26>(subkeys)), Xor(temp[2], LoadKey<27>(subkeys))));
-    temp[1] = RotateLeft<9>(Add(Xor(temp[0], LoadKey<24>(subkeys)), Xor(temp[1], LoadKey<25>(subkeys))));
-    temp[0] = RotateRight<3>(Add(Xor(temp[3], LoadKey<34>(subkeys)), Xor(temp[0], LoadKey<35>(subkeys))));
-    temp[3] = RotateRight<5>(Add(Xor(temp[2], LoadKey<32>(subkeys)), Xor(temp[3], LoadKey<33>(subkeys))));
-    temp[2] = RotateLeft<9>(Add(Xor(temp[1], LoadKey<30>(subkeys)), Xor(temp[2], LoadKey<31>(subkeys))));
-    temp[1] = RotateRight<3>(Add(Xor(temp[0], LoadKey<40>(subkeys)), Xor(temp[1], LoadKey<41>(subkeys))));
-    temp[0] = RotateRight<5>(Add(Xor(temp[3], LoadKey<38>(subkeys)), Xor(temp[0], LoadKey<39>(subkeys))));
-    temp[3] = RotateLeft<9>(Add(Xor(temp[2], LoadKey<36>(subkeys)), Xor(temp[3], LoadKey<37>(subkeys))));
-    temp[2] = RotateRight<3>(Add(Xor(temp[1], LoadKey<46>(subkeys)), Xor(temp[2], LoadKey<47>(subkeys))));
-    temp[1] = RotateRight<5>(Add(Xor(temp[0], LoadKey<44>(subkeys)), Xor(temp[1], LoadKey<45>(subkeys))));
-    temp[0] = RotateLeft<9>(Add(Xor(temp[3], LoadKey<42>(subkeys)), Xor(temp[0], LoadKey<43>(subkeys))));
-
-    temp[3] = RotateRight<3>(Add(Xor(temp[2], LoadKey<52>(subkeys)), Xor(temp[3], LoadKey<53>(subkeys))));
-    temp[2] = RotateRight<5>(Add(Xor(temp[1], LoadKey<50>(subkeys)), Xor(temp[2], LoadKey<51>(subkeys))));
-    temp[1] = RotateLeft<9>(Add(Xor(temp[0], LoadKey<48>(subkeys)), Xor(temp[1], LoadKey<49>(subkeys))));
-    temp[0] = RotateRight<3>(Add(Xor(temp[3], LoadKey<58>(subkeys)), Xor(temp[0], LoadKey<59>(subkeys))));
-    temp[3] = RotateRight<5>(Add(Xor(temp[2], LoadKey<56>(subkeys)), Xor(temp[3], LoadKey<57>(subkeys))));
-    temp[2] = RotateLeft<9>(Add(Xor(temp[1], LoadKey<54>(subkeys)), Xor(temp[2], LoadKey<55>(subkeys))));
-    temp[1] = RotateRight<3>(Add(Xor(temp[0], LoadKey<64>(subkeys)), Xor(temp[1], LoadKey<65>(subkeys))));
-    temp[0] = RotateRight<5>(Add(Xor(temp[3], LoadKey<62>(subkeys)), Xor(temp[0], LoadKey<63>(subkeys))));
-    temp[3] = RotateLeft<9>(Add(Xor(temp[2], LoadKey<60>(subkeys)), Xor(temp[3], LoadKey<61>(subkeys))));
-    temp[2] = RotateRight<3>(Add(Xor(temp[1], LoadKey<70>(subkeys)), Xor(temp[2], LoadKey<71>(subkeys))));
-    temp[1] = RotateRight<5>(Add(Xor(temp[0], LoadKey<68>(subkeys)), Xor(temp[1], LoadKey<69>(subkeys))));
-    temp[0] = RotateLeft<9>(Add(Xor(temp[3], LoadKey<66>(subkeys)), Xor(temp[0], LoadKey<67>(subkeys))));
-
-    temp[3] = RotateRight<3>(Add(Xor(temp[2], LoadKey<76>(subkeys)), Xor(temp[3], LoadKey<77>(subkeys))));
-    temp[2] = RotateRight<5>(Add(Xor(temp[1], LoadKey<74>(subkeys)), Xor(temp[2], LoadKey<75>(subkeys))));
-    temp[1] = RotateLeft<9>(Add(Xor(temp[0], LoadKey<72>(subkeys)), Xor(temp[1], LoadKey<73>(subkeys))));
-    temp[0] = RotateRight<3>(Add(Xor(temp[3], LoadKey<82>(subkeys)), Xor(temp[0], LoadKey<83>(subkeys))));
-    temp[3] = RotateRight<5>(Add(Xor(temp[2], LoadKey<80>(subkeys)), Xor(temp[3], LoadKey<81>(subkeys))));
-    temp[2] = RotateLeft<9>(Add(Xor(temp[1], LoadKey<78>(subkeys)), Xor(temp[2], LoadKey<79>(subkeys))));
-    temp[1] = RotateRight<3>(Add(Xor(temp[0], LoadKey<88>(subkeys)), Xor(temp[1], LoadKey<89>(subkeys))));
-    temp[0] = RotateRight<5>(Add(Xor(temp[3], LoadKey<86>(subkeys)), Xor(temp[0], LoadKey<87>(subkeys))));
-    temp[3] = RotateLeft<9>(Add(Xor(temp[2], LoadKey<84>(subkeys)), Xor(temp[3], LoadKey<85>(subkeys))));
-    temp[2] = RotateRight<3>(Add(Xor(temp[1], LoadKey<94>(subkeys)), Xor(temp[2], LoadKey<95>(subkeys))));
-    temp[1] = RotateRight<5>(Add(Xor(temp[0], LoadKey<92>(subkeys)), Xor(temp[1], LoadKey<93>(subkeys))));
-    temp[0] = RotateLeft<9>(Add(Xor(temp[3], LoadKey<90>(subkeys)), Xor(temp[0], LoadKey<91>(subkeys))));
-
-    temp[3] = RotateRight<3>(Add(Xor(temp[2], LoadKey<100>(subkeys)), Xor(temp[3], LoadKey<101>(subkeys))));
-    temp[2] = RotateRight<5>(Add(Xor(temp[1], LoadKey<98>(subkeys)), Xor(temp[2], LoadKey<99>(subkeys))));
-    temp[1] = RotateLeft<9>(Add(Xor(temp[0], LoadKey<96>(subkeys)), Xor(temp[1], LoadKey<97>(subkeys))));
-    temp[0] = RotateRight<3>(Add(Xor(temp[3], LoadKey<106>(subkeys)), Xor(temp[0], LoadKey<107>(subkeys))));
-    temp[3] = RotateRight<5>(Add(Xor(temp[2], LoadKey<104>(subkeys)), Xor(temp[3], LoadKey<105>(subkeys))));
-    temp[2] = RotateLeft<9>(Add(Xor(temp[1], LoadKey<102>(subkeys)), Xor(temp[2], LoadKey<103>(subkeys))));
-    temp[1] = RotateRight<3>(Add(Xor(temp[0], LoadKey<112>(subkeys)), Xor(temp[1], LoadKey<113>(subkeys))));
-    temp[0] = RotateRight<5>(Add(Xor(temp[3], LoadKey<110>(subkeys)), Xor(temp[0], LoadKey<111>(subkeys))));
-    temp[3] = RotateLeft<9>(Add(Xor(temp[2], LoadKey<108>(subkeys)), Xor(temp[3], LoadKey<109>(subkeys))));
-    temp[2] = RotateRight<3>(Add(Xor(temp[1], LoadKey<118>(subkeys)), Xor(temp[2], LoadKey<119>(subkeys))));
-    temp[1] = RotateRight<5>(Add(Xor(temp[0], LoadKey<116>(subkeys)), Xor(temp[1], LoadKey<117>(subkeys))));
-    temp[0] = RotateLeft<9>(Add(Xor(temp[3], LoadKey<114>(subkeys)), Xor(temp[0], LoadKey<115>(subkeys))));
-
-    temp[3] = RotateRight<3>(Add(Xor(temp[2], LoadKey<124>(subkeys)), Xor(temp[3], LoadKey<125>(subkeys))));
-    temp[2] = RotateRight<5>(Add(Xor(temp[1], LoadKey<122>(subkeys)), Xor(temp[2], LoadKey<123>(subkeys))));
-    temp[1] = RotateLeft<9>(Add(Xor(temp[0], LoadKey<120>(subkeys)), Xor(temp[1], LoadKey<121>(subkeys))));
-    temp[0] = RotateRight<3>(Add(Xor(temp[3], LoadKey<130>(subkeys)), Xor(temp[0], LoadKey<131>(subkeys))));
-    temp[3] = RotateRight<5>(Add(Xor(temp[2], LoadKey<128>(subkeys)), Xor(temp[3], LoadKey<129>(subkeys))));
-    temp[2] = RotateLeft<9>(Add(Xor(temp[1], LoadKey<126>(subkeys)), Xor(temp[2], LoadKey<127>(subkeys))));
-    temp[1] = RotateRight<3>(Add(Xor(temp[0], LoadKey<136>(subkeys)), Xor(temp[1], LoadKey<137>(subkeys))));
-    temp[0] = RotateRight<5>(Add(Xor(temp[3], LoadKey<134>(subkeys)), Xor(temp[0], LoadKey<135>(subkeys))));
-    temp[3] = RotateLeft<9>(Add(Xor(temp[2], LoadKey<132>(subkeys)), Xor(temp[3], LoadKey<133>(subkeys))));
-    temp[2] = RotateRight<3>(Add(Xor(temp[1], LoadKey<142>(subkeys)), Xor(temp[2], LoadKey<143>(subkeys))));
-    temp[1] = RotateRight<5>(Add(Xor(temp[0], LoadKey<140>(subkeys)), Xor(temp[1], LoadKey<141>(subkeys))));
-    temp[0] = RotateLeft<9>(Add(Xor(temp[3], LoadKey<138>(subkeys)), Xor(temp[0], LoadKey<139>(subkeys))));
-
-    if(rounds > 24)
-    {
-        temp[3] = RotateRight<3>(Add(Xor(temp[2], LoadKey<148>(subkeys)), Xor(temp[3], LoadKey<149>(subkeys))));
-        temp[2] = RotateRight<5>(Add(Xor(temp[1], LoadKey<146>(subkeys)), Xor(temp[2], LoadKey<147>(subkeys))));
-        temp[1] = RotateLeft<9>(Add(Xor(temp[0], LoadKey<144>(subkeys)), Xor(temp[1], LoadKey<145>(subkeys))));
-        temp[0] = RotateRight<3>(Add(Xor(temp[3], LoadKey<154>(subkeys)), Xor(temp[0], LoadKey<155>(subkeys))));
-        temp[3] = RotateRight<5>(Add(Xor(temp[2], LoadKey<152>(subkeys)), Xor(temp[3], LoadKey<153>(subkeys))));
-        temp[2] = RotateLeft<9>(Add(Xor(temp[1], LoadKey<150>(subkeys)), Xor(temp[2], LoadKey<151>(subkeys))));
-        temp[1] = RotateRight<3>(Add(Xor(temp[0], LoadKey<160>(subkeys)), Xor(temp[1], LoadKey<161>(subkeys))));
-        temp[0] = RotateRight<5>(Add(Xor(temp[3], LoadKey<158>(subkeys)), Xor(temp[0], LoadKey<159>(subkeys))));
-        temp[3] = RotateLeft<9>(Add(Xor(temp[2], LoadKey<156>(subkeys)), Xor(temp[3], LoadKey<157>(subkeys))));
-        temp[2] = RotateRight<3>(Add(Xor(temp[1], LoadKey<166>(subkeys)), Xor(temp[2], LoadKey<167>(subkeys))));
-        temp[1] = RotateRight<5>(Add(Xor(temp[0], LoadKey<164>(subkeys)), Xor(temp[1], LoadKey<165>(subkeys))));
-        temp[0] = RotateLeft<9>(Add(Xor(temp[3], LoadKey<162>(subkeys)), Xor(temp[0], LoadKey<163>(subkeys))));
-    }
-
-    if(rounds > 28)
-    {
-        temp[3] = RotateRight<3>(Add(Xor(temp[2], LoadKey<172>(subkeys)), Xor(temp[3], LoadKey<173>(subkeys))));
-        temp[2] = RotateRight<5>(Add(Xor(temp[1], LoadKey<170>(subkeys)), Xor(temp[2], LoadKey<171>(subkeys))));
-        temp[1] = RotateLeft<9>(Add(Xor(temp[0], LoadKey<168>(subkeys)), Xor(temp[1], LoadKey<169>(subkeys))));
-        temp[0] = RotateRight<3>(Add(Xor(temp[3], LoadKey<178>(subkeys)), Xor(temp[0], LoadKey<179>(subkeys))));
-        temp[3] = RotateRight<5>(Add(Xor(temp[2], LoadKey<176>(subkeys)), Xor(temp[3], LoadKey<177>(subkeys))));
-        temp[2] = RotateLeft<9>(Add(Xor(temp[1], LoadKey<174>(subkeys)), Xor(temp[2], LoadKey<175>(subkeys))));
-        temp[1] = RotateRight<3>(Add(Xor(temp[0], LoadKey<184>(subkeys)), Xor(temp[1], LoadKey<185>(subkeys))));
-        temp[0] = RotateRight<5>(Add(Xor(temp[3], LoadKey<182>(subkeys)), Xor(temp[0], LoadKey<183>(subkeys))));
-        temp[3] = RotateLeft<9>(Add(Xor(temp[2], LoadKey<180>(subkeys)), Xor(temp[3], LoadKey<181>(subkeys))));
-        temp[2] = RotateRight<3>(Add(Xor(temp[1], LoadKey<190>(subkeys)), Xor(temp[2], LoadKey<191>(subkeys))));
-        temp[1] = RotateRight<5>(Add(Xor(temp[0], LoadKey<188>(subkeys)), Xor(temp[1], LoadKey<189>(subkeys))));
-        temp[0] = RotateLeft<9>(Add(Xor(temp[3], LoadKey<186>(subkeys)), Xor(temp[0], LoadKey<187>(subkeys))));
-    }
-}
-
-// *************************** LEA Decryption ***************************//
-
-template <class W>
-inline void LEA_Decryption(W temp[4], const word32 *subkeys, unsigned int rounds)
-{
-    if(rounds > 28)
-    {
-        temp[0] = Xor(Sub(RotateRight<9>(temp[0]), Xor(temp[3], LoadKey<186>(subkeys))), LoadKey<187>(subkeys));
-        temp[1] = Xor(Sub(RotateLeft<5>(temp[1]), Xor(temp[0], LoadKey<188>(subkeys))), LoadKey<189>(subkeys));
-        temp[2] = Xor(Sub(RotateLeft<3>(temp[2]), Xor(temp[1], LoadKey<190>(subkeys))), LoadKey<191>(subkeys));
-        temp[3] = Xor(Sub(RotateRight<9>(temp[3]), Xor(temp[2], LoadKey<180>(subkeys))), LoadKey<181>(subkeys));
-        temp[0] = Xor(Sub(RotateLeft<5>(temp[0]), Xor(temp[3], LoadKey<182>(subkeys))), LoadKey<183>(subkeys));
-        temp[1] = Xor(Sub(RotateLeft<3>(temp[1]), Xor(temp[0], LoadKey<184>(subkeys))), LoadKey<185>(subkeys));
-        temp[2] = Xor(Sub(RotateRight<9>(temp[2]), Xor(temp[1], LoadKey<174>(subkeys))), LoadKey<175>(subkeys));
-        temp[3] = Xor(Sub(RotateLeft<5>(temp[3]), Xor(temp[2], LoadKey<176>(subkeys))), LoadKey<177>(subkeys));
-        temp[0] = Xor(Sub(RotateLeft<3>(temp[0]), Xor(temp[3], LoadKey<178>(subkeys))), LoadKey<179>(subkeys));
-        temp[1] = Xor(Sub(RotateRight<9>(temp[1]), Xor(temp[0], LoadKey<168>(subkeys))), LoadKey<169>(subkeys));
-        temp[2] = Xor(Sub(RotateLeft<5>(temp[2]), Xor(temp[1], LoadKey<170>(subkeys))), LoadKey<171>(subkeys));
-        temp[3] = Xor(Sub(RotateLeft<3>(temp[3]), Xor(temp[2], LoadKey<172>(subkeys))), LoadKey<173>(subkeys));
-    }
-
-    if(rounds > 24)
-    {
-        temp[0] = Xor(Sub(RotateRight<9>(temp[0]), Xor(temp[3], LoadKey<162>(subkeys))), LoadKey<163>(subkeys));
-        temp[1] = Xor(Sub(RotateLeft<5>(temp[1]), Xor(temp[0], LoadKey<164>(subkeys))), LoadKey<165>(subkeys));
-        temp[2] = Xor(Sub(RotateLeft<3>(temp[2]), Xor(temp[1], LoadKey<166>(subkeys))), LoadKey<167>(subkeys));
-        temp[3] = Xor(Sub(RotateRight<9>(temp[3]), Xor(temp[2], LoadKey<156>(subkeys))), LoadKey<157>(subkeys));
-        temp[0] = Xor(Sub(RotateLeft<5>(temp[0]), Xor(temp[3], LoadKey<158>(subkeys))), LoadKey<159>(subkeys));
-        temp[1] = Xor(Sub(RotateLeft<3>(temp[1]), Xor(temp[0], LoadKey<160>(subkeys))), LoadKey<161>(subkeys));
-        temp[2] = Xor(Sub(RotateRight<9>(temp[2]), Xor(temp[1], LoadKey<150>(subkeys))), LoadKey<151>(subkeys));
-        temp[3] = Xor(Sub(RotateLeft<5>(temp[3]), Xor(temp[2], LoadKey<152>(subkeys))), LoadKey<153>(subkeys));
-        temp[0] = Xor(Sub(RotateLeft<3>(temp[0]), Xor(temp[3], LoadKey<154>(subkeys))), LoadKey<155>(subkeys));
-        temp[1] = Xor(Sub(RotateRight<9>(temp[1]), Xor(temp[0], LoadKey<144>(subkeys))), LoadKey<145>(subkeys));
-        temp[2] = Xor(Sub(RotateLeft<5>(temp[2]), Xor(temp[1], LoadKey<146>(subkeys))), LoadKey<147>(subkeys));
-        temp[3] = Xor(Sub(RotateLeft<3>(temp[3]), Xor(temp[2], LoadKey<148>(subkeys))), LoadKey<149>(subkeys));
-    }
-
-    temp[0] = Xor(Sub(RotateRight<9>(temp[0]), Xor(temp[3], LoadKey<138>(subkeys))), LoadKey<139>(subkeys));
-    temp[1] = Xor(Sub(RotateLeft<5>(temp[1]), Xor(temp[0], LoadKey<140>(subkeys))), LoadKey<141>(subkeys));
-    temp[2] = Xor(Sub(RotateLeft<3>(temp[2]), Xor(temp[1], LoadKey<142>(subkeys))), LoadKey<143>(subkeys));
-    temp[3] = Xor(Sub(RotateRight<9>(temp[3]), Xor(temp[2], LoadKey<132>(subkeys))), LoadKey<133>(subkeys));
-    temp[0] = Xor(Sub(RotateLeft<5>(temp[0]), Xor(temp[3], LoadKey<134>(subkeys))), LoadKey<135>(subkeys));
-    temp[1] = Xor(Sub(RotateLeft<3>(temp[1]), Xor(temp[0], LoadKey<136>(subkeys))), LoadKey<137>(subkeys));
-    temp[2] = Xor(Sub(RotateRight<9>(temp[2]), Xor(temp[1], LoadKey<126>(subkeys))), LoadKey<127>(subkeys));
-    temp[3] = Xor(Sub(RotateLeft<5>(temp[3]), Xor(temp[2], LoadKey<128>(subkeys))), LoadKey<129>(subkeys));
-    temp[0] = Xor(Sub(RotateLeft<3>(temp[0]), Xor(temp[3], LoadKey<130>(subkeys))), LoadKey<131>(subkeys));
-    temp[1] = Xor(Sub(RotateRight<9>(temp[1]), Xor(temp[0], LoadKey<120>(subkeys))), LoadKey<121>(subkeys));
-    temp[2] = Xor(Sub(RotateLeft<5>(temp[2]), Xor(temp[1], LoadKey<122>(subkeys))), LoadKey<123>(subkeys));
-    temp[3] = Xor(Sub(RotateLeft<3>(temp[3]), Xor(temp[2], LoadKey<124>(subkeys))), LoadKey<125>(subkeys));
-
-    temp[0] = Xor(Sub(RotateRight<9>(temp[0]), Xor(temp[3], LoadKey<114>(subkeys))), LoadKey<115>(subkeys));
-    temp[1] = Xor(Sub(RotateLeft<5>(temp[1]), Xor(temp[0], LoadKey<116>(subkeys))), LoadKey<117>(subkeys));
-    temp[2] = Xor(Sub(RotateLeft<3>(temp[2]), Xor(temp[1], LoadKey<118>(subkeys))), LoadKey<119>(subkeys));
-    temp[3] = Xor(Sub(RotateRight<9>(temp[3]), Xor(temp[2], LoadKey<108>(subkeys))), LoadKey<109>(subkeys));
-    temp[0] = Xor(Sub(RotateLeft<5>(temp[0]), Xor(temp[3], LoadKey<110>(subkeys))), LoadKey<111>(subkeys));
-    temp[1] = Xor(Sub(RotateLeft<3>(temp[1]), Xor(temp[0], LoadKey<112>(subkeys))), LoadKey<113>(subkeys));
-    temp[2] = Xor(Sub(RotateRight<9>(temp[2]), Xor(temp[1], LoadKey<102>(subkeys))), LoadKey<103>(subkeys));
-    temp[3] = Xor(Sub(RotateLeft<5>(temp[3]), Xor(temp[2], LoadKey<104>(subkeys))), LoadKey<105>(subkeys));
-    temp[0] = Xor(Sub(RotateLeft<3>(temp[0]), Xor(temp[3], LoadKey<106>(subkeys))), LoadKey<107>(subkeys));
-    temp[1] = Xor(Sub(RotateRight<9>(temp[1]), Xor(temp[0], LoadKey<96>(subkeys))), LoadKey<97>(subkeys));
-    temp[2] = Xor(Sub(RotateLeft<5>(temp[2]), Xor(temp[1], LoadKey<98>(subkeys))), LoadKey<99>(subkeys));
-    temp[3] = Xor(Sub(RotateLeft<3>(temp[3]), Xor(temp[2], LoadKey<100>(subkeys))), LoadKey<101>(subkeys));
-
-    temp[0] = Xor(Sub(RotateRight<9>(temp[0]), Xor(temp[3], LoadKey<90>(subkeys))), LoadKey<91>(subkeys));
-    temp[1] = Xor(Sub(RotateLeft<5>(temp[1]), Xor(temp[0], LoadKey<92>(subkeys))), LoadKey<93>(subkeys));
-    temp[2] = Xor(Sub(RotateLeft<3>(temp[2]), Xor(temp[1], LoadKey<94>(subkeys))), LoadKey<95>(subkeys));
-    temp[3] = Xor(Sub(RotateRight<9>(temp[3]), Xor(temp[2], LoadKey<84>(subkeys))), LoadKey<85>(subkeys));
-    temp[0] = Xor(Sub(RotateLeft<5>(temp[0]), Xor(temp[3], LoadKey<86>(subkeys))), LoadKey<87>(subkeys));
-    temp[1] = Xor(Sub(RotateLeft<3>(temp[1]), Xor(temp[0], LoadKey<88>(subkeys))), LoadKey<89>(subkeys));
-    temp[2] = Xor(Sub(RotateRight<9>(temp[2]), Xor(temp[1], LoadKey<78>(subkeys))), LoadKey<79>(subkeys));
-    temp[3] = Xor(Sub(RotateLeft<5>(temp[3]), Xor(temp[2], LoadKey<80>(subkeys))), LoadKey<81>(subkeys));
-    temp[0] = Xor(Sub(RotateLeft<3>(temp[0]), Xor(temp[3], LoadKey<82>(subkeys))), LoadKey<83>(subkeys));
-    temp[1] = Xor(Sub(RotateRight<9>(temp[1]), Xor(temp[0], LoadKey<72>(subkeys))), LoadKey<73>(subkeys));
-    temp[2] = Xor(Sub(RotateLeft<5>(temp[2]), Xor(temp[1], LoadKey<74>(subkeys))), LoadKey<75>(subkeys));
-    temp[3] = Xor(Sub(RotateLeft<3>(temp[3]), Xor(temp[2], LoadKey<76>(subkeys))), LoadKey<77>(subkeys));
-
-    temp[0] = Xor(Sub(RotateRight<9>(temp[0]), Xor(temp[3], LoadKey<66>(subkeys))), LoadKey<67>(subkeys));
-    temp[1] = Xor(Sub(RotateLeft<5>(temp[1]), Xor(temp[0], LoadKey<68>(subkeys))), LoadKey<69>(subkeys));
-    temp[2] = Xor(Sub(RotateLeft<3>(temp[2]), Xor(temp[1], LoadKey<70>(subkeys))), LoadKey<71>(subkeys));
-    temp[3] = Xor(Sub(RotateRight<9>(temp[3]), Xor(temp[2], LoadKey<60>(subkeys))), LoadKey<61>(subkeys));
-    temp[0] = Xor(Sub(RotateLeft<5>(temp[0]), Xor(temp[3], LoadKey<62>(subkeys))), LoadKey<63>(subkeys));
-    temp[1] = Xor(Sub(RotateLeft<3>(temp[1]), Xor(temp[0], LoadKey<64>(subkeys))), LoadKey<65>(subkeys));
-    temp[2] = Xor(Sub(RotateRight<9>(temp[2]), Xor(temp[1], LoadKey<54>(subkeys))), LoadKey<55>(subkeys));
-    temp[3] = Xor(Sub(RotateLeft<5>(temp[3]), Xor(temp[2], LoadKey<56>(subkeys))), LoadKey<57>(subkeys));
-    temp[0] = Xor(Sub(RotateLeft<3>(temp[0]), Xor(temp[3], LoadKey<58>(subkeys))), LoadKey<59>(subkeys));
-    temp[1] = Xor(Sub(RotateRight<9>(temp[1]), Xor(temp[0], LoadKey<48>(subkeys))), LoadKey<49>(subkeys));
-    temp[2] = Xor(Sub(RotateLeft<5>(temp[2]), Xor(temp[1], LoadKey<50>(subkeys))), LoadKey<51>(subkeys));
-    temp[3] = Xor(Sub(RotateLeft<3>(temp[3]), Xor(temp[2], LoadKey<52>(subkeys))), LoadKey<53>(subkeys));
-
-    temp[0] = Xor(Sub(RotateRight<9>(temp[0]), Xor(temp[3], LoadKey<42>(subkeys))), LoadKey<43>(subkeys));
-    temp[1] = Xor(Sub(RotateLeft<5>(temp[1]), Xor(temp[0], LoadKey<44>(subkeys))), LoadKey<45>(subkeys));
-    temp[2] = Xor(Sub(RotateLeft<3>(temp[2]), Xor(temp[1], LoadKey<46>(subkeys))), LoadKey<47>(subkeys));
-    temp[3] = Xor(Sub(RotateRight<9>(temp[3]), Xor(temp[2], LoadKey<36>(subkeys))), LoadKey<37>(subkeys));
-    temp[0] = Xor(Sub(RotateLeft<5>(temp[0]), Xor(temp[3], LoadKey<38>(subkeys))), LoadKey<39>(subkeys));
-    temp[1] = Xor(Sub(RotateLeft<3>(temp[1]), Xor(temp[0], LoadKey<40>(subkeys))), LoadKey<41>(subkeys));
-    temp[2] = Xor(Sub(RotateRight<9>(temp[2]), Xor(temp[1], LoadKey<30>(subkeys))), LoadKey<31>(subkeys));
-    temp[3] = Xor(Sub(RotateLeft<5>(temp[3]), Xor(temp[2], LoadKey<32>(subkeys))), LoadKey<33>(subkeys));
-    temp[0] = Xor(Sub(RotateLeft<3>(temp[0]), Xor(temp[3], LoadKey<34>(subkeys))), LoadKey<35>(subkeys));
-    temp[1] = Xor(Sub(RotateRight<9>(temp[1]), Xor(temp[0], LoadKey<24>(subkeys))), LoadKey<25>(subkeys));
-    temp[2] = Xor(Sub(RotateLeft<5>(temp[2]), Xor(temp[1], LoadKey<26>(subkeys))), LoadKey<27>(subkeys));
-    temp[3] = Xor(Sub(RotateLeft<3>(temp[3]), Xor(temp[2], LoadKey<28>(subkeys))), LoadKey<29>(subkeys));
-
-    temp[0] = Xor(Sub(RotateRight<9>(temp[0]), Xor(temp[3], LoadKey<18>(subkeys))), LoadKey<19>(subkeys));
-    temp[1] = Xor(Sub(RotateLeft<5>(temp[1]), Xor(temp[0], LoadKey<20>(subkeys))), LoadKey<21>(subkeys));
-    temp[2] = Xor(Sub(RotateLeft<3>(temp[2]), Xor(temp[1], LoadKey<22>(subkeys))), LoadKey<23>(subkeys));
-    temp[3] = Xor(Sub(RotateRight<9>(temp[3]), Xor(temp[2], LoadKey<12>(subkeys))), LoadKey<13>(subkeys));
-    temp[0] = Xor(Sub(RotateLeft<5>(temp[0]), Xor(temp[3], LoadKey<14>(subkeys))), LoadKey<15>(subkeys));
-    temp[1] = Xor(Sub(RotateLeft<3>(temp[1]), Xor(temp[0], LoadKey<16>(subkeys))), LoadKey<17>(subkeys));
-    temp[2] = Xor(Sub(RotateRight<9>(temp[2]), Xor(temp[1], LoadKey<6>(subkeys))), LoadKey<7>(subkeys));
-    temp[3] = Xor(Sub(RotateLeft<5>(temp[3]), Xor(temp[2], LoadKey<8>(subkeys))), LoadKey<9>(subkeys));
-    temp[0] = Xor(Sub(RotateLeft<3>(temp[0]), Xor(temp[3], LoadKey<10>(subkeys))), LoadKey<11>(subkeys));
-    temp[1] = Xor(Sub(RotateRight<9>(temp[1]), Xor(temp[0], LoadKey<0>(subkeys))), LoadKey<1>(subkeys));
-    temp[2] = Xor(Sub(RotateLeft<5>(temp[2]), Xor(temp[1], LoadKey<2>(subkeys))), LoadKey<3>(subkeys));
-    temp[3] = Xor(Sub(RotateLeft<3>(temp[3]), Xor(temp[2], LoadKey<4>(subkeys))), LoadKey<5>(subkeys));
-}
-
-#endif  // LEA Encryption and Decryption
-
-// *************************** ARM NEON ***************************//
-
-#if (CRYPTOPP_ARM_NEON_AVAILABLE)
-
-inline void LEA_Enc_Block(uint32x4_t &block0,
-    const word32 *subkeys, unsigned int rounds)
-{
-    uint32x4_t temp[4];
-    temp[0] = UnpackNEON<0>(block0);
-    temp[1] = UnpackNEON<1>(block0);
-    temp[2] = UnpackNEON<2>(block0);
-    temp[3] = UnpackNEON<3>(block0);
-
-    LEA_Encryption(temp, subkeys, rounds);
-
-    block0 = RepackNEON<0>(temp[0], temp[1], temp[2], temp[3]);
-}
-
-inline void LEA_Dec_Block(uint32x4_t &block0,
-    const word32 *subkeys, unsigned int rounds)
-{
-    uint32x4_t temp[4];
-    temp[0] = UnpackNEON<0>(block0);
-    temp[1] = UnpackNEON<1>(block0);
-    temp[2] = UnpackNEON<2>(block0);
-    temp[3] = UnpackNEON<3>(block0);
-
-    LEA_Decryption(temp, subkeys, rounds);
-
-    block0 = RepackNEON<0>(temp[0], temp[1], temp[2], temp[3]);
-}
-
-inline void LEA_Enc_4_Blocks(uint32x4_t &block0, uint32x4_t &block1,
-    uint32x4_t &block2, uint32x4_t &block3, const word32 *subkeys, unsigned int rounds)
-{
-    uint32x4_t temp[4];
-    temp[0] = UnpackNEON<0>(block0, block1, block2, block3);
-    temp[1] = UnpackNEON<1>(block0, block1, block2, block3);
-    temp[2] = UnpackNEON<2>(block0, block1, block2, block3);
-    temp[3] = UnpackNEON<3>(block0, block1, block2, block3);
-
-    LEA_Encryption(temp, subkeys, rounds);
-
-    block0 = RepackNEON<0>(temp[0], temp[1], temp[2], temp[3]);
-    block1 = RepackNEON<1>(temp[0], temp[1], temp[2], temp[3]);
-    block2 = RepackNEON<2>(temp[0], temp[1], temp[2], temp[3]);
-    block3 = RepackNEON<3>(temp[0], temp[1], temp[2], temp[3]);
-}
-
-inline void LEA_Dec_4_Blocks(uint32x4_t &block0, uint32x4_t &block1,
-    uint32x4_t &block2, uint32x4_t &block3, const word32 *subkeys, unsigned int rounds)
-{
-    uint32x4_t temp[4];
-    temp[0] = UnpackNEON<0>(block0, block1, block2, block3);
-    temp[1] = UnpackNEON<1>(block0, block1, block2, block3);
-    temp[2] = UnpackNEON<2>(block0, block1, block2, block3);
-    temp[3] = UnpackNEON<3>(block0, block1, block2, block3);
-
-    LEA_Decryption(temp, subkeys, rounds);
-
-    block0 = RepackNEON<0>(temp[0], temp[1], temp[2], temp[3]);
-    block1 = RepackNEON<1>(temp[0], temp[1], temp[2], temp[3]);
-    block2 = RepackNEON<2>(temp[0], temp[1], temp[2], temp[3]);
-    block3 = RepackNEON<3>(temp[0], temp[1], temp[2], temp[3]);
-}
-
-#endif  // CRYPTOPP_ARM_NEON_AVAILABLE
-
-// *************************** IA-32 ***************************//
-
-#if (CRYPTOPP_SSSE3_AVAILABLE)
-
-inline void LEA_Enc_Block(__m128i &block0,
-    const word32 *subkeys, unsigned int rounds)
-{
-    __m128i temp[4];
-    temp[0] = UnpackXMM<0>(block0);
-    temp[1] = UnpackXMM<1>(block0);
-    temp[2] = UnpackXMM<2>(block0);
-    temp[3] = UnpackXMM<3>(block0);
-
-    LEA_Encryption(temp, subkeys, rounds);
-
-    block0 = RepackXMM<0>(temp[0], temp[1], temp[2], temp[3]);
-}
-
-inline void LEA_Dec_Block(__m128i &block0,
-    const word32 *subkeys, unsigned int rounds)
-{
-    __m128i temp[4];
-    temp[0] = UnpackXMM<0>(block0);
-    temp[1] = UnpackXMM<1>(block0);
-    temp[2] = UnpackXMM<2>(block0);
-    temp[3] = UnpackXMM<3>(block0);
-
-    LEA_Decryption(temp, subkeys, rounds);
-
-    block0 = RepackXMM<0>(temp[0], temp[1], temp[2], temp[3]);
-}
-
-inline void LEA_Enc_4_Blocks(__m128i &block0, __m128i &block1,
-    __m128i &block2, __m128i &block3, const word32 *subkeys, unsigned int rounds)
-{
-    __m128i temp[4];
-    temp[0] = UnpackXMM<0>(block0, block1, block2, block3);
-    temp[1] = UnpackXMM<1>(block0, block1, block2, block3);
-    temp[2] = UnpackXMM<2>(block0, block1, block2, block3);
-    temp[3] = UnpackXMM<3>(block0, block1, block2, block3);
-
-    LEA_Encryption(temp, subkeys, rounds);
-
-    block0 = RepackXMM<0>(temp[0], temp[1], temp[2], temp[3]);
-    block1 = RepackXMM<1>(temp[0], temp[1], temp[2], temp[3]);
-    block2 = RepackXMM<2>(temp[0], temp[1], temp[2], temp[3]);
-    block3 = RepackXMM<3>(temp[0], temp[1], temp[2], temp[3]);
-}
-
-inline void LEA_Dec_4_Blocks(__m128i &block0, __m128i &block1,
-    __m128i &block2, __m128i &block3, const word32 *subkeys, unsigned int rounds)
-{
-    __m128i temp[4];
-    temp[0] = UnpackXMM<0>(block0, block1, block2, block3);
-    temp[1] = UnpackXMM<1>(block0, block1, block2, block3);
-    temp[2] = UnpackXMM<2>(block0, block1, block2, block3);
-    temp[3] = UnpackXMM<3>(block0, block1, block2, block3);
-
-    LEA_Decryption(temp, subkeys, rounds);
-
-    block0 = RepackXMM<0>(temp[0], temp[1], temp[2], temp[3]);
-    block1 = RepackXMM<1>(temp[0], temp[1], temp[2], temp[3]);
-    block2 = RepackXMM<2>(temp[0], temp[1], temp[2], temp[3]);
-    block3 = RepackXMM<3>(temp[0], temp[1], temp[2], temp[3]);
-}
-
-#endif  // CRYPTOPP_SSSE3_AVAILABLE
-
-// *************************** Power8 ***************************//
-
-#if (CRYPTOPP_POWER8_AVAILABLE)
-
-inline void LEA_Enc_Block(uint32x4_p &block0,
-    const word32 *subkeys, unsigned int rounds)
-{
-    uint32x4_p temp[4];
-    temp[0] = UnpackSIMD<0>(block0);
-    temp[1] = UnpackSIMD<1>(block0);
-    temp[2] = UnpackSIMD<2>(block0);
-    temp[3] = UnpackSIMD<3>(block0);
-
-    LEA_Encryption(temp, subkeys, rounds);
-
-    block0 = RepackSIMD<0>(temp[0], temp[1], temp[2], temp[3]);
-}
-
-inline void LEA_Dec_Block(uint32x4_p &block0,
-    const word32 *subkeys, unsigned int rounds)
-{
-    uint32x4_p temp[4];
-    temp[0] = UnpackSIMD<0>(block0);
-    temp[1] = UnpackSIMD<1>(block0);
-    temp[2] = UnpackSIMD<2>(block0);
-    temp[3] = UnpackSIMD<3>(block0);
-
-    LEA_Decryption(temp, subkeys, rounds);
-
-    block0 = RepackSIMD<0>(temp[0], temp[1], temp[2], temp[3]);
-}
-
-inline void LEA_Enc_4_Blocks(uint32x4_p &block0, uint32x4_p &block1,
-    uint32x4_p &block2, uint32x4_p &block3, const word32 *subkeys, unsigned int rounds)
-{
-    uint32x4_p temp[4];
-    temp[0] = UnpackSIMD<0>(block0, block1, block2, block3);
-    temp[1] = UnpackSIMD<1>(block0, block1, block2, block3);
-    temp[2] = UnpackSIMD<2>(block0, block1, block2, block3);
-    temp[3] = UnpackSIMD<3>(block0, block1, block2, block3);
-
-    LEA_Encryption(temp, subkeys, rounds);
-
-    block0 = RepackSIMD<0>(temp[0], temp[1], temp[2], temp[3]);
-    block1 = RepackSIMD<1>(temp[0], temp[1], temp[2], temp[3]);
-    block2 = RepackSIMD<2>(temp[0], temp[1], temp[2], temp[3]);
-    block3 = RepackSIMD<3>(temp[0], temp[1], temp[2], temp[3]);
-}
-
-inline void LEA_Dec_4_Blocks(uint32x4_p &block0, uint32x4_p &block1,
-    uint32x4_p &block2, uint32x4_p &block3, const word32 *subkeys, unsigned int rounds)
-{
-    uint32x4_p temp[4];
-    temp[0] = UnpackSIMD<0>(block0, block1, block2, block3);
-    temp[1] = UnpackSIMD<1>(block0, block1, block2, block3);
-    temp[2] = UnpackSIMD<2>(block0, block1, block2, block3);
-    temp[3] = UnpackSIMD<3>(block0, block1, block2, block3);
-
-    LEA_Decryption(temp, subkeys, rounds);
-
-    block0 = RepackSIMD<0>(temp[0], temp[1], temp[2], temp[3]);
-    block1 = RepackSIMD<1>(temp[0], temp[1], temp[2], temp[3]);
-    block2 = RepackSIMD<2>(temp[0], temp[1], temp[2], temp[3]);
-    block3 = RepackSIMD<3>(temp[0], temp[1], temp[2], temp[3]);
-}
-
-#endif  // CRYPTOPP_POWER8_AVAILABLE
-
-ANONYMOUS_NAMESPACE_END
-
-// *************************** SIMD Templates ***************************//
-
-NAMESPACE_BEGIN(CryptoPP)
-
-#if defined(CRYPTOPP_SSSE3_AVAILABLE)
-size_t LEA_Enc_AdvancedProcessBlocks_SSSE3(const word32* subKeys, size_t rounds,
-    const byte *inBlocks, const byte *xorBlocks, byte *outBlocks, size_t length, word32 flags)
-{
-    return AdvancedProcessBlocks128_4x1_SSE(LEA_Enc_Block, LEA_Enc_4_Blocks,
-        subKeys, rounds, inBlocks, xorBlocks, outBlocks, length, flags);
-}
-
-size_t LEA_Dec_AdvancedProcessBlocks_SSSE3(const word32* subKeys, size_t rounds,
-    const byte *inBlocks, const byte *xorBlocks, byte *outBlocks, size_t length, word32 flags)
-{
-    return AdvancedProcessBlocks128_4x1_SSE(LEA_Dec_Block, LEA_Dec_4_Blocks,
-        subKeys, rounds, inBlocks, xorBlocks, outBlocks, length, flags);
-}
-#endif // CRYPTOPP_SSSE3_AVAILABLE
-
-#if defined(CRYPTOPP_ARM_NEON_AVAILABLE)
-size_t LEA_Enc_AdvancedProcessBlocks_NEON(const word32* subKeys, size_t rounds,
-    const byte *inBlocks, const byte *xorBlocks, byte *outBlocks, size_t length, word32 flags)
-{
-    return AdvancedProcessBlocks128_4x1_NEON(LEA_Enc_Block, LEA_Enc_4_Blocks,
-        subKeys, rounds, inBlocks, xorBlocks, outBlocks, length, flags);
-}
-
-size_t LEA_Dec_AdvancedProcessBlocks_NEON(const word32* subKeys, size_t rounds,
-    const byte *inBlocks, const byte *xorBlocks, byte *outBlocks, size_t length, word32 flags)
-{
-    return AdvancedProcessBlocks128_4x1_NEON(LEA_Dec_Block, LEA_Dec_4_Blocks,
-        subKeys, rounds, inBlocks, xorBlocks, outBlocks, length, flags);
-}
-#endif // CRYPTOPP_ARM_NEON_AVAILABLE
-
-#if defined(CRYPTOPP_POWER8_AVAILABLE)
-size_t LEA_Enc_AdvancedProcessBlocks_POWER8(const word32* subKeys, size_t rounds,
-    const byte *inBlocks, const byte *xorBlocks, byte *outBlocks, size_t length, word32 flags)
-{
-    return AdvancedProcessBlocks128_4x1_ALTIVEC(LEA_Enc_Block, LEA_Enc_4_Blocks,
-        subKeys, rounds, inBlocks, xorBlocks, outBlocks, length, flags);
-}
-
-size_t LEA_Dec_AdvancedProcessBlocks_POWER8(const word32* subKeys, size_t rounds,
-    const byte *inBlocks, const byte *xorBlocks, byte *outBlocks, size_t length, word32 flags)
-{
-    return AdvancedProcessBlocks128_4x1_ALTIVEC(LEA_Dec_Block, LEA_Dec_4_Blocks,
-        subKeys, rounds, inBlocks, xorBlocks, outBlocks, length, flags);
-}
-#endif // CRYPTOPP_POWER8_AVAILABLE
-
-NAMESPACE_END
+// lea_simd.cpp - written and placed in the public domain by Jeffrey Walton
+//
+//    This source file uses intrinsics and built-ins to gain access to
+//    SSSE3, ARM NEON and ARMv8a, and Power8 Altivec instructions. A separate
+//    source file is needed because additional CXXFLAGS are required to enable
+//    the appropriate instructions sets in some build configurations.
+
+#include "pch.h"
+#include "config.h"
+
+#include "lea.h"
+#include "misc.h"
+
+// Uncomment for benchmarking C++ against SSE or NEON.
+// Do so in both simon.cpp and simon_simd.cpp.
+// #undef CRYPTOPP_SSSE3_AVAILABLE
+// #undef CRYPTOPP_ARM_NEON_AVAILABLE
+
+#if (CRYPTOPP_SSSE3_AVAILABLE)
+# include "adv_simd.h"
+# include <immintrin.h>
+# include <pmmintrin.h>
+# include <tmmintrin.h>
+#endif
+
+#if defined(__XOP__)
+# include <ammintrin.h>
+# if defined(__GNUC__)
+#  include <x86intrin.h>
+# endif
+#endif
+
+//#if defined(__AVX512F__) && defined(__AVX512VL__)
+//# define CRYPTOPP_AVX512_ROTATE 1
+//# include <immintrin.h>
+//#endif
+
+#if (CRYPTOPP_ARM_NEON_HEADER)
+# include "adv_simd.h"
+# include <arm_neon.h>
+#endif
+
+#if (CRYPTOPP_ARM_ACLE_HEADER)
+# include <stdint.h>
+# include <arm_acle.h>
+#endif
+
+#if defined(_M_ARM64)
+# include "adv_simd.h"
+#endif
+
+// Do not port this to POWER architecture. Naively we hoped
+// for a 2x to 3x speedup. The result was a 5x slow down.
+// The table below shows MiB/s and cpb.
+//
+// C++:
+// <TD>LEA-128(128)/CTR (128-bit key)<TD>C++<TD>207<TD>15.64
+// <TD>LEA-128(192)/CTR (192-bit key)<TD>C++<TD>186<TD>17.48
+// <TD>LEA-128(256)/CTR (256-bit key)<TD>C++<TD>124<TD>26.2
+//
+// Power8:
+// <TD>LEA-128(128)/CTR (128-bit key)<TD>Power8<TD>37<TD>88.7
+// <TD>LEA-128(192)/CTR (192-bit key)<TD>Power8<TD>40<TD>82.1
+// <TD>LEA-128(256)/CTR (256-bit key)<TD>Power8<TD>28<TD>116.0
+
+#undef CRYPTOPP_POWER8_AVAILABLE
+#if defined(CRYPTOPP_POWER8_AVAILABLE)
+# include "adv_simd.h"
+# include "ppc_simd.h"
+#endif
+
+// Squash MS LNK4221 and libtool warnings
+extern const char LEA_SIMD_FNAME[] = __FILE__;
+
+ANONYMOUS_NAMESPACE_BEGIN
+
+using CryptoPP::word32;
+
+// *************************** ARM NEON ***************************//
+
+#if (CRYPTOPP_ARM_NEON_AVAILABLE)
+
+inline uint32x4_t Xor(const uint32x4_t& a, const uint32x4_t& b)
+{
+    return veorq_u32(a, b);
+}
+
+inline uint32x4_t Add(const uint32x4_t& a, const uint32x4_t& b)
+{
+    return vaddq_u32(a, b);
+}
+
+inline uint32x4_t Sub(const uint32x4_t& a, const uint32x4_t& b)
+{
+    return vsubq_u32(a, b);
+}
+
+template <unsigned int R>
+inline uint32x4_t RotateLeft(const uint32x4_t& val)
+{
+    const uint32x4_t a(vshlq_n_u32(val, R));
+    const uint32x4_t b(vshrq_n_u32(val, 32 - R));
+    return vorrq_u32(a, b);
+}
+
+template <unsigned int R>
+inline uint32x4_t RotateRight(const uint32x4_t& val)
+{
+    const uint32x4_t a(vshlq_n_u32(val, 32 - R));
+    const uint32x4_t b(vshrq_n_u32(val, R));
+    return vorrq_u32(a, b);
+}
+
+#if defined(__aarch32__) || defined(__aarch64__)
+template <>
+inline uint32x4_t RotateLeft<8>(const uint32x4_t& val)
+{
+#if (CRYPTOPP_BIG_ENDIAN)
+    const uint8_t maskb[16] = { 14,13,12,15, 10,9,8,11, 6,5,4,7, 2,1,0,3 };
+    const uint8x16_t mask = vld1q_u8(maskb);
+#else
+    const uint8_t maskb[16] = { 3,0,1,2, 7,4,5,6, 11,8,9,10, 15,12,13,14 };
+    const uint8x16_t mask = vld1q_u8(maskb);
+#endif
+
+    return vreinterpretq_u32_u8(
+        vqtbl1q_u8(vreinterpretq_u8_u32(val), mask));
+}
+
+template <>
+inline uint32x4_t RotateRight<8>(const uint32x4_t& val)
+{
+#if (CRYPTOPP_BIG_ENDIAN)
+    const uint8_t maskb[16] = { 12,15,14,13, 8,11,10,9, 4,7,6,5, 0,3,2,1 };
+    const uint8x16_t mask = vld1q_u8(maskb);
+#else
+    const uint8_t maskb[16] = { 1,2,3,0, 5,6,7,4, 9,10,11,8, 13,14,14,12 };
+    const uint8x16_t mask = vld1q_u8(maskb);
+#endif
+
+    return vreinterpretq_u32_u8(
+        vqtbl1q_u8(vreinterpretq_u8_u32(val), mask));
+}
+#endif
+
+uint32x4_t UnpackLow32(uint32x4_t a, uint32x4_t b)
+{
+    uint32x2_t a1 = vget_low_u32(a);
+    uint32x2_t b1 = vget_low_u32(b);
+    uint32x2x2_t result = vzip_u32(a1, b1);
+    return vcombine_u32(result.val[0], result.val[1]);
+}
+
+uint32x4_t UnpackHigh32(uint32x4_t a, uint32x4_t b)
+{
+    uint32x2_t a1 = vget_high_u32(a);
+    uint32x2_t b1 = vget_high_u32(b);
+    uint32x2x2_t result = vzip_u32(a1, b1);
+    return vcombine_u32(result.val[0], result.val[1]);
+}
+
+uint32x4_t UnpackLow64(uint32x4_t a, uint32x4_t b)
+{
+    uint64x1_t a1 = vget_low_u64((uint64x2_t)a);
+    uint64x1_t b1 = vget_low_u64((uint64x2_t)b);
+    return (uint32x4_t)vcombine_u64(a1, b1);
+}
+
+uint32x4_t UnpackHigh64(uint32x4_t a, uint32x4_t b)
+{
+    uint64x1_t a1 = vget_high_u64((uint64x2_t)a);
+    uint64x1_t b1 = vget_high_u64((uint64x2_t)b);
+    return (uint32x4_t)vcombine_u64(a1, b1);
+}
+
+template <unsigned int IDX>
+inline uint32x4_t LoadKey(const word32 rkey[])
+{
+    return vdupq_n_u32(rkey[IDX]);
+}
+
+template <unsigned int IDX>
+inline uint32x4_t UnpackNEON(const uint32x4_t& a, const uint32x4_t& b, const uint32x4_t& c, const uint32x4_t& d)
+{
+    // Should not be instantiated
+    CRYPTOPP_ASSERT(0);
+
+    CRYPTOPP_UNUSED(a); CRYPTOPP_UNUSED(b);
+    CRYPTOPP_UNUSED(c); CRYPTOPP_UNUSED(d);
+    return vmovq_n_u32(0);
+}
+
+template <>
+inline uint32x4_t UnpackNEON<0>(const uint32x4_t& a, const uint32x4_t& b, const uint32x4_t& c, const uint32x4_t& d)
+{
+    const uint32x4_t r1 = UnpackLow32(a, b);
+    const uint32x4_t r2 = UnpackLow32(c, d);
+    return UnpackLow64(r1, r2);
+}
+
+template <>
+inline uint32x4_t UnpackNEON<1>(const uint32x4_t& a, const uint32x4_t& b, const uint32x4_t& c, const uint32x4_t& d)
+{
+    const uint32x4_t r1 = UnpackLow32(a, b);
+    const uint32x4_t r2 = UnpackLow32(c, d);
+    return UnpackHigh64(r1, r2);
+}
+
+template <>
+inline uint32x4_t UnpackNEON<2>(const uint32x4_t& a, const uint32x4_t& b, const uint32x4_t& c, const uint32x4_t& d)
+{
+    const uint32x4_t r1 = UnpackHigh32(a, b);
+    const uint32x4_t r2 = UnpackHigh32(c, d);
+    return UnpackLow64(r1, r2);
+}
+
+template <>
+inline uint32x4_t UnpackNEON<3>(const uint32x4_t& a, const uint32x4_t& b, const uint32x4_t& c, const uint32x4_t& d)
+{
+    const uint32x4_t r1 = UnpackHigh32(a, b);
+    const uint32x4_t r2 = UnpackHigh32(c, d);
+    return UnpackHigh64(r1, r2);
+}
+
+template <unsigned int IDX>
+inline uint32x4_t UnpackNEON(const uint32x4_t& v)
+{
+    // Should not be instantiated
+    CRYPTOPP_ASSERT(0);
+
+    CRYPTOPP_UNUSED(v);
+    return vmovq_n_u32(0);
+}
+
+template <>
+inline uint32x4_t UnpackNEON<0>(const uint32x4_t& v)
+{
+    // Splat to all lanes
+    return vdupq_n_u32(vgetq_lane_u32(v, 0));
+}
+
+template <>
+inline uint32x4_t UnpackNEON<1>(const uint32x4_t& v)
+{
+    // Splat to all lanes
+    return vdupq_n_u32(vgetq_lane_u32(v, 1));
+}
+
+template <>
+inline uint32x4_t UnpackNEON<2>(const uint32x4_t& v)
+{
+    // Splat to all lanes
+    return vdupq_n_u32(vgetq_lane_u32(v, 2));
+}
+
+template <>
+inline uint32x4_t UnpackNEON<3>(const uint32x4_t& v)
+{
+    // Splat to all lanes
+    return vdupq_n_u32(vgetq_lane_u32(v, 3));
+}
+
+template <unsigned int IDX>
+inline uint32x4_t RepackNEON(const uint32x4_t& a, const uint32x4_t& b, const uint32x4_t& c, const uint32x4_t& d)
+{
+    return UnpackNEON<IDX>(a, b, c, d);
+}
+
+template <unsigned int IDX>
+inline uint32x4_t RepackNEON(const uint32x4_t& v)
+{
+    return UnpackNEON<IDX>(v);
+}
+
+#endif  // CRYPTOPP_ARM_NEON_AVAILABLE
+
+// *************************** IA-32 ***************************//
+
+#if (CRYPTOPP_SSSE3_AVAILABLE)
+
+inline __m128i Xor(const __m128i& a, const __m128i& b)
+{
+    return _mm_xor_si128(a, b);
+}
+
+inline __m128i Add(const __m128i& a, const __m128i& b)
+{
+    return _mm_add_epi32(a, b);
+}
+
+inline __m128i Sub(const __m128i& a, const __m128i& b)
+{
+    return _mm_sub_epi32(a, b);
+}
+
+template <unsigned int R>
+inline __m128i RotateLeft(const __m128i& val)
+{
+#if defined(__XOP__)
+    return _mm_roti_epi32(val, R);
+#else
+    return _mm_or_si128(
+        _mm_slli_epi32(val, R), _mm_srli_epi32(val, 32-R));
+#endif
+}
+
+template <unsigned int R>
+inline __m128i RotateRight(const __m128i& val)
+{
+#if defined(__XOP__)
+    return _mm_roti_epi32(val, 32-R);
+#else
+    return _mm_or_si128(
+        _mm_slli_epi32(val, 32-R), _mm_srli_epi32(val, R));
+#endif
+}
+
+// Faster than two Shifts and an Or.
+template <>
+inline __m128i RotateLeft<8>(const __m128i& val)
+{
+#if defined(__XOP__)
+    return _mm_roti_epi32(val, 8);
+#else
+    const __m128i mask = _mm_set_epi8(14,13,12,15, 10,9,8,11, 6,5,4,7, 2,1,0,3);
+    return _mm_shuffle_epi8(val, mask);
+#endif
+}
+
+// Faster than two Shifts and an Or.
+template <>
+inline __m128i RotateRight<8>(const __m128i& val)
+{
+#if defined(__XOP__)
+    return _mm_roti_epi32(val, 32-8);
+#else
+    const __m128i mask = _mm_set_epi8(12,15,14,13, 8,11,10,9, 4,7,6,5, 0,3,2,1);
+    return _mm_shuffle_epi8(val, mask);
+#endif
+}
+
+template <unsigned int IDX>
+inline __m128i LoadKey(const word32 rkey[])
+{
+    float rk; std::memcpy(&rk, rkey+IDX, sizeof(rk));
+    return _mm_castps_si128(_mm_load_ps1(&rk));
+}
+
+template <unsigned int IDX>
+inline __m128i UnpackXMM(const __m128i& a, const __m128i& b, const __m128i& c, const __m128i& d)
+{
+    // Should not be instantiated
+    CRYPTOPP_UNUSED(a); CRYPTOPP_UNUSED(b);
+    CRYPTOPP_UNUSED(c); CRYPTOPP_UNUSED(d);
+    CRYPTOPP_ASSERT(0);
+    return _mm_setzero_si128();
+}
+
+template <>
+inline __m128i UnpackXMM<0>(const __m128i& a, const __m128i& b, const __m128i& c, const __m128i& d)
+{
+    // LEA is little-endian oriented, so there is no need for a separate shuffle.
+    const __m128i r1 = _mm_unpacklo_epi32(a, b);
+    const __m128i r2 = _mm_unpacklo_epi32(c, d);
+    return _mm_unpacklo_epi64(r1, r2);
+}
+
+template <>
+inline __m128i UnpackXMM<1>(const __m128i& a, const __m128i& b, const __m128i& c, const __m128i& d)
+{
+    // LEA is little-endian oriented, so there is no need for a separate shuffle.
+    const __m128i r1 = _mm_unpacklo_epi32(a, b);
+    const __m128i r2 = _mm_unpacklo_epi32(c, d);
+    return _mm_unpackhi_epi64(r1, r2);
+}
+
+template <>
+inline __m128i UnpackXMM<2>(const __m128i& a, const __m128i& b, const __m128i& c, const __m128i& d)
+{
+    // LEA is little-endian oriented, so there is no need for a separate shuffle.
+    const __m128i r1 = _mm_unpackhi_epi32(a, b);
+    const __m128i r2 = _mm_unpackhi_epi32(c, d);
+    return _mm_unpacklo_epi64(r1, r2);
+}
+
+template <>
+inline __m128i UnpackXMM<3>(const __m128i& a, const __m128i& b, const __m128i& c, const __m128i& d)
+{
+    // LEA is little-endian oriented, so there is no need for a separate shuffle.
+    const __m128i r1 = _mm_unpackhi_epi32(a, b);
+    const __m128i r2 = _mm_unpackhi_epi32(c, d);
+    return _mm_unpackhi_epi64(r1, r2);
+}
+
+template <unsigned int IDX>
+inline __m128i UnpackXMM(const __m128i& v)
+{
+    // Should not be instantiated
+    CRYPTOPP_UNUSED(v); CRYPTOPP_ASSERT(0);
+    return _mm_setzero_si128();
+}
+
+template <>
+inline __m128i UnpackXMM<0>(const __m128i& v)
+{
+    // Splat to all lanes
+    return _mm_shuffle_epi8(v, _mm_set_epi8(3,2,1,0, 3,2,1,0, 3,2,1,0, 3,2,1,0));
+}
+
+template <>
+inline __m128i UnpackXMM<1>(const __m128i& v)
+{
+    // Splat to all lanes
+    return _mm_shuffle_epi8(v, _mm_set_epi8(7,6,5,4, 7,6,5,4, 7,6,5,4, 7,6,5,4));
+}
+
+template <>
+inline __m128i UnpackXMM<2>(const __m128i& v)
+{
+    // Splat to all lanes
+    return _mm_shuffle_epi8(v, _mm_set_epi8(11,10,9,8, 11,10,9,8, 11,10,9,8, 11,10,9,8));
+}
+
+template <>
+inline __m128i UnpackXMM<3>(const __m128i& v)
+{
+    // Splat to all lanes
+    return _mm_shuffle_epi8(v, _mm_set_epi8(15,14,13,12, 15,14,13,12, 15,14,13,12, 15,14,13,12));
+}
+
+template <unsigned int IDX>
+inline __m128i RepackXMM(const __m128i& a, const __m128i& b, const __m128i& c, const __m128i& d)
+{
+    return UnpackXMM<IDX>(a, b, c, d);
+}
+
+template <unsigned int IDX>
+inline __m128i RepackXMM(const __m128i& v)
+{
+    return UnpackXMM<IDX>(v);
+}
+
+#endif  // CRYPTOPP_SSSE3_AVAILABLE
+
+// *************************** Power8 ***************************//
+
+#if (CRYPTOPP_POWER8_AVAILABLE)
+
+using CryptoPP::uint8x16_p;
+using CryptoPP::uint32x4_p;
+using CryptoPP::uint64x2_p;
+
+inline uint32x4_p Xor(const uint32x4_p& a, const uint32x4_p& b)
+{
+    return VecXor(a, b);
+}
+
+inline uint32x4_p Add(const uint32x4_p& a, const uint32x4_p& b)
+{
+    return VecAdd(a, b);
+}
+
+inline uint32x4_p Sub(const uint32x4_p& a, const uint32x4_p& b)
+{
+    return VecSub(a, b);
+}
+
+template <unsigned int R>
+inline uint32x4_p RotateLeft(const uint32x4_p& val)
+{
+    const uint32x4_p m = {R, R, R, R};
+    return vec_rl(val, m);
+}
+
+template <unsigned int R>
+inline uint32x4_p RotateRight(const uint32x4_p& val)
+{
+    const uint32x4_p m = {32-R, 32-R, 32-R, 32-R};
+    return vec_rl(val, m);
+}
+
+template <unsigned int IDX>
+inline uint32x4_p LoadKey(const word32 rkey[])
+{
+    return vec_splats(rkey[IDX]);
+}
+
+template <unsigned int IDX>
+inline uint32x4_p UnpackSIMD(const uint32x4_p& a, const uint32x4_p& b, const uint32x4_p& c, const uint32x4_p& d)
+{
+    // Should not be instantiated
+    CRYPTOPP_UNUSED(a); CRYPTOPP_UNUSED(b);
+    CRYPTOPP_UNUSED(c); CRYPTOPP_UNUSED(d);
+    CRYPTOPP_ASSERT(0);
+    return VecXor(a, a);
+}
+
+template <>
+inline uint32x4_p UnpackSIMD<0>(const uint32x4_p& a, const uint32x4_p& b, const uint32x4_p& c, const uint32x4_p& d)
+{
+    const uint64x2_p r1 = (uint64x2_p)vec_mergel(a, b);
+    const uint64x2_p r2 = (uint64x2_p)vec_mergel(c, d);
+    return (uint32x4_p)vec_mergel(r1, r2);
+}
+
+template <>
+inline uint32x4_p UnpackSIMD<1>(const uint32x4_p& a, const uint32x4_p& b, const uint32x4_p& c, const uint32x4_p& d)
+{
+    const uint64x2_p r1 = (uint64x2_p)vec_mergel(a, b);
+    const uint64x2_p r2 = (uint64x2_p)vec_mergel(c, d);
+    return (uint32x4_p)vec_mergeh(r1, r2);
+}
+
+template <>
+inline uint32x4_p UnpackSIMD<2>(const uint32x4_p& a, const uint32x4_p& b, const uint32x4_p& c, const uint32x4_p& d)
+{
+    const uint64x2_p r1 = (uint64x2_p)vec_mergeh(a, b);
+    const uint64x2_p r2 = (uint64x2_p)vec_mergeh(c, d);
+    return (uint32x4_p)vec_mergel(r1, r2);
+}
+
+template <>
+inline uint32x4_p UnpackSIMD<3>(const uint32x4_p& a, const uint32x4_p& b, const uint32x4_p& c, const uint32x4_p& d)
+{
+    const uint64x2_p r1 = (uint64x2_p)vec_mergeh(a, b);
+    const uint64x2_p r2 = (uint64x2_p)vec_mergeh(c, d);
+    return (uint32x4_p)vec_mergeh(r1, r2);
+}
+
+template <unsigned int IDX>
+inline uint32x4_p UnpackSIMD(const uint32x4_p& v)
+{
+    // Should not be instantiated
+    CRYPTOPP_ASSERT(0);
+    return VecXor(v, v);
+}
+
+template <>
+inline uint32x4_p UnpackSIMD<0>(const uint32x4_p& v)
+{
+    // Splat to all lanes
+    const uint8x16_p m = {3,2,1,0, 3,2,1,0, 3,2,1,0, 3,2,1,0};
+    return (uint32x4_p)VecPermute(v, v, m);
+}
+
+template <>
+inline uint32x4_p UnpackSIMD<1>(const uint32x4_p& v)
+{
+    // Splat to all lanes
+    const uint8x16_p m = {7,6,5,4, 7,6,5,4, 7,6,5,4, 7,6,5,4};
+    return (uint32x4_p)VecPermute(v, v, m);
+}
+
+template <>
+inline uint32x4_p UnpackSIMD<2>(const uint32x4_p& v)
+{
+    // Splat to all lanes
+    const uint8x16_p m = {11,10,9,8, 11,10,9,8, 11,10,9,8, 11,10,9,8};
+    return (uint32x4_p)VecPermute(v, v, m);
+}
+
+template <>
+inline uint32x4_p UnpackSIMD<3>(const uint32x4_p& v)
+{
+    // Splat to all lanes
+    const uint8x16_p m = {15,14,13,12, 15,14,13,12, 15,14,13,12, 15,14,13,12};
+    return (uint32x4_p)VecPermute(v, v, m);
+}
+
+template <unsigned int IDX>
+inline uint32x4_p RepackSIMD(const uint32x4_p& a, const uint32x4_p& b, const uint32x4_p& c, const uint32x4_p& d)
+{
+    return UnpackSIMD<IDX>(a, b, c, d);
+}
+
+template <unsigned int IDX>
+inline uint32x4_p RepackSIMD(const uint32x4_p& v)
+{
+    return UnpackSIMD<IDX>(v);
+}
+
+#endif  // CRYPTOPP_POWER8_AVAILABLE
+
+// *************************** LEA Encryption ***************************//
+
+#if (CRYPTOPP_ARM_NEON_AVAILABLE || CRYPTOPP_SSSE3_AVAILABLE)
+
+template <class W>
+inline void LEA_Encryption(W temp[4], const word32 *subkeys, unsigned int rounds)
+{
+    temp[3] = RotateRight<3>(Add(Xor(temp[2], LoadKey<4>(subkeys)), Xor(temp[3], LoadKey<5>(subkeys))));
+    temp[2] = RotateRight<5>(Add(Xor(temp[1], LoadKey<2>(subkeys)), Xor(temp[2], LoadKey<3>(subkeys))));
+    temp[1] = RotateLeft<9>(Add(Xor(temp[0], LoadKey<0>(subkeys)), Xor(temp[1], LoadKey<1>(subkeys))));
+    temp[0] = RotateRight<3>(Add(Xor(temp[3], LoadKey<10>(subkeys)), Xor(temp[0], LoadKey<11>(subkeys))));
+    temp[3] = RotateRight<5>(Add(Xor(temp[2], LoadKey<8>(subkeys)), Xor(temp[3], LoadKey<9>(subkeys))));
+    temp[2] = RotateLeft<9>(Add(Xor(temp[1], LoadKey<6>(subkeys)), Xor(temp[2], LoadKey<7>(subkeys))));
+    temp[1] = RotateRight<3>(Add(Xor(temp[0], LoadKey<16>(subkeys)), Xor(temp[1], LoadKey<17>(subkeys))));
+    temp[0] = RotateRight<5>(Add(Xor(temp[3], LoadKey<14>(subkeys)), Xor(temp[0], LoadKey<15>(subkeys))));
+    temp[3] = RotateLeft<9>(Add(Xor(temp[2], LoadKey<12>(subkeys)), Xor(temp[3], LoadKey<13>(subkeys))));
+    temp[2] = RotateRight<3>(Add(Xor(temp[1], LoadKey<22>(subkeys)), Xor(temp[2], LoadKey<23>(subkeys))));
+    temp[1] = RotateRight<5>(Add(Xor(temp[0], LoadKey<20>(subkeys)), Xor(temp[1], LoadKey<21>(subkeys))));
+    temp[0] = RotateLeft<9>(Add(Xor(temp[3], LoadKey<18>(subkeys)), Xor(temp[0], LoadKey<19>(subkeys))));
+
+    temp[3] = RotateRight<3>(Add(Xor(temp[2], LoadKey<28>(subkeys)), Xor(temp[3], LoadKey<29>(subkeys))));
+    temp[2] = RotateRight<5>(Add(Xor(temp[1], LoadKey<26>(subkeys)), Xor(temp[2], LoadKey<27>(subkeys))));
+    temp[1] = RotateLeft<9>(Add(Xor(temp[0], LoadKey<24>(subkeys)), Xor(temp[1], LoadKey<25>(subkeys))));
+    temp[0] = RotateRight<3>(Add(Xor(temp[3], LoadKey<34>(subkeys)), Xor(temp[0], LoadKey<35>(subkeys))));
+    temp[3] = RotateRight<5>(Add(Xor(temp[2], LoadKey<32>(subkeys)), Xor(temp[3], LoadKey<33>(subkeys))));
+    temp[2] = RotateLeft<9>(Add(Xor(temp[1], LoadKey<30>(subkeys)), Xor(temp[2], LoadKey<31>(subkeys))));
+    temp[1] = RotateRight<3>(Add(Xor(temp[0], LoadKey<40>(subkeys)), Xor(temp[1], LoadKey<41>(subkeys))));
+    temp[0] = RotateRight<5>(Add(Xor(temp[3], LoadKey<38>(subkeys)), Xor(temp[0], LoadKey<39>(subkeys))));
+    temp[3] = RotateLeft<9>(Add(Xor(temp[2], LoadKey<36>(subkeys)), Xor(temp[3], LoadKey<37>(subkeys))));
+    temp[2] = RotateRight<3>(Add(Xor(temp[1], LoadKey<46>(subkeys)), Xor(temp[2], LoadKey<47>(subkeys))));
+    temp[1] = RotateRight<5>(Add(Xor(temp[0], LoadKey<44>(subkeys)), Xor(temp[1], LoadKey<45>(subkeys))));
+    temp[0] = RotateLeft<9>(Add(Xor(temp[3], LoadKey<42>(subkeys)), Xor(temp[0], LoadKey<43>(subkeys))));
+
+    temp[3] = RotateRight<3>(Add(Xor(temp[2], LoadKey<52>(subkeys)), Xor(temp[3], LoadKey<53>(subkeys))));
+    temp[2] = RotateRight<5>(Add(Xor(temp[1], LoadKey<50>(subkeys)), Xor(temp[2], LoadKey<51>(subkeys))));
+    temp[1] = RotateLeft<9>(Add(Xor(temp[0], LoadKey<48>(subkeys)), Xor(temp[1], LoadKey<49>(subkeys))));
+    temp[0] = RotateRight<3>(Add(Xor(temp[3], LoadKey<58>(subkeys)), Xor(temp[0], LoadKey<59>(subkeys))));
+    temp[3] = RotateRight<5>(Add(Xor(temp[2], LoadKey<56>(subkeys)), Xor(temp[3], LoadKey<57>(subkeys))));
+    temp[2] = RotateLeft<9>(Add(Xor(temp[1], LoadKey<54>(subkeys)), Xor(temp[2], LoadKey<55>(subkeys))));
+    temp[1] = RotateRight<3>(Add(Xor(temp[0], LoadKey<64>(subkeys)), Xor(temp[1], LoadKey<65>(subkeys))));
+    temp[0] = RotateRight<5>(Add(Xor(temp[3], LoadKey<62>(subkeys)), Xor(temp[0], LoadKey<63>(subkeys))));
+    temp[3] = RotateLeft<9>(Add(Xor(temp[2], LoadKey<60>(subkeys)), Xor(temp[3], LoadKey<61>(subkeys))));
+    temp[2] = RotateRight<3>(Add(Xor(temp[1], LoadKey<70>(subkeys)), Xor(temp[2], LoadKey<71>(subkeys))));
+    temp[1] = RotateRight<5>(Add(Xor(temp[0], LoadKey<68>(subkeys)), Xor(temp[1], LoadKey<69>(subkeys))));
+    temp[0] = RotateLeft<9>(Add(Xor(temp[3], LoadKey<66>(subkeys)), Xor(temp[0], LoadKey<67>(subkeys))));
+
+    temp[3] = RotateRight<3>(Add(Xor(temp[2], LoadKey<76>(subkeys)), Xor(temp[3], LoadKey<77>(subkeys))));
+    temp[2] = RotateRight<5>(Add(Xor(temp[1], LoadKey<74>(subkeys)), Xor(temp[2], LoadKey<75>(subkeys))));
+    temp[1] = RotateLeft<9>(Add(Xor(temp[0], LoadKey<72>(subkeys)), Xor(temp[1], LoadKey<73>(subkeys))));
+    temp[0] = RotateRight<3>(Add(Xor(temp[3], LoadKey<82>(subkeys)), Xor(temp[0], LoadKey<83>(subkeys))));
+    temp[3] = RotateRight<5>(Add(Xor(temp[2], LoadKey<80>(subkeys)), Xor(temp[3], LoadKey<81>(subkeys))));
+    temp[2] = RotateLeft<9>(Add(Xor(temp[1], LoadKey<78>(subkeys)), Xor(temp[2], LoadKey<79>(subkeys))));
+    temp[1] = RotateRight<3>(Add(Xor(temp[0], LoadKey<88>(subkeys)), Xor(temp[1], LoadKey<89>(subkeys))));
+    temp[0] = RotateRight<5>(Add(Xor(temp[3], LoadKey<86>(subkeys)), Xor(temp[0], LoadKey<87>(subkeys))));
+    temp[3] = RotateLeft<9>(Add(Xor(temp[2], LoadKey<84>(subkeys)), Xor(temp[3], LoadKey<85>(subkeys))));
+    temp[2] = RotateRight<3>(Add(Xor(temp[1], LoadKey<94>(subkeys)), Xor(temp[2], LoadKey<95>(subkeys))));
+    temp[1] = RotateRight<5>(Add(Xor(temp[0], LoadKey<92>(subkeys)), Xor(temp[1], LoadKey<93>(subkeys))));
+    temp[0] = RotateLeft<9>(Add(Xor(temp[3], LoadKey<90>(subkeys)), Xor(temp[0], LoadKey<91>(subkeys))));
+
+    temp[3] = RotateRight<3>(Add(Xor(temp[2], LoadKey<100>(subkeys)), Xor(temp[3], LoadKey<101>(subkeys))));
+    temp[2] = RotateRight<5>(Add(Xor(temp[1], LoadKey<98>(subkeys)), Xor(temp[2], LoadKey<99>(subkeys))));
+    temp[1] = RotateLeft<9>(Add(Xor(temp[0], LoadKey<96>(subkeys)), Xor(temp[1], LoadKey<97>(subkeys))));
+    temp[0] = RotateRight<3>(Add(Xor(temp[3], LoadKey<106>(subkeys)), Xor(temp[0], LoadKey<107>(subkeys))));
+    temp[3] = RotateRight<5>(Add(Xor(temp[2], LoadKey<104>(subkeys)), Xor(temp[3], LoadKey<105>(subkeys))));
+    temp[2] = RotateLeft<9>(Add(Xor(temp[1], LoadKey<102>(subkeys)), Xor(temp[2], LoadKey<103>(subkeys))));
+    temp[1] = RotateRight<3>(Add(Xor(temp[0], LoadKey<112>(subkeys)), Xor(temp[1], LoadKey<113>(subkeys))));
+    temp[0] = RotateRight<5>(Add(Xor(temp[3], LoadKey<110>(subkeys)), Xor(temp[0], LoadKey<111>(subkeys))));
+    temp[3] = RotateLeft<9>(Add(Xor(temp[2], LoadKey<108>(subkeys)), Xor(temp[3], LoadKey<109>(subkeys))));
+    temp[2] = RotateRight<3>(Add(Xor(temp[1], LoadKey<118>(subkeys)), Xor(temp[2], LoadKey<119>(subkeys))));
+    temp[1] = RotateRight<5>(Add(Xor(temp[0], LoadKey<116>(subkeys)), Xor(temp[1], LoadKey<117>(subkeys))));
+    temp[0] = RotateLeft<9>(Add(Xor(temp[3], LoadKey<114>(subkeys)), Xor(temp[0], LoadKey<115>(subkeys))));
+
+    temp[3] = RotateRight<3>(Add(Xor(temp[2], LoadKey<124>(subkeys)), Xor(temp[3], LoadKey<125>(subkeys))));
+    temp[2] = RotateRight<5>(Add(Xor(temp[1], LoadKey<122>(subkeys)), Xor(temp[2], LoadKey<123>(subkeys))));
+    temp[1] = RotateLeft<9>(Add(Xor(temp[0], LoadKey<120>(subkeys)), Xor(temp[1], LoadKey<121>(subkeys))));
+    temp[0] = RotateRight<3>(Add(Xor(temp[3], LoadKey<130>(subkeys)), Xor(temp[0], LoadKey<131>(subkeys))));
+    temp[3] = RotateRight<5>(Add(Xor(temp[2], LoadKey<128>(subkeys)), Xor(temp[3], LoadKey<129>(subkeys))));
+    temp[2] = RotateLeft<9>(Add(Xor(temp[1], LoadKey<126>(subkeys)), Xor(temp[2], LoadKey<127>(subkeys))));
+    temp[1] = RotateRight<3>(Add(Xor(temp[0], LoadKey<136>(subkeys)), Xor(temp[1], LoadKey<137>(subkeys))));
+    temp[0] = RotateRight<5>(Add(Xor(temp[3], LoadKey<134>(subkeys)), Xor(temp[0], LoadKey<135>(subkeys))));
+    temp[3] = RotateLeft<9>(Add(Xor(temp[2], LoadKey<132>(subkeys)), Xor(temp[3], LoadKey<133>(subkeys))));
+    temp[2] = RotateRight<3>(Add(Xor(temp[1], LoadKey<142>(subkeys)), Xor(temp[2], LoadKey<143>(subkeys))));
+    temp[1] = RotateRight<5>(Add(Xor(temp[0], LoadKey<140>(subkeys)), Xor(temp[1], LoadKey<141>(subkeys))));
+    temp[0] = RotateLeft<9>(Add(Xor(temp[3], LoadKey<138>(subkeys)), Xor(temp[0], LoadKey<139>(subkeys))));
+
+    if(rounds > 24)
+    {
+        temp[3] = RotateRight<3>(Add(Xor(temp[2], LoadKey<148>(subkeys)), Xor(temp[3], LoadKey<149>(subkeys))));
+        temp[2] = RotateRight<5>(Add(Xor(temp[1], LoadKey<146>(subkeys)), Xor(temp[2], LoadKey<147>(subkeys))));
+        temp[1] = RotateLeft<9>(Add(Xor(temp[0], LoadKey<144>(subkeys)), Xor(temp[1], LoadKey<145>(subkeys))));
+        temp[0] = RotateRight<3>(Add(Xor(temp[3], LoadKey<154>(subkeys)), Xor(temp[0], LoadKey<155>(subkeys))));
+        temp[3] = RotateRight<5>(Add(Xor(temp[2], LoadKey<152>(subkeys)), Xor(temp[3], LoadKey<153>(subkeys))));
+        temp[2] = RotateLeft<9>(Add(Xor(temp[1], LoadKey<150>(subkeys)), Xor(temp[2], LoadKey<151>(subkeys))));
+        temp[1] = RotateRight<3>(Add(Xor(temp[0], LoadKey<160>(subkeys)), Xor(temp[1], LoadKey<161>(subkeys))));
+        temp[0] = RotateRight<5>(Add(Xor(temp[3], LoadKey<158>(subkeys)), Xor(temp[0], LoadKey<159>(subkeys))));
+        temp[3] = RotateLeft<9>(Add(Xor(temp[2], LoadKey<156>(subkeys)), Xor(temp[3], LoadKey<157>(subkeys))));
+        temp[2] = RotateRight<3>(Add(Xor(temp[1], LoadKey<166>(subkeys)), Xor(temp[2], LoadKey<167>(subkeys))));
+        temp[1] = RotateRight<5>(Add(Xor(temp[0], LoadKey<164>(subkeys)), Xor(temp[1], LoadKey<165>(subkeys))));
+        temp[0] = RotateLeft<9>(Add(Xor(temp[3], LoadKey<162>(subkeys)), Xor(temp[0], LoadKey<163>(subkeys))));
+    }
+
+    if(rounds > 28)
+    {
+        temp[3] = RotateRight<3>(Add(Xor(temp[2], LoadKey<172>(subkeys)), Xor(temp[3], LoadKey<173>(subkeys))));
+        temp[2] = RotateRight<5>(Add(Xor(temp[1], LoadKey<170>(subkeys)), Xor(temp[2], LoadKey<171>(subkeys))));
+        temp[1] = RotateLeft<9>(Add(Xor(temp[0], LoadKey<168>(subkeys)), Xor(temp[1], LoadKey<169>(subkeys))));
+        temp[0] = RotateRight<3>(Add(Xor(temp[3], LoadKey<178>(subkeys)), Xor(temp[0], LoadKey<179>(subkeys))));
+        temp[3] = RotateRight<5>(Add(Xor(temp[2], LoadKey<176>(subkeys)), Xor(temp[3], LoadKey<177>(subkeys))));
+        temp[2] = RotateLeft<9>(Add(Xor(temp[1], LoadKey<174>(subkeys)), Xor(temp[2], LoadKey<175>(subkeys))));
+        temp[1] = RotateRight<3>(Add(Xor(temp[0], LoadKey<184>(subkeys)), Xor(temp[1], LoadKey<185>(subkeys))));
+        temp[0] = RotateRight<5>(Add(Xor(temp[3], LoadKey<182>(subkeys)), Xor(temp[0], LoadKey<183>(subkeys))));
+        temp[3] = RotateLeft<9>(Add(Xor(temp[2], LoadKey<180>(subkeys)), Xor(temp[3], LoadKey<181>(subkeys))));
+        temp[2] = RotateRight<3>(Add(Xor(temp[1], LoadKey<190>(subkeys)), Xor(temp[2], LoadKey<191>(subkeys))));
+        temp[1] = RotateRight<5>(Add(Xor(temp[0], LoadKey<188>(subkeys)), Xor(temp[1], LoadKey<189>(subkeys))));
+        temp[0] = RotateLeft<9>(Add(Xor(temp[3], LoadKey<186>(subkeys)), Xor(temp[0], LoadKey<187>(subkeys))));
+    }
+}
+
+// *************************** LEA Decryption ***************************//
+
+template <class W>
+inline void LEA_Decryption(W temp[4], const word32 *subkeys, unsigned int rounds)
+{
+    if(rounds > 28)
+    {
+        temp[0] = Xor(Sub(RotateRight<9>(temp[0]), Xor(temp[3], LoadKey<186>(subkeys))), LoadKey<187>(subkeys));
+        temp[1] = Xor(Sub(RotateLeft<5>(temp[1]), Xor(temp[0], LoadKey<188>(subkeys))), LoadKey<189>(subkeys));
+        temp[2] = Xor(Sub(RotateLeft<3>(temp[2]), Xor(temp[1], LoadKey<190>(subkeys))), LoadKey<191>(subkeys));
+        temp[3] = Xor(Sub(RotateRight<9>(temp[3]), Xor(temp[2], LoadKey<180>(subkeys))), LoadKey<181>(subkeys));
+        temp[0] = Xor(Sub(RotateLeft<5>(temp[0]), Xor(temp[3], LoadKey<182>(subkeys))), LoadKey<183>(subkeys));
+        temp[1] = Xor(Sub(RotateLeft<3>(temp[1]), Xor(temp[0], LoadKey<184>(subkeys))), LoadKey<185>(subkeys));
+        temp[2] = Xor(Sub(RotateRight<9>(temp[2]), Xor(temp[1], LoadKey<174>(subkeys))), LoadKey<175>(subkeys));
+        temp[3] = Xor(Sub(RotateLeft<5>(temp[3]), Xor(temp[2], LoadKey<176>(subkeys))), LoadKey<177>(subkeys));
+        temp[0] = Xor(Sub(RotateLeft<3>(temp[0]), Xor(temp[3], LoadKey<178>(subkeys))), LoadKey<179>(subkeys));
+        temp[1] = Xor(Sub(RotateRight<9>(temp[1]), Xor(temp[0], LoadKey<168>(subkeys))), LoadKey<169>(subkeys));
+        temp[2] = Xor(Sub(RotateLeft<5>(temp[2]), Xor(temp[1], LoadKey<170>(subkeys))), LoadKey<171>(subkeys));
+        temp[3] = Xor(Sub(RotateLeft<3>(temp[3]), Xor(temp[2], LoadKey<172>(subkeys))), LoadKey<173>(subkeys));
+    }
+
+    if(rounds > 24)
+    {
+        temp[0] = Xor(Sub(RotateRight<9>(temp[0]), Xor(temp[3], LoadKey<162>(subkeys))), LoadKey<163>(subkeys));
+        temp[1] = Xor(Sub(RotateLeft<5>(temp[1]), Xor(temp[0], LoadKey<164>(subkeys))), LoadKey<165>(subkeys));
+        temp[2] = Xor(Sub(RotateLeft<3>(temp[2]), Xor(temp[1], LoadKey<166>(subkeys))), LoadKey<167>(subkeys));
+        temp[3] = Xor(Sub(RotateRight<9>(temp[3]), Xor(temp[2], LoadKey<156>(subkeys))), LoadKey<157>(subkeys));
+        temp[0] = Xor(Sub(RotateLeft<5>(temp[0]), Xor(temp[3], LoadKey<158>(subkeys))), LoadKey<159>(subkeys));
+        temp[1] = Xor(Sub(RotateLeft<3>(temp[1]), Xor(temp[0], LoadKey<160>(subkeys))), LoadKey<161>(subkeys));
+        temp[2] = Xor(Sub(RotateRight<9>(temp[2]), Xor(temp[1], LoadKey<150>(subkeys))), LoadKey<151>(subkeys));
+        temp[3] = Xor(Sub(RotateLeft<5>(temp[3]), Xor(temp[2], LoadKey<152>(subkeys))), LoadKey<153>(subkeys));
+        temp[0] = Xor(Sub(RotateLeft<3>(temp[0]), Xor(temp[3], LoadKey<154>(subkeys))), LoadKey<155>(subkeys));
+        temp[1] = Xor(Sub(RotateRight<9>(temp[1]), Xor(temp[0], LoadKey<144>(subkeys))), LoadKey<145>(subkeys));
+        temp[2] = Xor(Sub(RotateLeft<5>(temp[2]), Xor(temp[1], LoadKey<146>(subkeys))), LoadKey<147>(subkeys));
+        temp[3] = Xor(Sub(RotateLeft<3>(temp[3]), Xor(temp[2], LoadKey<148>(subkeys))), LoadKey<149>(subkeys));
+    }
+
+    temp[0] = Xor(Sub(RotateRight<9>(temp[0]), Xor(temp[3], LoadKey<138>(subkeys))), LoadKey<139>(subkeys));
+    temp[1] = Xor(Sub(RotateLeft<5>(temp[1]), Xor(temp[0], LoadKey<140>(subkeys))), LoadKey<141>(subkeys));
+    temp[2] = Xor(Sub(RotateLeft<3>(temp[2]), Xor(temp[1], LoadKey<142>(subkeys))), LoadKey<143>(subkeys));
+    temp[3] = Xor(Sub(RotateRight<9>(temp[3]), Xor(temp[2], LoadKey<132>(subkeys))), LoadKey<133>(subkeys));
+    temp[0] = Xor(Sub(RotateLeft<5>(temp[0]), Xor(temp[3], LoadKey<134>(subkeys))), LoadKey<135>(subkeys));
+    temp[1] = Xor(Sub(RotateLeft<3>(temp[1]), Xor(temp[0], LoadKey<136>(subkeys))), LoadKey<137>(subkeys));
+    temp[2] = Xor(Sub(RotateRight<9>(temp[2]), Xor(temp[1], LoadKey<126>(subkeys))), LoadKey<127>(subkeys));
+    temp[3] = Xor(Sub(RotateLeft<5>(temp[3]), Xor(temp[2], LoadKey<128>(subkeys))), LoadKey<129>(subkeys));
+    temp[0] = Xor(Sub(RotateLeft<3>(temp[0]), Xor(temp[3], LoadKey<130>(subkeys))), LoadKey<131>(subkeys));
+    temp[1] = Xor(Sub(RotateRight<9>(temp[1]), Xor(temp[0], LoadKey<120>(subkeys))), LoadKey<121>(subkeys));
+    temp[2] = Xor(Sub(RotateLeft<5>(temp[2]), Xor(temp[1], LoadKey<122>(subkeys))), LoadKey<123>(subkeys));
+    temp[3] = Xor(Sub(RotateLeft<3>(temp[3]), Xor(temp[2], LoadKey<124>(subkeys))), LoadKey<125>(subkeys));
+
+    temp[0] = Xor(Sub(RotateRight<9>(temp[0]), Xor(temp[3], LoadKey<114>(subkeys))), LoadKey<115>(subkeys));
+    temp[1] = Xor(Sub(RotateLeft<5>(temp[1]), Xor(temp[0], LoadKey<116>(subkeys))), LoadKey<117>(subkeys));
+    temp[2] = Xor(Sub(RotateLeft<3>(temp[2]), Xor(temp[1], LoadKey<118>(subkeys))), LoadKey<119>(subkeys));
+    temp[3] = Xor(Sub(RotateRight<9>(temp[3]), Xor(temp[2], LoadKey<108>(subkeys))), LoadKey<109>(subkeys));
+    temp[0] = Xor(Sub(RotateLeft<5>(temp[0]), Xor(temp[3], LoadKey<110>(subkeys))), LoadKey<111>(subkeys));
+    temp[1] = Xor(Sub(RotateLeft<3>(temp[1]), Xor(temp[0], LoadKey<112>(subkeys))), LoadKey<113>(subkeys));
+    temp[2] = Xor(Sub(RotateRight<9>(temp[2]), Xor(temp[1], LoadKey<102>(subkeys))), LoadKey<103>(subkeys));
+    temp[3] = Xor(Sub(RotateLeft<5>(temp[3]), Xor(temp[2], LoadKey<104>(subkeys))), LoadKey<105>(subkeys));
+    temp[0] = Xor(Sub(RotateLeft<3>(temp[0]), Xor(temp[3], LoadKey<106>(subkeys))), LoadKey<107>(subkeys));
+    temp[1] = Xor(Sub(RotateRight<9>(temp[1]), Xor(temp[0], LoadKey<96>(subkeys))), LoadKey<97>(subkeys));
+    temp[2] = Xor(Sub(RotateLeft<5>(temp[2]), Xor(temp[1], LoadKey<98>(subkeys))), LoadKey<99>(subkeys));
+    temp[3] = Xor(Sub(RotateLeft<3>(temp[3]), Xor(temp[2], LoadKey<100>(subkeys))), LoadKey<101>(subkeys));
+
+    temp[0] = Xor(Sub(RotateRight<9>(temp[0]), Xor(temp[3], LoadKey<90>(subkeys))), LoadKey<91>(subkeys));
+    temp[1] = Xor(Sub(RotateLeft<5>(temp[1]), Xor(temp[0], LoadKey<92>(subkeys))), LoadKey<93>(subkeys));
+    temp[2] = Xor(Sub(RotateLeft<3>(temp[2]), Xor(temp[1], LoadKey<94>(subkeys))), LoadKey<95>(subkeys));
+    temp[3] = Xor(Sub(RotateRight<9>(temp[3]), Xor(temp[2], LoadKey<84>(subkeys))), LoadKey<85>(subkeys));
+    temp[0] = Xor(Sub(RotateLeft<5>(temp[0]), Xor(temp[3], LoadKey<86>(subkeys))), LoadKey<87>(subkeys));
+    temp[1] = Xor(Sub(RotateLeft<3>(temp[1]), Xor(temp[0], LoadKey<88>(subkeys))), LoadKey<89>(subkeys));
+    temp[2] = Xor(Sub(RotateRight<9>(temp[2]), Xor(temp[1], LoadKey<78>(subkeys))), LoadKey<79>(subkeys));
+    temp[3] = Xor(Sub(RotateLeft<5>(temp[3]), Xor(temp[2], LoadKey<80>(subkeys))), LoadKey<81>(subkeys));
+    temp[0] = Xor(Sub(RotateLeft<3>(temp[0]), Xor(temp[3], LoadKey<82>(subkeys))), LoadKey<83>(subkeys));
+    temp[1] = Xor(Sub(RotateRight<9>(temp[1]), Xor(temp[0], LoadKey<72>(subkeys))), LoadKey<73>(subkeys));
+    temp[2] = Xor(Sub(RotateLeft<5>(temp[2]), Xor(temp[1], LoadKey<74>(subkeys))), LoadKey<75>(subkeys));
+    temp[3] = Xor(Sub(RotateLeft<3>(temp[3]), Xor(temp[2], LoadKey<76>(subkeys))), LoadKey<77>(subkeys));
+
+    temp[0] = Xor(Sub(RotateRight<9>(temp[0]), Xor(temp[3], LoadKey<66>(subkeys))), LoadKey<67>(subkeys));
+    temp[1] = Xor(Sub(RotateLeft<5>(temp[1]), Xor(temp[0], LoadKey<68>(subkeys))), LoadKey<69>(subkeys));
+    temp[2] = Xor(Sub(RotateLeft<3>(temp[2]), Xor(temp[1], LoadKey<70>(subkeys))), LoadKey<71>(subkeys));
+    temp[3] = Xor(Sub(RotateRight<9>(temp[3]), Xor(temp[2], LoadKey<60>(subkeys))), LoadKey<61>(subkeys));
+    temp[0] = Xor(Sub(RotateLeft<5>(temp[0]), Xor(temp[3], LoadKey<62>(subkeys))), LoadKey<63>(subkeys));
+    temp[1] = Xor(Sub(RotateLeft<3>(temp[1]), Xor(temp[0], LoadKey<64>(subkeys))), LoadKey<65>(subkeys));
+    temp[2] = Xor(Sub(RotateRight<9>(temp[2]), Xor(temp[1], LoadKey<54>(subkeys))), LoadKey<55>(subkeys));
+    temp[3] = Xor(Sub(RotateLeft<5>(temp[3]), Xor(temp[2], LoadKey<56>(subkeys))), LoadKey<57>(subkeys));
+    temp[0] = Xor(Sub(RotateLeft<3>(temp[0]), Xor(temp[3], LoadKey<58>(subkeys))), LoadKey<59>(subkeys));
+    temp[1] = Xor(Sub(RotateRight<9>(temp[1]), Xor(temp[0], LoadKey<48>(subkeys))), LoadKey<49>(subkeys));
+    temp[2] = Xor(Sub(RotateLeft<5>(temp[2]), Xor(temp[1], LoadKey<50>(subkeys))), LoadKey<51>(subkeys));
+    temp[3] = Xor(Sub(RotateLeft<3>(temp[3]), Xor(temp[2], LoadKey<52>(subkeys))), LoadKey<53>(subkeys));
+
+    temp[0] = Xor(Sub(RotateRight<9>(temp[0]), Xor(temp[3], LoadKey<42>(subkeys))), LoadKey<43>(subkeys));
+    temp[1] = Xor(Sub(RotateLeft<5>(temp[1]), Xor(temp[0], LoadKey<44>(subkeys))), LoadKey<45>(subkeys));
+    temp[2] = Xor(Sub(RotateLeft<3>(temp[2]), Xor(temp[1], LoadKey<46>(subkeys))), LoadKey<47>(subkeys));
+    temp[3] = Xor(Sub(RotateRight<9>(temp[3]), Xor(temp[2], LoadKey<36>(subkeys))), LoadKey<37>(subkeys));
+    temp[0] = Xor(Sub(RotateLeft<5>(temp[0]), Xor(temp[3], LoadKey<38>(subkeys))), LoadKey<39>(subkeys));
+    temp[1] = Xor(Sub(RotateLeft<3>(temp[1]), Xor(temp[0], LoadKey<40>(subkeys))), LoadKey<41>(subkeys));
+    temp[2] = Xor(Sub(RotateRight<9>(temp[2]), Xor(temp[1], LoadKey<30>(subkeys))), LoadKey<31>(subkeys));
+    temp[3] = Xor(Sub(RotateLeft<5>(temp[3]), Xor(temp[2], LoadKey<32>(subkeys))), LoadKey<33>(subkeys));
+    temp[0] = Xor(Sub(RotateLeft<3>(temp[0]), Xor(temp[3], LoadKey<34>(subkeys))), LoadKey<35>(subkeys));
+    temp[1] = Xor(Sub(RotateRight<9>(temp[1]), Xor(temp[0], LoadKey<24>(subkeys))), LoadKey<25>(subkeys));
+    temp[2] = Xor(Sub(RotateLeft<5>(temp[2]), Xor(temp[1], LoadKey<26>(subkeys))), LoadKey<27>(subkeys));
+    temp[3] = Xor(Sub(RotateLeft<3>(temp[3]), Xor(temp[2], LoadKey<28>(subkeys))), LoadKey<29>(subkeys));
+
+    temp[0] = Xor(Sub(RotateRight<9>(temp[0]), Xor(temp[3], LoadKey<18>(subkeys))), LoadKey<19>(subkeys));
+    temp[1] = Xor(Sub(RotateLeft<5>(temp[1]), Xor(temp[0], LoadKey<20>(subkeys))), LoadKey<21>(subkeys));
+    temp[2] = Xor(Sub(RotateLeft<3>(temp[2]), Xor(temp[1], LoadKey<22>(subkeys))), LoadKey<23>(subkeys));
+    temp[3] = Xor(Sub(RotateRight<9>(temp[3]), Xor(temp[2], LoadKey<12>(subkeys))), LoadKey<13>(subkeys));
+    temp[0] = Xor(Sub(RotateLeft<5>(temp[0]), Xor(temp[3], LoadKey<14>(subkeys))), LoadKey<15>(subkeys));
+    temp[1] = Xor(Sub(RotateLeft<3>(temp[1]), Xor(temp[0], LoadKey<16>(subkeys))), LoadKey<17>(subkeys));
+    temp[2] = Xor(Sub(RotateRight<9>(temp[2]), Xor(temp[1], LoadKey<6>(subkeys))), LoadKey<7>(subkeys));
+    temp[3] = Xor(Sub(RotateLeft<5>(temp[3]), Xor(temp[2], LoadKey<8>(subkeys))), LoadKey<9>(subkeys));
+    temp[0] = Xor(Sub(RotateLeft<3>(temp[0]), Xor(temp[3], LoadKey<10>(subkeys))), LoadKey<11>(subkeys));
+    temp[1] = Xor(Sub(RotateRight<9>(temp[1]), Xor(temp[0], LoadKey<0>(subkeys))), LoadKey<1>(subkeys));
+    temp[2] = Xor(Sub(RotateLeft<5>(temp[2]), Xor(temp[1], LoadKey<2>(subkeys))), LoadKey<3>(subkeys));
+    temp[3] = Xor(Sub(RotateLeft<3>(temp[3]), Xor(temp[2], LoadKey<4>(subkeys))), LoadKey<5>(subkeys));
+}
+
+#endif  // LEA Encryption and Decryption
+
+// *************************** ARM NEON ***************************//
+
+#if (CRYPTOPP_ARM_NEON_AVAILABLE)
+
+inline void LEA_Enc_Block(uint32x4_t &block0,
+    const word32 *subkeys, unsigned int rounds)
+{
+    uint32x4_t temp[4];
+    temp[0] = UnpackNEON<0>(block0);
+    temp[1] = UnpackNEON<1>(block0);
+    temp[2] = UnpackNEON<2>(block0);
+    temp[3] = UnpackNEON<3>(block0);
+
+    LEA_Encryption(temp, subkeys, rounds);
+
+    block0 = RepackNEON<0>(temp[0], temp[1], temp[2], temp[3]);
+}
+
+inline void LEA_Dec_Block(uint32x4_t &block0,
+    const word32 *subkeys, unsigned int rounds)
+{
+    uint32x4_t temp[4];
+    temp[0] = UnpackNEON<0>(block0);
+    temp[1] = UnpackNEON<1>(block0);
+    temp[2] = UnpackNEON<2>(block0);
+    temp[3] = UnpackNEON<3>(block0);
+
+    LEA_Decryption(temp, subkeys, rounds);
+
+    block0 = RepackNEON<0>(temp[0], temp[1], temp[2], temp[3]);
+}
+
+inline void LEA_Enc_4_Blocks(uint32x4_t &block0, uint32x4_t &block1,
+    uint32x4_t &block2, uint32x4_t &block3, const word32 *subkeys, unsigned int rounds)
+{
+    uint32x4_t temp[4];
+    temp[0] = UnpackNEON<0>(block0, block1, block2, block3);
+    temp[1] = UnpackNEON<1>(block0, block1, block2, block3);
+    temp[2] = UnpackNEON<2>(block0, block1, block2, block3);
+    temp[3] = UnpackNEON<3>(block0, block1, block2, block3);
+
+    LEA_Encryption(temp, subkeys, rounds);
+
+    block0 = RepackNEON<0>(temp[0], temp[1], temp[2], temp[3]);
+    block1 = RepackNEON<1>(temp[0], temp[1], temp[2], temp[3]);
+    block2 = RepackNEON<2>(temp[0], temp[1], temp[2], temp[3]);
+    block3 = RepackNEON<3>(temp[0], temp[1], temp[2], temp[3]);
+}
+
+inline void LEA_Dec_4_Blocks(uint32x4_t &block0, uint32x4_t &block1,
+    uint32x4_t &block2, uint32x4_t &block3, const word32 *subkeys, unsigned int rounds)
+{
+    uint32x4_t temp[4];
+    temp[0] = UnpackNEON<0>(block0, block1, block2, block3);
+    temp[1] = UnpackNEON<1>(block0, block1, block2, block3);
+    temp[2] = UnpackNEON<2>(block0, block1, block2, block3);
+    temp[3] = UnpackNEON<3>(block0, block1, block2, block3);
+
+    LEA_Decryption(temp, subkeys, rounds);
+
+    block0 = RepackNEON<0>(temp[0], temp[1], temp[2], temp[3]);
+    block1 = RepackNEON<1>(temp[0], temp[1], temp[2], temp[3]);
+    block2 = RepackNEON<2>(temp[0], temp[1], temp[2], temp[3]);
+    block3 = RepackNEON<3>(temp[0], temp[1], temp[2], temp[3]);
+}
+
+#endif  // CRYPTOPP_ARM_NEON_AVAILABLE
+
+// *************************** IA-32 ***************************//
+
+#if (CRYPTOPP_SSSE3_AVAILABLE)
+
+inline void LEA_Enc_Block(__m128i &block0,
+    const word32 *subkeys, unsigned int rounds)
+{
+    __m128i temp[4];
+    temp[0] = UnpackXMM<0>(block0);
+    temp[1] = UnpackXMM<1>(block0);
+    temp[2] = UnpackXMM<2>(block0);
+    temp[3] = UnpackXMM<3>(block0);
+
+    LEA_Encryption(temp, subkeys, rounds);
+
+    block0 = RepackXMM<0>(temp[0], temp[1], temp[2], temp[3]);
+}
+
+inline void LEA_Dec_Block(__m128i &block0,
+    const word32 *subkeys, unsigned int rounds)
+{
+    __m128i temp[4];
+    temp[0] = UnpackXMM<0>(block0);
+    temp[1] = UnpackXMM<1>(block0);
+    temp[2] = UnpackXMM<2>(block0);
+    temp[3] = UnpackXMM<3>(block0);
+
+    LEA_Decryption(temp, subkeys, rounds);
+
+    block0 = RepackXMM<0>(temp[0], temp[1], temp[2], temp[3]);
+}
+
+inline void LEA_Enc_4_Blocks(__m128i &block0, __m128i &block1,
+    __m128i &block2, __m128i &block3, const word32 *subkeys, unsigned int rounds)
+{
+    __m128i temp[4];
+    temp[0] = UnpackXMM<0>(block0, block1, block2, block3);
+    temp[1] = UnpackXMM<1>(block0, block1, block2, block3);
+    temp[2] = UnpackXMM<2>(block0, block1, block2, block3);
+    temp[3] = UnpackXMM<3>(block0, block1, block2, block3);
+
+    LEA_Encryption(temp, subkeys, rounds);
+
+    block0 = RepackXMM<0>(temp[0], temp[1], temp[2], temp[3]);
+    block1 = RepackXMM<1>(temp[0], temp[1], temp[2], temp[3]);
+    block2 = RepackXMM<2>(temp[0], temp[1], temp[2], temp[3]);
+    block3 = RepackXMM<3>(temp[0], temp[1], temp[2], temp[3]);
+}
+
+inline void LEA_Dec_4_Blocks(__m128i &block0, __m128i &block1,
+    __m128i &block2, __m128i &block3, const word32 *subkeys, unsigned int rounds)
+{
+    __m128i temp[4];
+    temp[0] = UnpackXMM<0>(block0, block1, block2, block3);
+    temp[1] = UnpackXMM<1>(block0, block1, block2, block3);
+    temp[2] = UnpackXMM<2>(block0, block1, block2, block3);
+    temp[3] = UnpackXMM<3>(block0, block1, block2, block3);
+
+    LEA_Decryption(temp, subkeys, rounds);
+
+    block0 = RepackXMM<0>(temp[0], temp[1], temp[2], temp[3]);
+    block1 = RepackXMM<1>(temp[0], temp[1], temp[2], temp[3]);
+    block2 = RepackXMM<2>(temp[0], temp[1], temp[2], temp[3]);
+    block3 = RepackXMM<3>(temp[0], temp[1], temp[2], temp[3]);
+}
+
+#endif  // CRYPTOPP_SSSE3_AVAILABLE
+
+// *************************** Power8 ***************************//
+
+#if (CRYPTOPP_POWER8_AVAILABLE)
+
+inline void LEA_Enc_Block(uint32x4_p &block0,
+    const word32 *subkeys, unsigned int rounds)
+{
+    uint32x4_p temp[4];
+    temp[0] = UnpackSIMD<0>(block0);
+    temp[1] = UnpackSIMD<1>(block0);
+    temp[2] = UnpackSIMD<2>(block0);
+    temp[3] = UnpackSIMD<3>(block0);
+
+    LEA_Encryption(temp, subkeys, rounds);
+
+    block0 = RepackSIMD<0>(temp[0], temp[1], temp[2], temp[3]);
+}
+
+inline void LEA_Dec_Block(uint32x4_p &block0,
+    const word32 *subkeys, unsigned int rounds)
+{
+    uint32x4_p temp[4];
+    temp[0] = UnpackSIMD<0>(block0);
+    temp[1] = UnpackSIMD<1>(block0);
+    temp[2] = UnpackSIMD<2>(block0);
+    temp[3] = UnpackSIMD<3>(block0);
+
+    LEA_Decryption(temp, subkeys, rounds);
+
+    block0 = RepackSIMD<0>(temp[0], temp[1], temp[2], temp[3]);
+}
+
+inline void LEA_Enc_4_Blocks(uint32x4_p &block0, uint32x4_p &block1,
+    uint32x4_p &block2, uint32x4_p &block3, const word32 *subkeys, unsigned int rounds)
+{
+    uint32x4_p temp[4];
+    temp[0] = UnpackSIMD<0>(block0, block1, block2, block3);
+    temp[1] = UnpackSIMD<1>(block0, block1, block2, block3);
+    temp[2] = UnpackSIMD<2>(block0, block1, block2, block3);
+    temp[3] = UnpackSIMD<3>(block0, block1, block2, block3);
+
+    LEA_Encryption(temp, subkeys, rounds);
+
+    block0 = RepackSIMD<0>(temp[0], temp[1], temp[2], temp[3]);
+    block1 = RepackSIMD<1>(temp[0], temp[1], temp[2], temp[3]);
+    block2 = RepackSIMD<2>(temp[0], temp[1], temp[2], temp[3]);
+    block3 = RepackSIMD<3>(temp[0], temp[1], temp[2], temp[3]);
+}
+
+inline void LEA_Dec_4_Blocks(uint32x4_p &block0, uint32x4_p &block1,
+    uint32x4_p &block2, uint32x4_p &block3, const word32 *subkeys, unsigned int rounds)
+{
+    uint32x4_p temp[4];
+    temp[0] = UnpackSIMD<0>(block0, block1, block2, block3);
+    temp[1] = UnpackSIMD<1>(block0, block1, block2, block3);
+    temp[2] = UnpackSIMD<2>(block0, block1, block2, block3);
+    temp[3] = UnpackSIMD<3>(block0, block1, block2, block3);
+
+    LEA_Decryption(temp, subkeys, rounds);
+
+    block0 = RepackSIMD<0>(temp[0], temp[1], temp[2], temp[3]);
+    block1 = RepackSIMD<1>(temp[0], temp[1], temp[2], temp[3]);
+    block2 = RepackSIMD<2>(temp[0], temp[1], temp[2], temp[3]);
+    block3 = RepackSIMD<3>(temp[0], temp[1], temp[2], temp[3]);
+}
+
+#endif  // CRYPTOPP_POWER8_AVAILABLE
+
+ANONYMOUS_NAMESPACE_END
+
+// *************************** SIMD Templates ***************************//
+
+NAMESPACE_BEGIN(CryptoPP)
+
+#if defined(CRYPTOPP_SSSE3_AVAILABLE)
+size_t LEA_Enc_AdvancedProcessBlocks_SSSE3(const word32* subKeys, size_t rounds,
+    const byte *inBlocks, const byte *xorBlocks, byte *outBlocks, size_t length, word32 flags)
+{
+    return AdvancedProcessBlocks128_4x1_SSE(LEA_Enc_Block, LEA_Enc_4_Blocks,
+        subKeys, rounds, inBlocks, xorBlocks, outBlocks, length, flags);
+}
+
+size_t LEA_Dec_AdvancedProcessBlocks_SSSE3(const word32* subKeys, size_t rounds,
+    const byte *inBlocks, const byte *xorBlocks, byte *outBlocks, size_t length, word32 flags)
+{
+    return AdvancedProcessBlocks128_4x1_SSE(LEA_Dec_Block, LEA_Dec_4_Blocks,
+        subKeys, rounds, inBlocks, xorBlocks, outBlocks, length, flags);
+}
+#endif // CRYPTOPP_SSSE3_AVAILABLE
+
+#if defined(CRYPTOPP_ARM_NEON_AVAILABLE)
+size_t LEA_Enc_AdvancedProcessBlocks_NEON(const word32* subKeys, size_t rounds,
+    const byte *inBlocks, const byte *xorBlocks, byte *outBlocks, size_t length, word32 flags)
+{
+    return AdvancedProcessBlocks128_4x1_NEON(LEA_Enc_Block, LEA_Enc_4_Blocks,
+        subKeys, rounds, inBlocks, xorBlocks, outBlocks, length, flags);
+}
+
+size_t LEA_Dec_AdvancedProcessBlocks_NEON(const word32* subKeys, size_t rounds,
+    const byte *inBlocks, const byte *xorBlocks, byte *outBlocks, size_t length, word32 flags)
+{
+    return AdvancedProcessBlocks128_4x1_NEON(LEA_Dec_Block, LEA_Dec_4_Blocks,
+        subKeys, rounds, inBlocks, xorBlocks, outBlocks, length, flags);
+}
+#endif // CRYPTOPP_ARM_NEON_AVAILABLE
+
+#if defined(CRYPTOPP_POWER8_AVAILABLE)
+size_t LEA_Enc_AdvancedProcessBlocks_POWER8(const word32* subKeys, size_t rounds,
+    const byte *inBlocks, const byte *xorBlocks, byte *outBlocks, size_t length, word32 flags)
+{
+    return AdvancedProcessBlocks128_4x1_ALTIVEC(LEA_Enc_Block, LEA_Enc_4_Blocks,
+        subKeys, rounds, inBlocks, xorBlocks, outBlocks, length, flags);
+}
+
+size_t LEA_Dec_AdvancedProcessBlocks_POWER8(const word32* subKeys, size_t rounds,
+    const byte *inBlocks, const byte *xorBlocks, byte *outBlocks, size_t length, word32 flags)
+{
+    return AdvancedProcessBlocks128_4x1_ALTIVEC(LEA_Dec_Block, LEA_Dec_4_Blocks,
+        subKeys, rounds, inBlocks, xorBlocks, outBlocks, length, flags);
+}
+#endif // CRYPTOPP_POWER8_AVAILABLE
+
+NAMESPACE_END