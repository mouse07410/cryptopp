// simon-simd.cpp - written and placed in the public domain by Jeffrey Walton
//
//    This source file uses intrinsics and built-ins to gain access to
//    SSSE3, ARM NEON and ARMv8a, and Altivec instructions. A separate
//    source file is needed because additional CXXFLAGS are required to enable
//    the appropriate instructions sets in some build configurations.

#include "pch.h"
#include "config.h"

#include "simon.h"
#include "misc.h"

// Uncomment for benchmarking C++ against SSE or NEON.
// Do so in both simon.cpp and simon-simd.cpp.
// #undef CRYPTOPP_SSE41_AVAILABLE
// #undef CRYPTOPP_ARM_NEON_AVAILABLE

#if (CRYPTOPP_SSE41_AVAILABLE)
# include "adv_simd.h"
# include <pmmintrin.h>
# include <tmmintrin.h>
# include <smmintrin.h>
#endif

#if defined(__XOP__)
# include <ammintrin.h>
# if defined(__GNUC__)
#  include <x86intrin.h>
# endif
#endif

<<<<<<< HEAD
//#if defined(__AVX512F__) && defined(__AVX512VL__)
//# define CRYPTOPP_AVX512_ROTATE 1
//# include <immintrin.h>
//#endif

// C1189: error: This header is specific to ARM targets
#if (CRYPTOPP_ARM_NEON_AVAILABLE)
=======
#if (CRYPTOPP_ARM_NEON_HEADER)
>>>>>>> 169fbb97
# include "adv_simd.h"
# include <arm_neon.h>
#endif

#if (CRYPTOPP_ARM_ACLE_HEADER)
# include <stdint.h>
# include <arm_acle.h>
#endif

#if defined(_M_ARM64)
# include "adv_simd.h"
#endif

#if defined(CRYPTOPP_ALTIVEC_AVAILABLE)
# include "adv_simd.h"
# include "ppc_simd.h"
#endif

// Squash MS LNK4221 and libtool warnings
extern const char SIMON64_SIMD_FNAME[] = __FILE__;

ANONYMOUS_NAMESPACE_BEGIN

using CryptoPP::byte;
using CryptoPP::word32;
using CryptoPP::word64;
using CryptoPP::vec_swap;  // SunCC

// *************************** ARM NEON ************************** //

#if (CRYPTOPP_ARM_NEON_AVAILABLE)

template <class T>
inline T UnpackHigh32(const T& a, const T& b)
{
    const uint32x2_t x(vget_high_u32((uint32x4_t)a));
    const uint32x2_t y(vget_high_u32((uint32x4_t)b));
    const uint32x2x2_t r = vzip_u32(x, y);
    return (T)vcombine_u32(r.val[0], r.val[1]);
}

template <class T>
inline T UnpackLow32(const T& a, const T& b)
{
    const uint32x2_t x(vget_low_u32((uint32x4_t)a));
    const uint32x2_t y(vget_low_u32((uint32x4_t)b));
    const uint32x2x2_t r = vzip_u32(x, y);
    return (T)vcombine_u32(r.val[0], r.val[1]);
}

template <unsigned int R>
inline uint32x4_t RotateLeft32(const uint32x4_t& val)
{
    const uint32x4_t a(vshlq_n_u32(val, R));
    const uint32x4_t b(vshrq_n_u32(val, 32 - R));
    return vorrq_u32(a, b);
}

template <unsigned int R>
inline uint32x4_t RotateRight32(const uint32x4_t& val)
{
    const uint32x4_t a(vshlq_n_u32(val, 32 - R));
    const uint32x4_t b(vshrq_n_u32(val, R));
    return vorrq_u32(a, b);
}

#if defined(__aarch32__) || defined(__aarch64__)
// Faster than two Shifts and an Or. Thanks to Louis Wingers and Bryan Weeks.
template <>
inline uint32x4_t RotateLeft32<8>(const uint32x4_t& val)
{
    const uint8_t maskb[16] = { 3,0,1,2, 7,4,5,6, 11,8,9,10, 15,12,13,14 };
    const uint8x16_t mask = vld1q_u8(maskb);

    return vreinterpretq_u32_u8(
        vqtbl1q_u8(vreinterpretq_u8_u32(val), mask));
}

// Faster than two Shifts and an Or. Thanks to Louis Wingers and Bryan Weeks.
template <>
inline uint32x4_t RotateRight32<8>(const uint32x4_t& val)
{
    const uint8_t maskb[16] = { 1,2,3,0, 5,6,7,4, 9,10,11,8, 13,14,14,12 };
    const uint8x16_t mask = vld1q_u8(maskb);

    return vreinterpretq_u32_u8(
        vqtbl1q_u8(vreinterpretq_u8_u32(val), mask));
}
#endif

inline uint32x4_t SIMON64_f(const uint32x4_t& val)
{
    return veorq_u32(RotateLeft32<2>(val),
        vandq_u32(RotateLeft32<1>(val), RotateLeft32<8>(val)));
}

inline void SIMON64_Enc_Block(uint32x4_t &block1, uint32x4_t &block0,
    const word32 *subkeys, unsigned int rounds)
{
    // [A1 A2 A3 A4][B1 B2 B3 B4] ... => [A1 A3 B1 B3][A2 A4 B2 B4] ...
    uint32x4_t x1 = vuzpq_u32(block0, block1).val[1];
    uint32x4_t y1 = vuzpq_u32(block0, block1).val[0];

    for (int i = 0; i < static_cast<int>(rounds & ~1)-1; i += 2)
    {
        const uint32x4_t rk1 = vld1q_dup_u32(subkeys+i);
        y1 = veorq_u32(veorq_u32(y1, SIMON64_f(x1)), rk1);

        const uint32x4_t rk2 = vld1q_dup_u32(subkeys+i+1);
        x1 = veorq_u32(veorq_u32(x1, SIMON64_f(y1)), rk2);
    }

    if (rounds & 1)
    {
        const uint32x4_t rk = vld1q_dup_u32(subkeys+rounds-1);

        y1 = veorq_u32(veorq_u32(y1, SIMON64_f(x1)), rk);
        std::swap(x1, y1);
    }

    // [A1 A3 B1 B3][A2 A4 B2 B4] => [A1 A2 A3 A4][B1 B2 B3 B4]
    block0 = UnpackLow32(y1, x1);
    block1 = UnpackHigh32(y1, x1);
}

inline void SIMON64_Dec_Block(uint32x4_t &block0, uint32x4_t &block1,
    const word32 *subkeys, unsigned int rounds)
{
    // [A1 A2 A3 A4][B1 B2 B3 B4] ... => [A1 A3 B1 B3][A2 A4 B2 B4] ...
    uint32x4_t x1 = vuzpq_u32(block0, block1).val[1];
    uint32x4_t y1 = vuzpq_u32(block0, block1).val[0];

    if (rounds & 1)
    {
        std::swap(x1, y1);
        const uint32x4_t rk = vld1q_dup_u32(subkeys + rounds - 1);

        y1 = veorq_u32(veorq_u32(y1, rk), SIMON64_f(x1));
        rounds--;
    }

    for (int i = static_cast<int>(rounds-2); i >= 0; i -= 2)
    {
        const uint32x4_t rk1 = vld1q_dup_u32(subkeys+i+1);
        x1 = veorq_u32(veorq_u32(x1, SIMON64_f(y1)), rk1);

        const uint32x4_t rk2 = vld1q_dup_u32(subkeys+i);
        y1 = veorq_u32(veorq_u32(y1, SIMON64_f(x1)), rk2);
    }

    // [A1 A3 B1 B3][A2 A4 B2 B4] => [A1 A2 A3 A4][B1 B2 B3 B4]
    block0 = UnpackLow32(y1, x1);
    block1 = UnpackHigh32(y1, x1);
}

inline void SIMON64_Enc_6_Blocks(uint32x4_t &block0, uint32x4_t &block1,
    uint32x4_t &block2, uint32x4_t &block3, uint32x4_t &block4, uint32x4_t &block5,
    const word32 *subkeys, unsigned int rounds)
{
    // [A1 A2 A3 A4][B1 B2 B3 B4] ... => [A1 A3 B1 B3][A2 A4 B2 B4] ...
    uint32x4_t x1 = vuzpq_u32(block0, block1).val[1];
    uint32x4_t y1 = vuzpq_u32(block0, block1).val[0];
    uint32x4_t x2 = vuzpq_u32(block2, block3).val[1];
    uint32x4_t y2 = vuzpq_u32(block2, block3).val[0];
    uint32x4_t x3 = vuzpq_u32(block4, block5).val[1];
    uint32x4_t y3 = vuzpq_u32(block4, block5).val[0];

    for (int i = 0; i < static_cast<int>(rounds & ~1) - 1; i += 2)
    {
        const uint32x4_t rk1 = vld1q_dup_u32(subkeys+i);
        y1 = veorq_u32(veorq_u32(y1, SIMON64_f(x1)), rk1);
        y2 = veorq_u32(veorq_u32(y2, SIMON64_f(x2)), rk1);
        y3 = veorq_u32(veorq_u32(y3, SIMON64_f(x3)), rk1);

        const uint32x4_t rk2 = vld1q_dup_u32(subkeys+i+1);
        x1 = veorq_u32(veorq_u32(x1, SIMON64_f(y1)), rk2);
        x2 = veorq_u32(veorq_u32(x2, SIMON64_f(y2)), rk2);
        x3 = veorq_u32(veorq_u32(x3, SIMON64_f(y3)), rk2);
    }

    if (rounds & 1)
    {
        const uint32x4_t rk = vld1q_dup_u32(subkeys + rounds - 1);

        y1 = veorq_u32(veorq_u32(y1, SIMON64_f(x1)), rk);
        y2 = veorq_u32(veorq_u32(y2, SIMON64_f(x2)), rk);
        y3 = veorq_u32(veorq_u32(y3, SIMON64_f(x3)), rk);
        std::swap(x1, y1); std::swap(x2, y2); std::swap(x3, y3);
    }

    // [A1 A3 B1 B3][A2 A4 B2 B4] => [A1 A2 A3 A4][B1 B2 B3 B4]
    block0 = UnpackLow32(y1, x1);
    block1 = UnpackHigh32(y1, x1);
    block2 = UnpackLow32(y2, x2);
    block3 = UnpackHigh32(y2, x2);
    block4 = UnpackLow32(y3, x3);
    block5 = UnpackHigh32(y3, x3);
}

inline void SIMON64_Dec_6_Blocks(uint32x4_t &block0, uint32x4_t &block1,
    uint32x4_t &block2, uint32x4_t &block3, uint32x4_t &block4, uint32x4_t &block5,
    const word32 *subkeys, unsigned int rounds)
{
    // [A1 A2 A3 A4][B1 B2 B3 B4] ... => [A1 A3 B1 B3][A2 A4 B2 B4] ...
    uint32x4_t x1 = vuzpq_u32(block0, block1).val[1];
    uint32x4_t y1 = vuzpq_u32(block0, block1).val[0];
    uint32x4_t x2 = vuzpq_u32(block2, block3).val[1];
    uint32x4_t y2 = vuzpq_u32(block2, block3).val[0];
    uint32x4_t x3 = vuzpq_u32(block4, block5).val[1];
    uint32x4_t y3 = vuzpq_u32(block4, block5).val[0];

    if (rounds & 1)
    {
        std::swap(x1, y1); std::swap(x2, y2); std::swap(x3, y3);
        const uint32x4_t rk = vld1q_dup_u32(subkeys + rounds - 1);

        y1 = veorq_u32(veorq_u32(y1, rk), SIMON64_f(x1));
        y2 = veorq_u32(veorq_u32(y2, rk), SIMON64_f(x2));
        y3 = veorq_u32(veorq_u32(y3, rk), SIMON64_f(x3));
        rounds--;
    }

    for (int i = static_cast<int>(rounds-2); i >= 0; i -= 2)
    {
        const uint32x4_t rk1 = vld1q_dup_u32(subkeys + i + 1);
        x1 = veorq_u32(veorq_u32(x1, SIMON64_f(y1)), rk1);
        x2 = veorq_u32(veorq_u32(x2, SIMON64_f(y2)), rk1);
        x3 = veorq_u32(veorq_u32(x3, SIMON64_f(y3)), rk1);

        const uint32x4_t rk2 = vld1q_dup_u32(subkeys + i);
        y1 = veorq_u32(veorq_u32(y1, SIMON64_f(x1)), rk2);
        y2 = veorq_u32(veorq_u32(y2, SIMON64_f(x2)), rk2);
        y3 = veorq_u32(veorq_u32(y3, SIMON64_f(x3)), rk2);
    }

    // [A1 A3 B1 B3][A2 A4 B2 B4] => [A1 A2 A3 A4][B1 B2 B3 B4]
    block0 = UnpackLow32(y1, x1);
    block1 = UnpackHigh32(y1, x1);
    block2 = UnpackLow32(y2, x2);
    block3 = UnpackHigh32(y2, x2);
    block4 = UnpackLow32(y3, x3);
    block5 = UnpackHigh32(y3, x3);
}

#endif  // CRYPTOPP_ARM_NEON_AVAILABLE

// ***************************** IA-32 ***************************** //

#if defined(CRYPTOPP_SSE41_AVAILABLE)

inline void Swap128(__m128i& a,__m128i& b)
{
#if defined(__SUNPRO_CC) && (__SUNPRO_CC <= 0x5120)
    // __m128i is an unsigned long long[2], and support for swapping it was not added until C++11.
    // SunCC 12.1 - 12.3 fail to consume the swap; while SunCC 12.4 consumes it without -std=c++11.
    vec_swap(a, b);
#else
    std::swap(a, b);
#endif
}

template <unsigned int R>
inline __m128i RotateLeft32(const __m128i& val)
{
#if defined(__XOP__)
    return _mm_roti_epi32(val, R);
#else
    return _mm_or_si128(
        _mm_slli_epi32(val, R), _mm_srli_epi32(val, 32-R));
#endif
}

template <unsigned int R>
inline __m128i RotateRight32(const __m128i& val)
{
#if defined(__XOP__)
    return _mm_roti_epi32(val, 32-R);
#else
    return _mm_or_si128(
        _mm_slli_epi32(val, 32-R), _mm_srli_epi32(val, R));
#endif
}

// Faster than two Shifts and an Or. Thanks to Louis Wingers and Bryan Weeks.
template <>
__m128i RotateLeft32<8>(const __m128i& val)
{
#if defined(__XOP__)
    return _mm_roti_epi32(val, 8);
#else
    const __m128i mask = _mm_set_epi8(14,13,12,15, 10,9,8,11, 6,5,4,7, 2,1,0,3);
    return _mm_shuffle_epi8(val, mask);
#endif
}

// Faster than two Shifts and an Or. Thanks to Louis Wingers and Bryan Weeks.
template <>
__m128i RotateRight32<8>(const __m128i& val)
{
#if defined(__XOP__)
    return _mm_roti_epi32(val, 32-8);
#else
    const __m128i mask = _mm_set_epi8(12,15,14,13, 8,11,10,9, 4,7,6,5, 0,3,2,1);
    return _mm_shuffle_epi8(val, mask);
#endif
}

inline __m128i SIMON64_f(const __m128i& v)
{
    return _mm_xor_si128(RotateLeft32<2>(v),
        _mm_and_si128(RotateLeft32<1>(v), RotateLeft32<8>(v)));
}

inline void SIMON64_Enc_Block(__m128i &block0, __m128i &block1,
    const word32 *subkeys, unsigned int rounds)
{
    // [A1 A2 A3 A4][B1 B2 B3 B4] ... => [A1 A3 B1 B3][A2 A4 B2 B4] ...
    const __m128 t0 = _mm_castsi128_ps(block0);
    const __m128 t1 = _mm_castsi128_ps(block1);
    __m128i x1 = _mm_castps_si128(_mm_shuffle_ps(t0, t1, _MM_SHUFFLE(3,1,3,1)));
    __m128i y1 = _mm_castps_si128(_mm_shuffle_ps(t0, t1, _MM_SHUFFLE(2,0,2,0)));

    for (int i = 0; i < static_cast<int>(rounds & ~1)-1; i += 2)
    {
        const __m128i rk1 = _mm_set1_epi32(subkeys[i]);
        y1 = _mm_xor_si128(_mm_xor_si128(y1, SIMON64_f(x1)), rk1);

        const __m128i rk2 = _mm_set1_epi32(subkeys[i+1]);
        x1 = _mm_xor_si128(_mm_xor_si128(x1, SIMON64_f(y1)), rk2);
    }

    if (rounds & 1)
    {
        const __m128i rk = _mm_set1_epi32(subkeys[rounds-1]);
        y1 = _mm_xor_si128(_mm_xor_si128(y1, SIMON64_f(x1)), rk);
        Swap128(x1, y1);
    }

    // [A1 A3 B1 B3][A2 A4 B2 B4] => [A1 A2 A3 A4][B1 B2 B3 B4]
    block0 = _mm_unpacklo_epi32(y1, x1);
    block1 = _mm_unpackhi_epi32(y1, x1);
}

inline void SIMON64_Dec_Block(__m128i &block0, __m128i &block1,
    const word32 *subkeys, unsigned int rounds)
{
    // [A1 A2 A3 A4][B1 B2 B3 B4] ... => [A1 A3 B1 B3][A2 A4 B2 B4] ...
    const __m128 t0 = _mm_castsi128_ps(block0);
    const __m128 t1 = _mm_castsi128_ps(block1);
    __m128i x1 = _mm_castps_si128(_mm_shuffle_ps(t0, t1, _MM_SHUFFLE(3,1,3,1)));
    __m128i y1 = _mm_castps_si128(_mm_shuffle_ps(t0, t1, _MM_SHUFFLE(2,0,2,0)));

    if (rounds & 1)
    {
        Swap128(x1, y1);
        const __m128i rk = _mm_set1_epi32(subkeys[rounds-1]);
        y1 = _mm_xor_si128(_mm_xor_si128(y1, rk), SIMON64_f(x1));
        rounds--;
    }

    for (int i = static_cast<int>(rounds-2); i >= 0; i -= 2)
    {
        const __m128i rk1 = _mm_set1_epi32(subkeys[i+1]);
        x1 = _mm_xor_si128(_mm_xor_si128(x1, SIMON64_f(y1)), rk1);

        const __m128i rk2 = _mm_set1_epi32(subkeys[i]);
        y1 = _mm_xor_si128(_mm_xor_si128(y1, SIMON64_f(x1)), rk2);
    }

    // [A1 A3 B1 B3][A2 A4 B2 B4] => [A1 A2 A3 A4][B1 B2 B3 B4]
    block0 = _mm_unpacklo_epi32(y1, x1);
    block1 = _mm_unpackhi_epi32(y1, x1);
}

inline void SIMON64_Enc_6_Blocks(__m128i &block0, __m128i &block1,
    __m128i &block2, __m128i &block3, __m128i &block4, __m128i &block5,
    const word32 *subkeys, unsigned int rounds)
{
    // [A1 A2 A3 A4][B1 B2 B3 B4] ... => [A1 A3 B1 B3][A2 A4 B2 B4] ...
    const __m128 t0 = _mm_castsi128_ps(block0);
    const __m128 t1 = _mm_castsi128_ps(block1);
    __m128i x1 = _mm_castps_si128(_mm_shuffle_ps(t0, t1, _MM_SHUFFLE(3,1,3,1)));
    __m128i y1 = _mm_castps_si128(_mm_shuffle_ps(t0, t1, _MM_SHUFFLE(2,0,2,0)));

    const __m128 t2 = _mm_castsi128_ps(block2);
    const __m128 t3 = _mm_castsi128_ps(block3);
    __m128i x2 = _mm_castps_si128(_mm_shuffle_ps(t2, t3, _MM_SHUFFLE(3,1,3,1)));
    __m128i y2 = _mm_castps_si128(_mm_shuffle_ps(t2, t3, _MM_SHUFFLE(2,0,2,0)));

    const __m128 t4 = _mm_castsi128_ps(block4);
    const __m128 t5 = _mm_castsi128_ps(block5);
    __m128i x3 = _mm_castps_si128(_mm_shuffle_ps(t4, t5, _MM_SHUFFLE(3,1,3,1)));
    __m128i y3 = _mm_castps_si128(_mm_shuffle_ps(t4, t5, _MM_SHUFFLE(2,0,2,0)));

    for (int i = 0; i < static_cast<int>(rounds & ~1)-1; i += 2)
    {
        const __m128i rk1 = _mm_set1_epi32(subkeys[i]);
        y1 = _mm_xor_si128(_mm_xor_si128(y1, SIMON64_f(x1)), rk1);
        y2 = _mm_xor_si128(_mm_xor_si128(y2, SIMON64_f(x2)), rk1);
        y3 = _mm_xor_si128(_mm_xor_si128(y3, SIMON64_f(x3)), rk1);

        const __m128i rk2 = _mm_set1_epi32(subkeys[i+1]);
        x1 = _mm_xor_si128(_mm_xor_si128(x1, SIMON64_f(y1)), rk2);
        x2 = _mm_xor_si128(_mm_xor_si128(x2, SIMON64_f(y2)), rk2);
        x3 = _mm_xor_si128(_mm_xor_si128(x3, SIMON64_f(y3)), rk2);
    }

    if (rounds & 1)
    {
        const __m128i rk = _mm_set1_epi32(subkeys[rounds-1]);
        y1 = _mm_xor_si128(_mm_xor_si128(y1, SIMON64_f(x1)), rk);
        y2 = _mm_xor_si128(_mm_xor_si128(y2, SIMON64_f(x2)), rk);
        y3 = _mm_xor_si128(_mm_xor_si128(y3, SIMON64_f(x3)), rk);
        Swap128(x1, y1); Swap128(x2, y2); Swap128(x3, y3);
    }

    // [A1 A3 B1 B3][A2 A4 B2 B4] => [A1 A2 A3 A4][B1 B2 B3 B4]
    block0 = _mm_unpacklo_epi32(y1, x1);
    block1 = _mm_unpackhi_epi32(y1, x1);
    block2 = _mm_unpacklo_epi32(y2, x2);
    block3 = _mm_unpackhi_epi32(y2, x2);
    block4 = _mm_unpacklo_epi32(y3, x3);
    block5 = _mm_unpackhi_epi32(y3, x3);
}

inline void SIMON64_Dec_6_Blocks(__m128i &block0, __m128i &block1,
    __m128i &block2, __m128i &block3, __m128i &block4, __m128i &block5,
    const word32 *subkeys, unsigned int rounds)
{
    // [A1 A2 A3 A4][B1 B2 B3 B4] ... => [A1 A3 B1 B3][A2 A4 B2 B4] ...
    const __m128 t0 = _mm_castsi128_ps(block0);
    const __m128 t1 = _mm_castsi128_ps(block1);
    __m128i x1 = _mm_castps_si128(_mm_shuffle_ps(t0, t1, _MM_SHUFFLE(3,1,3,1)));
    __m128i y1 = _mm_castps_si128(_mm_shuffle_ps(t0, t1, _MM_SHUFFLE(2,0,2,0)));

    const __m128 t2 = _mm_castsi128_ps(block2);
    const __m128 t3 = _mm_castsi128_ps(block3);
    __m128i x2 = _mm_castps_si128(_mm_shuffle_ps(t2, t3, _MM_SHUFFLE(3,1,3,1)));
    __m128i y2 = _mm_castps_si128(_mm_shuffle_ps(t2, t3, _MM_SHUFFLE(2,0,2,0)));

    const __m128 t4 = _mm_castsi128_ps(block4);
    const __m128 t5 = _mm_castsi128_ps(block5);
    __m128i x3 = _mm_castps_si128(_mm_shuffle_ps(t4, t5, _MM_SHUFFLE(3,1,3,1)));
    __m128i y3 = _mm_castps_si128(_mm_shuffle_ps(t4, t5, _MM_SHUFFLE(2,0,2,0)));

    if (rounds & 1)
    {
        Swap128(x1, y1); Swap128(x2, y2); Swap128(x3, y3);
        const __m128i rk = _mm_set1_epi32(subkeys[rounds-1]);
        y1 = _mm_xor_si128(_mm_xor_si128(y1, rk), SIMON64_f(x1));
        y2 = _mm_xor_si128(_mm_xor_si128(y2, rk), SIMON64_f(x2));
        y3 = _mm_xor_si128(_mm_xor_si128(y3, rk), SIMON64_f(x3));
        rounds--;
    }

    for (int i = static_cast<int>(rounds-2); i >= 0; i -= 2)
    {
        const __m128i rk1 = _mm_set1_epi32(subkeys[i+1]);
        x1 = _mm_xor_si128(_mm_xor_si128(x1, SIMON64_f(y1)), rk1);
        x2 = _mm_xor_si128(_mm_xor_si128(x2, SIMON64_f(y2)), rk1);
        x3 = _mm_xor_si128(_mm_xor_si128(x3, SIMON64_f(y3)), rk1);

        const __m128i rk2 = _mm_set1_epi32(subkeys[i]);
        y1 = _mm_xor_si128(_mm_xor_si128(y1, SIMON64_f(x1)), rk2);
        y2 = _mm_xor_si128(_mm_xor_si128(y2, SIMON64_f(x2)), rk2);
        y3 = _mm_xor_si128(_mm_xor_si128(y3, SIMON64_f(x3)), rk2);
    }

    // [A1 A3 B1 B3][A2 A4 B2 B4] => [A1 A2 A3 A4][B1 B2 B3 B4]
    block0 = _mm_unpacklo_epi32(y1, x1);
    block1 = _mm_unpackhi_epi32(y1, x1);
    block2 = _mm_unpacklo_epi32(y2, x2);
    block3 = _mm_unpackhi_epi32(y2, x2);
    block4 = _mm_unpacklo_epi32(y3, x3);
    block5 = _mm_unpackhi_epi32(y3, x3);
}

#endif  // CRYPTOPP_SSE41_AVAILABLE

// ***************************** Altivec ***************************** //

#if defined(CRYPTOPP_ALTIVEC_AVAILABLE)

using CryptoPP::uint8x16_p;
using CryptoPP::uint32x4_p;

using CryptoPP::VecAnd;
using CryptoPP::VecXor;
using CryptoPP::VecLoad;
using CryptoPP::VecLoadBE;
using CryptoPP::VecPermute;

// Rotate left by bit count
template<unsigned int C>
inline uint32x4_p RotateLeft32(const uint32x4_p val)
{
    const uint32x4_p m = {C, C, C, C};
    return vec_rl(val, m);
}

// Rotate right by bit count
template<unsigned int C>
inline uint32x4_p RotateRight32(const uint32x4_p val)
{
    const uint32x4_p m = {32-C, 32-C, 32-C, 32-C};
    return vec_rl(val, m);
}

inline uint32x4_p SIMON64_f(const uint32x4_p val)
{
    return VecXor(RotateLeft32<2>(val),
        VecAnd(RotateLeft32<1>(val), RotateLeft32<8>(val)));
}

inline void SIMON64_Enc_Block(uint32x4_p &block0, uint32x4_p &block1,
    const word32 *subkeys, unsigned int rounds)
{
#if (CRYPTOPP_BIG_ENDIAN)
    const uint8x16_p m1 = {7,6,5,4, 15,14,13,12, 23,22,21,20, 31,30,29,28};
    const uint8x16_p m2 = {3,2,1,0, 11,10,9,8, 19,18,17,16, 27,26,25,24};
#else
    const uint8x16_p m1 = {3,2,1,0, 11,10,9,8, 19,18,17,16, 27,26,25,24};
    const uint8x16_p m2 = {7,6,5,4, 15,14,13,12, 23,22,21,20, 31,30,29,28};
#endif

    // [A1 A2 A3 A4][B1 B2 B3 B4] ... => [A1 A3 B1 B3][A2 A4 B2 B4] ...
    uint32x4_p x1 = VecPermute(block0, block1, m1);
    uint32x4_p y1 = VecPermute(block0, block1, m2);

    for (int i = 0; i < static_cast<int>(rounds & ~1)-1; i += 2)
    {
#if CRYPTOPP_POWER8_AVAILABLE
        const uint32x4_p rk1 = vec_splats(subkeys[i]);
        const uint32x4_p rk2 = vec_splats(subkeys[i+1]);
#else
        const uint8x16_p m = {0,1,2,3, 0,1,2,3, 0,1,2,3, 0,1,2,3};
        uint32x4_p rk1 = VecLoad(subkeys+i);
        uint32x4_p rk2 = VecLoad(subkeys+i+1);
        rk1 = VecPermute(rk1, rk1, m);
        rk2 = VecPermute(rk2, rk2, m);
#endif
        y1 = VecXor(VecXor(y1, SIMON64_f(x1)), rk1);
        x1 = VecXor(VecXor(x1, SIMON64_f(y1)), rk2);
    }

    if (rounds & 1)
    {
#if CRYPTOPP_POWER8_AVAILABLE
        const uint32x4_p rk = vec_splats(subkeys[rounds-1]);
#else
        const uint8x16_p m = {0,1,2,3, 0,1,2,3, 0,1,2,3, 0,1,2,3};
        uint32x4_p rk = VecLoad(subkeys+rounds-1);
        rk = VecPermute(rk, rk, m);
#endif
        y1 = VecXor(VecXor(y1, SIMON64_f(x1)), rk);
        std::swap(x1, y1);
    }

#if (CRYPTOPP_BIG_ENDIAN)
    const uint8x16_p m3 = {19,18,17,16, 3,2,1,0, 23,22,21,20, 7,6,5,4};
    const uint8x16_p m4 = {27,26,25,24, 11,10,9,8, 31,30,29,28, 15,14,13,12};
#else
    const uint8x16_p m3 = {3,2,1,0, 19,18,17,16, 7,6,5,4, 23,22,21,20};
    const uint8x16_p m4 = {11,10,9,8, 27,26,25,24, 15,14,13,12, 31,30,29,28};
#endif

    // [A1 A3 B1 B3][A2 A4 B2 B4] => [A1 A2 A3 A4][B1 B2 B3 B4]
    block0 = (uint32x4_p)VecPermute(x1, y1, m3);
    block1 = (uint32x4_p)VecPermute(x1, y1, m4);
}

inline void SIMON64_Dec_Block(uint32x4_p &block0, uint32x4_p &block1,
    const word32 *subkeys, unsigned int rounds)
{
#if (CRYPTOPP_BIG_ENDIAN)
    const uint8x16_p m1 = {7,6,5,4, 15,14,13,12, 23,22,21,20, 31,30,29,28};
    const uint8x16_p m2 = {3,2,1,0, 11,10,9,8, 19,18,17,16, 27,26,25,24};
#else
    const uint8x16_p m1 = {3,2,1,0, 11,10,9,8, 19,18,17,16, 27,26,25,24};
    const uint8x16_p m2 = {7,6,5,4, 15,14,13,12, 23,22,21,20, 31,30,29,28};
#endif

    // [A1 A2 A3 A4][B1 B2 B3 B4] ... => [A1 A3 B1 B3][A2 A4 B2 B4] ...
    uint32x4_p x1 = VecPermute(block0, block1, m1);
    uint32x4_p y1 = VecPermute(block0, block1, m2);

    if (rounds & 1)
    {
        std::swap(x1, y1);
#if CRYPTOPP_POWER8_AVAILABLE
        const uint32x4_p rk = vec_splats(subkeys[rounds-1]);
#else
        const uint8x16_p m = {0,1,2,3, 0,1,2,3, 0,1,2,3, 0,1,2,3};
        uint32x4_p rk = VecLoad(subkeys+rounds-1);
        rk = VecPermute(rk, rk, m);
#endif
        y1 = VecXor(VecXor(y1, rk), SIMON64_f(x1));
        rounds--;
    }

    for (int i = static_cast<int>(rounds-2); i >= 0; i -= 2)
    {
#if CRYPTOPP_POWER8_AVAILABLE
        const uint32x4_p rk1 = vec_splats(subkeys[i+1]);
        const uint32x4_p rk2 = vec_splats(subkeys[i]);
#else
        const uint8x16_p m = {0,1,2,3, 0,1,2,3, 0,1,2,3, 0,1,2,3};
        uint32x4_p rk1 = VecLoad(subkeys+i+1);
        uint32x4_p rk2 = VecLoad(subkeys+i);
        rk1 = VecPermute(rk1, rk1, m);
        rk2 = VecPermute(rk2, rk2, m);
#endif
        x1 = VecXor(VecXor(x1, SIMON64_f(y1)), rk1);
        y1 = VecXor(VecXor(y1, SIMON64_f(x1)), rk2);
    }

#if (CRYPTOPP_BIG_ENDIAN)
    const uint8x16_p m3 = {19,18,17,16, 3,2,1,0, 23,22,21,20, 7,6,5,4};
    const uint8x16_p m4 = {27,26,25,24, 11,10,9,8, 31,30,29,28, 15,14,13,12};
#else
    const uint8x16_p m3 = {3,2,1,0, 19,18,17,16, 7,6,5,4, 23,22,21,20};
    const uint8x16_p m4 = {11,10,9,8, 27,26,25,24, 15,14,13,12, 31,30,29,28};
#endif

    // [A1 A3 B1 B3][A2 A4 B2 B4] => [A1 A2 A3 A4][B1 B2 B3 B4]
    block0 = (uint32x4_p)VecPermute(x1, y1, m3);
    block1 = (uint32x4_p)VecPermute(x1, y1, m4);
}

inline void SIMON64_Enc_6_Blocks(uint32x4_p &block0, uint32x4_p &block1,
            uint32x4_p &block2, uint32x4_p &block3, uint32x4_p &block4,
            uint32x4_p &block5, const word32 *subkeys, unsigned int rounds)
{
#if (CRYPTOPP_BIG_ENDIAN)
    const uint8x16_p m1 = {7,6,5,4, 15,14,13,12, 23,22,21,20, 31,30,29,28};
    const uint8x16_p m2 = {3,2,1,0, 11,10,9,8, 19,18,17,16, 27,26,25,24};
#else
    const uint8x16_p m1 = {3,2,1,0, 11,10,9,8, 19,18,17,16, 27,26,25,24};
    const uint8x16_p m2 = {7,6,5,4, 15,14,13,12, 23,22,21,20, 31,30,29,28};
#endif

    // [A1 A2][B1 B2] ... => [A1 B1][A2 B2] ...
    uint32x4_p x1 = (uint32x4_p)VecPermute(block0, block1, m1);
    uint32x4_p y1 = (uint32x4_p)VecPermute(block0, block1, m2);
    uint32x4_p x2 = (uint32x4_p)VecPermute(block2, block3, m1);
    uint32x4_p y2 = (uint32x4_p)VecPermute(block2, block3, m2);
    uint32x4_p x3 = (uint32x4_p)VecPermute(block4, block5, m1);
    uint32x4_p y3 = (uint32x4_p)VecPermute(block4, block5, m2);

    for (int i = 0; i < static_cast<int>(rounds & ~1)-1; i += 2)
    {
#if CRYPTOPP_POWER8_AVAILABLE
        const uint32x4_p rk1 = vec_splats(subkeys[i]);
        const uint32x4_p rk2 = vec_splats(subkeys[i+1]);
#else
        const uint8x16_p m = {0,1,2,3, 0,1,2,3, 0,1,2,3, 0,1,2,3};
        uint32x4_p rk1 = VecLoad(subkeys+i);
        uint32x4_p rk2 = VecLoad(subkeys+i+1);
        rk1 = VecPermute(rk1, rk1, m);
        rk2 = VecPermute(rk2, rk2, m);
#endif
        y1 = VecXor(VecXor(y1, SIMON64_f(x1)), rk1);
        y2 = VecXor(VecXor(y2, SIMON64_f(x2)), rk1);
        y3 = VecXor(VecXor(y3, SIMON64_f(x3)), rk1);

        x1 = VecXor(VecXor(x1, SIMON64_f(y1)), rk2);
        x2 = VecXor(VecXor(x2, SIMON64_f(y2)), rk2);
        x3 = VecXor(VecXor(x3, SIMON64_f(y3)), rk2);
    }

    if (rounds & 1)
    {
#if CRYPTOPP_POWER8_AVAILABLE
        const uint32x4_p rk = vec_splats(subkeys[rounds-1]);
#else
        const uint8x16_p m = {0,1,2,3, 0,1,2,3, 0,1,2,3, 0,1,2,3};
        uint32x4_p rk = VecLoad(subkeys+rounds-1);
        rk = VecPermute(rk, rk, m);
#endif
        y1 = VecXor(VecXor(y1, SIMON64_f(x1)), rk);
        y2 = VecXor(VecXor(y2, SIMON64_f(x2)), rk);
        y3 = VecXor(VecXor(y3, SIMON64_f(x3)), rk);
        std::swap(x1, y1); std::swap(x2, y2); std::swap(x3, y3);
    }

#if (CRYPTOPP_BIG_ENDIAN)
    const uint8x16_p m3 = {19,18,17,16, 3,2,1,0, 23,22,21,20, 7,6,5,4};
    const uint8x16_p m4 = {27,26,25,24, 11,10,9,8, 31,30,29,28, 15,14,13,12};
#else
    const uint8x16_p m3 = {3,2,1,0, 19,18,17,16, 7,6,5,4, 23,22,21,20};
    const uint8x16_p m4 = {11,10,9,8, 27,26,25,24, 15,14,13,12, 31,30,29,28};
#endif

    // [A1 B1][A2 B2] ... => [A1 A2][B1 B2] ...
    block0 = (uint32x4_p)VecPermute(x1, y1, m3);
    block1 = (uint32x4_p)VecPermute(x1, y1, m4);
    block2 = (uint32x4_p)VecPermute(x2, y2, m3);
    block3 = (uint32x4_p)VecPermute(x2, y2, m4);
    block4 = (uint32x4_p)VecPermute(x3, y3, m3);
    block5 = (uint32x4_p)VecPermute(x3, y3, m4);
}

inline void SIMON64_Dec_6_Blocks(uint32x4_p &block0, uint32x4_p &block1,
            uint32x4_p &block2, uint32x4_p &block3, uint32x4_p &block4,
            uint32x4_p &block5, const word32 *subkeys, unsigned int rounds)
{
#if (CRYPTOPP_BIG_ENDIAN)
    const uint8x16_p m1 = {7,6,5,4, 15,14,13,12, 23,22,21,20, 31,30,29,28};
    const uint8x16_p m2 = {3,2,1,0, 11,10,9,8, 19,18,17,16, 27,26,25,24};
#else
    const uint8x16_p m1 = {3,2,1,0, 11,10,9,8, 19,18,17,16, 27,26,25,24};
    const uint8x16_p m2 = {7,6,5,4, 15,14,13,12, 23,22,21,20, 31,30,29,28};
#endif

    // [A1 A2][B1 B2] ... => [A1 B1][A2 B2] ...
    uint32x4_p x1 = (uint32x4_p)VecPermute(block0, block1, m1);
    uint32x4_p y1 = (uint32x4_p)VecPermute(block0, block1, m2);
    uint32x4_p x2 = (uint32x4_p)VecPermute(block2, block3, m1);
    uint32x4_p y2 = (uint32x4_p)VecPermute(block2, block3, m2);
    uint32x4_p x3 = (uint32x4_p)VecPermute(block4, block5, m1);
    uint32x4_p y3 = (uint32x4_p)VecPermute(block4, block5, m2);

    if (rounds & 1)
    {
        std::swap(x1, y1); std::swap(x2, y2); std::swap(x3, y3);

#if CRYPTOPP_POWER8_AVAILABLE
        const uint32x4_p rk = vec_splats(subkeys[rounds-1]);
#else
        const uint8x16_p m = {0,1,2,3, 0,1,2,3, 0,1,2,3, 0,1,2,3};
        uint32x4_p rk = VecLoad(subkeys+rounds-1);
        rk = VecPermute(rk, rk, m);
#endif
        y1 = VecXor(VecXor(y1, rk), SIMON64_f(x1));
        y2 = VecXor(VecXor(y2, rk), SIMON64_f(x2));
        y3 = VecXor(VecXor(y3, rk), SIMON64_f(x3));
        rounds--;
    }

    for (int i = static_cast<int>(rounds-2); i >= 0; i -= 2)
    {
#if CRYPTOPP_POWER8_AVAILABLE
        const uint32x4_p rk1 = vec_splats(subkeys[i+1]);
        const uint32x4_p rk2 = vec_splats(subkeys[i]);
#else
        const uint8x16_p m = {0,1,2,3, 0,1,2,3, 0,1,2,3, 0,1,2,3};
        uint32x4_p rk1 = VecLoad(subkeys+i+1);
        uint32x4_p rk2 = VecLoad(subkeys+i);
        rk1 = VecPermute(rk1, rk1, m);
        rk2 = VecPermute(rk2, rk2, m);
#endif
        x1 = VecXor(VecXor(x1, SIMON64_f(y1)), rk1);
        x2 = VecXor(VecXor(x2, SIMON64_f(y2)), rk1);
        x3 = VecXor(VecXor(x3, SIMON64_f(y3)), rk1);

        y1 = VecXor(VecXor(y1, SIMON64_f(x1)), rk2);
        y2 = VecXor(VecXor(y2, SIMON64_f(x2)), rk2);
        y3 = VecXor(VecXor(y3, SIMON64_f(x3)), rk2);
    }

#if (CRYPTOPP_BIG_ENDIAN)
    const uint8x16_p m3 = {19,18,17,16, 3,2,1,0, 23,22,21,20, 7,6,5,4};
    const uint8x16_p m4 = {27,26,25,24, 11,10,9,8, 31,30,29,28, 15,14,13,12};
#else
    const uint8x16_p m3 = {3,2,1,0, 19,18,17,16, 7,6,5,4, 23,22,21,20};
    const uint8x16_p m4 = {11,10,9,8, 27,26,25,24, 15,14,13,12, 31,30,29,28};
#endif

    // [A1 B1][A2 B2] ... => [A1 A2][B1 B2] ...
    block0 = (uint32x4_p)VecPermute(x1, y1, m3);
    block1 = (uint32x4_p)VecPermute(x1, y1, m4);
    block2 = (uint32x4_p)VecPermute(x2, y2, m3);
    block3 = (uint32x4_p)VecPermute(x2, y2, m4);
    block4 = (uint32x4_p)VecPermute(x3, y3, m3);
    block5 = (uint32x4_p)VecPermute(x3, y3, m4);
}

#endif  // CRYPTOPP_ALTIVEC_AVAILABLE

ANONYMOUS_NAMESPACE_END

///////////////////////////////////////////////////////////////////////

NAMESPACE_BEGIN(CryptoPP)

// *************************** ARM NEON **************************** //

#if (CRYPTOPP_ARM_NEON_AVAILABLE)
size_t SIMON64_Enc_AdvancedProcessBlocks_NEON(const word32* subKeys, size_t rounds,
    const byte *inBlocks, const byte *xorBlocks, byte *outBlocks, size_t length, word32 flags)
{
    return AdvancedProcessBlocks64_6x2_NEON(SIMON64_Enc_Block, SIMON64_Enc_6_Blocks,
        subKeys, rounds, inBlocks, xorBlocks, outBlocks, length, flags);
}

size_t SIMON64_Dec_AdvancedProcessBlocks_NEON(const word32* subKeys, size_t rounds,
    const byte *inBlocks, const byte *xorBlocks, byte *outBlocks, size_t length, word32 flags)
{
    return AdvancedProcessBlocks64_6x2_NEON(SIMON64_Dec_Block, SIMON64_Dec_6_Blocks,
        subKeys, rounds, inBlocks, xorBlocks, outBlocks, length, flags);
}
#endif  // CRYPTOPP_ARM_NEON_AVAILABLE

// ***************************** IA-32 ***************************** //

#if defined(CRYPTOPP_SSE41_AVAILABLE)
size_t SIMON64_Enc_AdvancedProcessBlocks_SSE41(const word32* subKeys, size_t rounds,
    const byte *inBlocks, const byte *xorBlocks, byte *outBlocks, size_t length, word32 flags)
{
    return AdvancedProcessBlocks64_6x2_SSE(SIMON64_Enc_Block, SIMON64_Enc_6_Blocks,
        subKeys, rounds, inBlocks, xorBlocks, outBlocks, length, flags);
}

size_t SIMON64_Dec_AdvancedProcessBlocks_SSE41(const word32* subKeys, size_t rounds,
    const byte *inBlocks, const byte *xorBlocks, byte *outBlocks, size_t length, word32 flags)
{
    return AdvancedProcessBlocks64_6x2_SSE(SIMON64_Dec_Block, SIMON64_Dec_6_Blocks,
        subKeys, rounds, inBlocks, xorBlocks, outBlocks, length, flags);
}
#endif

// ***************************** Altivec ***************************** //

#if defined(CRYPTOPP_ALTIVEC_AVAILABLE)
size_t SIMON64_Enc_AdvancedProcessBlocks_ALTIVEC(const word32* subKeys, size_t rounds,
    const byte *inBlocks, const byte *xorBlocks, byte *outBlocks, size_t length, word32 flags)
{
    return AdvancedProcessBlocks64_6x2_ALTIVEC(SIMON64_Enc_Block, SIMON64_Enc_6_Blocks,
        subKeys, rounds, inBlocks, xorBlocks, outBlocks, length, flags);
}

size_t SIMON64_Dec_AdvancedProcessBlocks_ALTIVEC(const word32* subKeys, size_t rounds,
    const byte *inBlocks, const byte *xorBlocks, byte *outBlocks, size_t length, word32 flags)
{
    return AdvancedProcessBlocks64_6x2_ALTIVEC(SIMON64_Dec_Block, SIMON64_Dec_6_Blocks,
        subKeys, rounds, inBlocks, xorBlocks, outBlocks, length, flags);
}
#endif

NAMESPACE_END
<|MERGE_RESOLUTION|>--- conflicted
+++ resolved
@@ -1,883 +1,878 @@
-// simon-simd.cpp - written and placed in the public domain by Jeffrey Walton
-//
-//    This source file uses intrinsics and built-ins to gain access to
-//    SSSE3, ARM NEON and ARMv8a, and Altivec instructions. A separate
-//    source file is needed because additional CXXFLAGS are required to enable
-//    the appropriate instructions sets in some build configurations.
-
-#include "pch.h"
-#include "config.h"
-
-#include "simon.h"
-#include "misc.h"
-
-// Uncomment for benchmarking C++ against SSE or NEON.
-// Do so in both simon.cpp and simon-simd.cpp.
-// #undef CRYPTOPP_SSE41_AVAILABLE
-// #undef CRYPTOPP_ARM_NEON_AVAILABLE
-
-#if (CRYPTOPP_SSE41_AVAILABLE)
-# include "adv_simd.h"
-# include <pmmintrin.h>
-# include <tmmintrin.h>
-# include <smmintrin.h>
-#endif
-
-#if defined(__XOP__)
-# include <ammintrin.h>
-# if defined(__GNUC__)
-#  include <x86intrin.h>
-# endif
-#endif
-
-<<<<<<< HEAD
-//#if defined(__AVX512F__) && defined(__AVX512VL__)
-//# define CRYPTOPP_AVX512_ROTATE 1
-//# include <immintrin.h>
-//#endif
-
-// C1189: error: This header is specific to ARM targets
-#if (CRYPTOPP_ARM_NEON_AVAILABLE)
-=======
-#if (CRYPTOPP_ARM_NEON_HEADER)
->>>>>>> 169fbb97
-# include "adv_simd.h"
-# include <arm_neon.h>
-#endif
-
-#if (CRYPTOPP_ARM_ACLE_HEADER)
-# include <stdint.h>
-# include <arm_acle.h>
-#endif
-
-#if defined(_M_ARM64)
-# include "adv_simd.h"
-#endif
-
-#if defined(CRYPTOPP_ALTIVEC_AVAILABLE)
-# include "adv_simd.h"
-# include "ppc_simd.h"
-#endif
-
-// Squash MS LNK4221 and libtool warnings
-extern const char SIMON64_SIMD_FNAME[] = __FILE__;
-
-ANONYMOUS_NAMESPACE_BEGIN
-
-using CryptoPP::byte;
-using CryptoPP::word32;
-using CryptoPP::word64;
-using CryptoPP::vec_swap;  // SunCC
-
-// *************************** ARM NEON ************************** //
-
-#if (CRYPTOPP_ARM_NEON_AVAILABLE)
-
-template <class T>
-inline T UnpackHigh32(const T& a, const T& b)
-{
-    const uint32x2_t x(vget_high_u32((uint32x4_t)a));
-    const uint32x2_t y(vget_high_u32((uint32x4_t)b));
-    const uint32x2x2_t r = vzip_u32(x, y);
-    return (T)vcombine_u32(r.val[0], r.val[1]);
-}
-
-template <class T>
-inline T UnpackLow32(const T& a, const T& b)
-{
-    const uint32x2_t x(vget_low_u32((uint32x4_t)a));
-    const uint32x2_t y(vget_low_u32((uint32x4_t)b));
-    const uint32x2x2_t r = vzip_u32(x, y);
-    return (T)vcombine_u32(r.val[0], r.val[1]);
-}
-
-template <unsigned int R>
-inline uint32x4_t RotateLeft32(const uint32x4_t& val)
-{
-    const uint32x4_t a(vshlq_n_u32(val, R));
-    const uint32x4_t b(vshrq_n_u32(val, 32 - R));
-    return vorrq_u32(a, b);
-}
-
-template <unsigned int R>
-inline uint32x4_t RotateRight32(const uint32x4_t& val)
-{
-    const uint32x4_t a(vshlq_n_u32(val, 32 - R));
-    const uint32x4_t b(vshrq_n_u32(val, R));
-    return vorrq_u32(a, b);
-}
-
-#if defined(__aarch32__) || defined(__aarch64__)
-// Faster than two Shifts and an Or. Thanks to Louis Wingers and Bryan Weeks.
-template <>
-inline uint32x4_t RotateLeft32<8>(const uint32x4_t& val)
-{
-    const uint8_t maskb[16] = { 3,0,1,2, 7,4,5,6, 11,8,9,10, 15,12,13,14 };
-    const uint8x16_t mask = vld1q_u8(maskb);
-
-    return vreinterpretq_u32_u8(
-        vqtbl1q_u8(vreinterpretq_u8_u32(val), mask));
-}
-
-// Faster than two Shifts and an Or. Thanks to Louis Wingers and Bryan Weeks.
-template <>
-inline uint32x4_t RotateRight32<8>(const uint32x4_t& val)
-{
-    const uint8_t maskb[16] = { 1,2,3,0, 5,6,7,4, 9,10,11,8, 13,14,14,12 };
-    const uint8x16_t mask = vld1q_u8(maskb);
-
-    return vreinterpretq_u32_u8(
-        vqtbl1q_u8(vreinterpretq_u8_u32(val), mask));
-}
-#endif
-
-inline uint32x4_t SIMON64_f(const uint32x4_t& val)
-{
-    return veorq_u32(RotateLeft32<2>(val),
-        vandq_u32(RotateLeft32<1>(val), RotateLeft32<8>(val)));
-}
-
-inline void SIMON64_Enc_Block(uint32x4_t &block1, uint32x4_t &block0,
-    const word32 *subkeys, unsigned int rounds)
-{
-    // [A1 A2 A3 A4][B1 B2 B3 B4] ... => [A1 A3 B1 B3][A2 A4 B2 B4] ...
-    uint32x4_t x1 = vuzpq_u32(block0, block1).val[1];
-    uint32x4_t y1 = vuzpq_u32(block0, block1).val[0];
-
-    for (int i = 0; i < static_cast<int>(rounds & ~1)-1; i += 2)
-    {
-        const uint32x4_t rk1 = vld1q_dup_u32(subkeys+i);
-        y1 = veorq_u32(veorq_u32(y1, SIMON64_f(x1)), rk1);
-
-        const uint32x4_t rk2 = vld1q_dup_u32(subkeys+i+1);
-        x1 = veorq_u32(veorq_u32(x1, SIMON64_f(y1)), rk2);
-    }
-
-    if (rounds & 1)
-    {
-        const uint32x4_t rk = vld1q_dup_u32(subkeys+rounds-1);
-
-        y1 = veorq_u32(veorq_u32(y1, SIMON64_f(x1)), rk);
-        std::swap(x1, y1);
-    }
-
-    // [A1 A3 B1 B3][A2 A4 B2 B4] => [A1 A2 A3 A4][B1 B2 B3 B4]
-    block0 = UnpackLow32(y1, x1);
-    block1 = UnpackHigh32(y1, x1);
-}
-
-inline void SIMON64_Dec_Block(uint32x4_t &block0, uint32x4_t &block1,
-    const word32 *subkeys, unsigned int rounds)
-{
-    // [A1 A2 A3 A4][B1 B2 B3 B4] ... => [A1 A3 B1 B3][A2 A4 B2 B4] ...
-    uint32x4_t x1 = vuzpq_u32(block0, block1).val[1];
-    uint32x4_t y1 = vuzpq_u32(block0, block1).val[0];
-
-    if (rounds & 1)
-    {
-        std::swap(x1, y1);
-        const uint32x4_t rk = vld1q_dup_u32(subkeys + rounds - 1);
-
-        y1 = veorq_u32(veorq_u32(y1, rk), SIMON64_f(x1));
-        rounds--;
-    }
-
-    for (int i = static_cast<int>(rounds-2); i >= 0; i -= 2)
-    {
-        const uint32x4_t rk1 = vld1q_dup_u32(subkeys+i+1);
-        x1 = veorq_u32(veorq_u32(x1, SIMON64_f(y1)), rk1);
-
-        const uint32x4_t rk2 = vld1q_dup_u32(subkeys+i);
-        y1 = veorq_u32(veorq_u32(y1, SIMON64_f(x1)), rk2);
-    }
-
-    // [A1 A3 B1 B3][A2 A4 B2 B4] => [A1 A2 A3 A4][B1 B2 B3 B4]
-    block0 = UnpackLow32(y1, x1);
-    block1 = UnpackHigh32(y1, x1);
-}
-
-inline void SIMON64_Enc_6_Blocks(uint32x4_t &block0, uint32x4_t &block1,
-    uint32x4_t &block2, uint32x4_t &block3, uint32x4_t &block4, uint32x4_t &block5,
-    const word32 *subkeys, unsigned int rounds)
-{
-    // [A1 A2 A3 A4][B1 B2 B3 B4] ... => [A1 A3 B1 B3][A2 A4 B2 B4] ...
-    uint32x4_t x1 = vuzpq_u32(block0, block1).val[1];
-    uint32x4_t y1 = vuzpq_u32(block0, block1).val[0];
-    uint32x4_t x2 = vuzpq_u32(block2, block3).val[1];
-    uint32x4_t y2 = vuzpq_u32(block2, block3).val[0];
-    uint32x4_t x3 = vuzpq_u32(block4, block5).val[1];
-    uint32x4_t y3 = vuzpq_u32(block4, block5).val[0];
-
-    for (int i = 0; i < static_cast<int>(rounds & ~1) - 1; i += 2)
-    {
-        const uint32x4_t rk1 = vld1q_dup_u32(subkeys+i);
-        y1 = veorq_u32(veorq_u32(y1, SIMON64_f(x1)), rk1);
-        y2 = veorq_u32(veorq_u32(y2, SIMON64_f(x2)), rk1);
-        y3 = veorq_u32(veorq_u32(y3, SIMON64_f(x3)), rk1);
-
-        const uint32x4_t rk2 = vld1q_dup_u32(subkeys+i+1);
-        x1 = veorq_u32(veorq_u32(x1, SIMON64_f(y1)), rk2);
-        x2 = veorq_u32(veorq_u32(x2, SIMON64_f(y2)), rk2);
-        x3 = veorq_u32(veorq_u32(x3, SIMON64_f(y3)), rk2);
-    }
-
-    if (rounds & 1)
-    {
-        const uint32x4_t rk = vld1q_dup_u32(subkeys + rounds - 1);
-
-        y1 = veorq_u32(veorq_u32(y1, SIMON64_f(x1)), rk);
-        y2 = veorq_u32(veorq_u32(y2, SIMON64_f(x2)), rk);
-        y3 = veorq_u32(veorq_u32(y3, SIMON64_f(x3)), rk);
-        std::swap(x1, y1); std::swap(x2, y2); std::swap(x3, y3);
-    }
-
-    // [A1 A3 B1 B3][A2 A4 B2 B4] => [A1 A2 A3 A4][B1 B2 B3 B4]
-    block0 = UnpackLow32(y1, x1);
-    block1 = UnpackHigh32(y1, x1);
-    block2 = UnpackLow32(y2, x2);
-    block3 = UnpackHigh32(y2, x2);
-    block4 = UnpackLow32(y3, x3);
-    block5 = UnpackHigh32(y3, x3);
-}
-
-inline void SIMON64_Dec_6_Blocks(uint32x4_t &block0, uint32x4_t &block1,
-    uint32x4_t &block2, uint32x4_t &block3, uint32x4_t &block4, uint32x4_t &block5,
-    const word32 *subkeys, unsigned int rounds)
-{
-    // [A1 A2 A3 A4][B1 B2 B3 B4] ... => [A1 A3 B1 B3][A2 A4 B2 B4] ...
-    uint32x4_t x1 = vuzpq_u32(block0, block1).val[1];
-    uint32x4_t y1 = vuzpq_u32(block0, block1).val[0];
-    uint32x4_t x2 = vuzpq_u32(block2, block3).val[1];
-    uint32x4_t y2 = vuzpq_u32(block2, block3).val[0];
-    uint32x4_t x3 = vuzpq_u32(block4, block5).val[1];
-    uint32x4_t y3 = vuzpq_u32(block4, block5).val[0];
-
-    if (rounds & 1)
-    {
-        std::swap(x1, y1); std::swap(x2, y2); std::swap(x3, y3);
-        const uint32x4_t rk = vld1q_dup_u32(subkeys + rounds - 1);
-
-        y1 = veorq_u32(veorq_u32(y1, rk), SIMON64_f(x1));
-        y2 = veorq_u32(veorq_u32(y2, rk), SIMON64_f(x2));
-        y3 = veorq_u32(veorq_u32(y3, rk), SIMON64_f(x3));
-        rounds--;
-    }
-
-    for (int i = static_cast<int>(rounds-2); i >= 0; i -= 2)
-    {
-        const uint32x4_t rk1 = vld1q_dup_u32(subkeys + i + 1);
-        x1 = veorq_u32(veorq_u32(x1, SIMON64_f(y1)), rk1);
-        x2 = veorq_u32(veorq_u32(x2, SIMON64_f(y2)), rk1);
-        x3 = veorq_u32(veorq_u32(x3, SIMON64_f(y3)), rk1);
-
-        const uint32x4_t rk2 = vld1q_dup_u32(subkeys + i);
-        y1 = veorq_u32(veorq_u32(y1, SIMON64_f(x1)), rk2);
-        y2 = veorq_u32(veorq_u32(y2, SIMON64_f(x2)), rk2);
-        y3 = veorq_u32(veorq_u32(y3, SIMON64_f(x3)), rk2);
-    }
-
-    // [A1 A3 B1 B3][A2 A4 B2 B4] => [A1 A2 A3 A4][B1 B2 B3 B4]
-    block0 = UnpackLow32(y1, x1);
-    block1 = UnpackHigh32(y1, x1);
-    block2 = UnpackLow32(y2, x2);
-    block3 = UnpackHigh32(y2, x2);
-    block4 = UnpackLow32(y3, x3);
-    block5 = UnpackHigh32(y3, x3);
-}
-
-#endif  // CRYPTOPP_ARM_NEON_AVAILABLE
-
-// ***************************** IA-32 ***************************** //
-
-#if defined(CRYPTOPP_SSE41_AVAILABLE)
-
-inline void Swap128(__m128i& a,__m128i& b)
-{
-#if defined(__SUNPRO_CC) && (__SUNPRO_CC <= 0x5120)
-    // __m128i is an unsigned long long[2], and support for swapping it was not added until C++11.
-    // SunCC 12.1 - 12.3 fail to consume the swap; while SunCC 12.4 consumes it without -std=c++11.
-    vec_swap(a, b);
-#else
-    std::swap(a, b);
-#endif
-}
-
-template <unsigned int R>
-inline __m128i RotateLeft32(const __m128i& val)
-{
-#if defined(__XOP__)
-    return _mm_roti_epi32(val, R);
-#else
-    return _mm_or_si128(
-        _mm_slli_epi32(val, R), _mm_srli_epi32(val, 32-R));
-#endif
-}
-
-template <unsigned int R>
-inline __m128i RotateRight32(const __m128i& val)
-{
-#if defined(__XOP__)
-    return _mm_roti_epi32(val, 32-R);
-#else
-    return _mm_or_si128(
-        _mm_slli_epi32(val, 32-R), _mm_srli_epi32(val, R));
-#endif
-}
-
-// Faster than two Shifts and an Or. Thanks to Louis Wingers and Bryan Weeks.
-template <>
-__m128i RotateLeft32<8>(const __m128i& val)
-{
-#if defined(__XOP__)
-    return _mm_roti_epi32(val, 8);
-#else
-    const __m128i mask = _mm_set_epi8(14,13,12,15, 10,9,8,11, 6,5,4,7, 2,1,0,3);
-    return _mm_shuffle_epi8(val, mask);
-#endif
-}
-
-// Faster than two Shifts and an Or. Thanks to Louis Wingers and Bryan Weeks.
-template <>
-__m128i RotateRight32<8>(const __m128i& val)
-{
-#if defined(__XOP__)
-    return _mm_roti_epi32(val, 32-8);
-#else
-    const __m128i mask = _mm_set_epi8(12,15,14,13, 8,11,10,9, 4,7,6,5, 0,3,2,1);
-    return _mm_shuffle_epi8(val, mask);
-#endif
-}
-
-inline __m128i SIMON64_f(const __m128i& v)
-{
-    return _mm_xor_si128(RotateLeft32<2>(v),
-        _mm_and_si128(RotateLeft32<1>(v), RotateLeft32<8>(v)));
-}
-
-inline void SIMON64_Enc_Block(__m128i &block0, __m128i &block1,
-    const word32 *subkeys, unsigned int rounds)
-{
-    // [A1 A2 A3 A4][B1 B2 B3 B4] ... => [A1 A3 B1 B3][A2 A4 B2 B4] ...
-    const __m128 t0 = _mm_castsi128_ps(block0);
-    const __m128 t1 = _mm_castsi128_ps(block1);
-    __m128i x1 = _mm_castps_si128(_mm_shuffle_ps(t0, t1, _MM_SHUFFLE(3,1,3,1)));
-    __m128i y1 = _mm_castps_si128(_mm_shuffle_ps(t0, t1, _MM_SHUFFLE(2,0,2,0)));
-
-    for (int i = 0; i < static_cast<int>(rounds & ~1)-1; i += 2)
-    {
-        const __m128i rk1 = _mm_set1_epi32(subkeys[i]);
-        y1 = _mm_xor_si128(_mm_xor_si128(y1, SIMON64_f(x1)), rk1);
-
-        const __m128i rk2 = _mm_set1_epi32(subkeys[i+1]);
-        x1 = _mm_xor_si128(_mm_xor_si128(x1, SIMON64_f(y1)), rk2);
-    }
-
-    if (rounds & 1)
-    {
-        const __m128i rk = _mm_set1_epi32(subkeys[rounds-1]);
-        y1 = _mm_xor_si128(_mm_xor_si128(y1, SIMON64_f(x1)), rk);
-        Swap128(x1, y1);
-    }
-
-    // [A1 A3 B1 B3][A2 A4 B2 B4] => [A1 A2 A3 A4][B1 B2 B3 B4]
-    block0 = _mm_unpacklo_epi32(y1, x1);
-    block1 = _mm_unpackhi_epi32(y1, x1);
-}
-
-inline void SIMON64_Dec_Block(__m128i &block0, __m128i &block1,
-    const word32 *subkeys, unsigned int rounds)
-{
-    // [A1 A2 A3 A4][B1 B2 B3 B4] ... => [A1 A3 B1 B3][A2 A4 B2 B4] ...
-    const __m128 t0 = _mm_castsi128_ps(block0);
-    const __m128 t1 = _mm_castsi128_ps(block1);
-    __m128i x1 = _mm_castps_si128(_mm_shuffle_ps(t0, t1, _MM_SHUFFLE(3,1,3,1)));
-    __m128i y1 = _mm_castps_si128(_mm_shuffle_ps(t0, t1, _MM_SHUFFLE(2,0,2,0)));
-
-    if (rounds & 1)
-    {
-        Swap128(x1, y1);
-        const __m128i rk = _mm_set1_epi32(subkeys[rounds-1]);
-        y1 = _mm_xor_si128(_mm_xor_si128(y1, rk), SIMON64_f(x1));
-        rounds--;
-    }
-
-    for (int i = static_cast<int>(rounds-2); i >= 0; i -= 2)
-    {
-        const __m128i rk1 = _mm_set1_epi32(subkeys[i+1]);
-        x1 = _mm_xor_si128(_mm_xor_si128(x1, SIMON64_f(y1)), rk1);
-
-        const __m128i rk2 = _mm_set1_epi32(subkeys[i]);
-        y1 = _mm_xor_si128(_mm_xor_si128(y1, SIMON64_f(x1)), rk2);
-    }
-
-    // [A1 A3 B1 B3][A2 A4 B2 B4] => [A1 A2 A3 A4][B1 B2 B3 B4]
-    block0 = _mm_unpacklo_epi32(y1, x1);
-    block1 = _mm_unpackhi_epi32(y1, x1);
-}
-
-inline void SIMON64_Enc_6_Blocks(__m128i &block0, __m128i &block1,
-    __m128i &block2, __m128i &block3, __m128i &block4, __m128i &block5,
-    const word32 *subkeys, unsigned int rounds)
-{
-    // [A1 A2 A3 A4][B1 B2 B3 B4] ... => [A1 A3 B1 B3][A2 A4 B2 B4] ...
-    const __m128 t0 = _mm_castsi128_ps(block0);
-    const __m128 t1 = _mm_castsi128_ps(block1);
-    __m128i x1 = _mm_castps_si128(_mm_shuffle_ps(t0, t1, _MM_SHUFFLE(3,1,3,1)));
-    __m128i y1 = _mm_castps_si128(_mm_shuffle_ps(t0, t1, _MM_SHUFFLE(2,0,2,0)));
-
-    const __m128 t2 = _mm_castsi128_ps(block2);
-    const __m128 t3 = _mm_castsi128_ps(block3);
-    __m128i x2 = _mm_castps_si128(_mm_shuffle_ps(t2, t3, _MM_SHUFFLE(3,1,3,1)));
-    __m128i y2 = _mm_castps_si128(_mm_shuffle_ps(t2, t3, _MM_SHUFFLE(2,0,2,0)));
-
-    const __m128 t4 = _mm_castsi128_ps(block4);
-    const __m128 t5 = _mm_castsi128_ps(block5);
-    __m128i x3 = _mm_castps_si128(_mm_shuffle_ps(t4, t5, _MM_SHUFFLE(3,1,3,1)));
-    __m128i y3 = _mm_castps_si128(_mm_shuffle_ps(t4, t5, _MM_SHUFFLE(2,0,2,0)));
-
-    for (int i = 0; i < static_cast<int>(rounds & ~1)-1; i += 2)
-    {
-        const __m128i rk1 = _mm_set1_epi32(subkeys[i]);
-        y1 = _mm_xor_si128(_mm_xor_si128(y1, SIMON64_f(x1)), rk1);
-        y2 = _mm_xor_si128(_mm_xor_si128(y2, SIMON64_f(x2)), rk1);
-        y3 = _mm_xor_si128(_mm_xor_si128(y3, SIMON64_f(x3)), rk1);
-
-        const __m128i rk2 = _mm_set1_epi32(subkeys[i+1]);
-        x1 = _mm_xor_si128(_mm_xor_si128(x1, SIMON64_f(y1)), rk2);
-        x2 = _mm_xor_si128(_mm_xor_si128(x2, SIMON64_f(y2)), rk2);
-        x3 = _mm_xor_si128(_mm_xor_si128(x3, SIMON64_f(y3)), rk2);
-    }
-
-    if (rounds & 1)
-    {
-        const __m128i rk = _mm_set1_epi32(subkeys[rounds-1]);
-        y1 = _mm_xor_si128(_mm_xor_si128(y1, SIMON64_f(x1)), rk);
-        y2 = _mm_xor_si128(_mm_xor_si128(y2, SIMON64_f(x2)), rk);
-        y3 = _mm_xor_si128(_mm_xor_si128(y3, SIMON64_f(x3)), rk);
-        Swap128(x1, y1); Swap128(x2, y2); Swap128(x3, y3);
-    }
-
-    // [A1 A3 B1 B3][A2 A4 B2 B4] => [A1 A2 A3 A4][B1 B2 B3 B4]
-    block0 = _mm_unpacklo_epi32(y1, x1);
-    block1 = _mm_unpackhi_epi32(y1, x1);
-    block2 = _mm_unpacklo_epi32(y2, x2);
-    block3 = _mm_unpackhi_epi32(y2, x2);
-    block4 = _mm_unpacklo_epi32(y3, x3);
-    block5 = _mm_unpackhi_epi32(y3, x3);
-}
-
-inline void SIMON64_Dec_6_Blocks(__m128i &block0, __m128i &block1,
-    __m128i &block2, __m128i &block3, __m128i &block4, __m128i &block5,
-    const word32 *subkeys, unsigned int rounds)
-{
-    // [A1 A2 A3 A4][B1 B2 B3 B4] ... => [A1 A3 B1 B3][A2 A4 B2 B4] ...
-    const __m128 t0 = _mm_castsi128_ps(block0);
-    const __m128 t1 = _mm_castsi128_ps(block1);
-    __m128i x1 = _mm_castps_si128(_mm_shuffle_ps(t0, t1, _MM_SHUFFLE(3,1,3,1)));
-    __m128i y1 = _mm_castps_si128(_mm_shuffle_ps(t0, t1, _MM_SHUFFLE(2,0,2,0)));
-
-    const __m128 t2 = _mm_castsi128_ps(block2);
-    const __m128 t3 = _mm_castsi128_ps(block3);
-    __m128i x2 = _mm_castps_si128(_mm_shuffle_ps(t2, t3, _MM_SHUFFLE(3,1,3,1)));
-    __m128i y2 = _mm_castps_si128(_mm_shuffle_ps(t2, t3, _MM_SHUFFLE(2,0,2,0)));
-
-    const __m128 t4 = _mm_castsi128_ps(block4);
-    const __m128 t5 = _mm_castsi128_ps(block5);
-    __m128i x3 = _mm_castps_si128(_mm_shuffle_ps(t4, t5, _MM_SHUFFLE(3,1,3,1)));
-    __m128i y3 = _mm_castps_si128(_mm_shuffle_ps(t4, t5, _MM_SHUFFLE(2,0,2,0)));
-
-    if (rounds & 1)
-    {
-        Swap128(x1, y1); Swap128(x2, y2); Swap128(x3, y3);
-        const __m128i rk = _mm_set1_epi32(subkeys[rounds-1]);
-        y1 = _mm_xor_si128(_mm_xor_si128(y1, rk), SIMON64_f(x1));
-        y2 = _mm_xor_si128(_mm_xor_si128(y2, rk), SIMON64_f(x2));
-        y3 = _mm_xor_si128(_mm_xor_si128(y3, rk), SIMON64_f(x3));
-        rounds--;
-    }
-
-    for (int i = static_cast<int>(rounds-2); i >= 0; i -= 2)
-    {
-        const __m128i rk1 = _mm_set1_epi32(subkeys[i+1]);
-        x1 = _mm_xor_si128(_mm_xor_si128(x1, SIMON64_f(y1)), rk1);
-        x2 = _mm_xor_si128(_mm_xor_si128(x2, SIMON64_f(y2)), rk1);
-        x3 = _mm_xor_si128(_mm_xor_si128(x3, SIMON64_f(y3)), rk1);
-
-        const __m128i rk2 = _mm_set1_epi32(subkeys[i]);
-        y1 = _mm_xor_si128(_mm_xor_si128(y1, SIMON64_f(x1)), rk2);
-        y2 = _mm_xor_si128(_mm_xor_si128(y2, SIMON64_f(x2)), rk2);
-        y3 = _mm_xor_si128(_mm_xor_si128(y3, SIMON64_f(x3)), rk2);
-    }
-
-    // [A1 A3 B1 B3][A2 A4 B2 B4] => [A1 A2 A3 A4][B1 B2 B3 B4]
-    block0 = _mm_unpacklo_epi32(y1, x1);
-    block1 = _mm_unpackhi_epi32(y1, x1);
-    block2 = _mm_unpacklo_epi32(y2, x2);
-    block3 = _mm_unpackhi_epi32(y2, x2);
-    block4 = _mm_unpacklo_epi32(y3, x3);
-    block5 = _mm_unpackhi_epi32(y3, x3);
-}
-
-#endif  // CRYPTOPP_SSE41_AVAILABLE
-
-// ***************************** Altivec ***************************** //
-
-#if defined(CRYPTOPP_ALTIVEC_AVAILABLE)
-
-using CryptoPP::uint8x16_p;
-using CryptoPP::uint32x4_p;
-
-using CryptoPP::VecAnd;
-using CryptoPP::VecXor;
-using CryptoPP::VecLoad;
-using CryptoPP::VecLoadBE;
-using CryptoPP::VecPermute;
-
-// Rotate left by bit count
-template<unsigned int C>
-inline uint32x4_p RotateLeft32(const uint32x4_p val)
-{
-    const uint32x4_p m = {C, C, C, C};
-    return vec_rl(val, m);
-}
-
-// Rotate right by bit count
-template<unsigned int C>
-inline uint32x4_p RotateRight32(const uint32x4_p val)
-{
-    const uint32x4_p m = {32-C, 32-C, 32-C, 32-C};
-    return vec_rl(val, m);
-}
-
-inline uint32x4_p SIMON64_f(const uint32x4_p val)
-{
-    return VecXor(RotateLeft32<2>(val),
-        VecAnd(RotateLeft32<1>(val), RotateLeft32<8>(val)));
-}
-
-inline void SIMON64_Enc_Block(uint32x4_p &block0, uint32x4_p &block1,
-    const word32 *subkeys, unsigned int rounds)
-{
-#if (CRYPTOPP_BIG_ENDIAN)
-    const uint8x16_p m1 = {7,6,5,4, 15,14,13,12, 23,22,21,20, 31,30,29,28};
-    const uint8x16_p m2 = {3,2,1,0, 11,10,9,8, 19,18,17,16, 27,26,25,24};
-#else
-    const uint8x16_p m1 = {3,2,1,0, 11,10,9,8, 19,18,17,16, 27,26,25,24};
-    const uint8x16_p m2 = {7,6,5,4, 15,14,13,12, 23,22,21,20, 31,30,29,28};
-#endif
-
-    // [A1 A2 A3 A4][B1 B2 B3 B4] ... => [A1 A3 B1 B3][A2 A4 B2 B4] ...
-    uint32x4_p x1 = VecPermute(block0, block1, m1);
-    uint32x4_p y1 = VecPermute(block0, block1, m2);
-
-    for (int i = 0; i < static_cast<int>(rounds & ~1)-1; i += 2)
-    {
-#if CRYPTOPP_POWER8_AVAILABLE
-        const uint32x4_p rk1 = vec_splats(subkeys[i]);
-        const uint32x4_p rk2 = vec_splats(subkeys[i+1]);
-#else
-        const uint8x16_p m = {0,1,2,3, 0,1,2,3, 0,1,2,3, 0,1,2,3};
-        uint32x4_p rk1 = VecLoad(subkeys+i);
-        uint32x4_p rk2 = VecLoad(subkeys+i+1);
-        rk1 = VecPermute(rk1, rk1, m);
-        rk2 = VecPermute(rk2, rk2, m);
-#endif
-        y1 = VecXor(VecXor(y1, SIMON64_f(x1)), rk1);
-        x1 = VecXor(VecXor(x1, SIMON64_f(y1)), rk2);
-    }
-
-    if (rounds & 1)
-    {
-#if CRYPTOPP_POWER8_AVAILABLE
-        const uint32x4_p rk = vec_splats(subkeys[rounds-1]);
-#else
-        const uint8x16_p m = {0,1,2,3, 0,1,2,3, 0,1,2,3, 0,1,2,3};
-        uint32x4_p rk = VecLoad(subkeys+rounds-1);
-        rk = VecPermute(rk, rk, m);
-#endif
-        y1 = VecXor(VecXor(y1, SIMON64_f(x1)), rk);
-        std::swap(x1, y1);
-    }
-
-#if (CRYPTOPP_BIG_ENDIAN)
-    const uint8x16_p m3 = {19,18,17,16, 3,2,1,0, 23,22,21,20, 7,6,5,4};
-    const uint8x16_p m4 = {27,26,25,24, 11,10,9,8, 31,30,29,28, 15,14,13,12};
-#else
-    const uint8x16_p m3 = {3,2,1,0, 19,18,17,16, 7,6,5,4, 23,22,21,20};
-    const uint8x16_p m4 = {11,10,9,8, 27,26,25,24, 15,14,13,12, 31,30,29,28};
-#endif
-
-    // [A1 A3 B1 B3][A2 A4 B2 B4] => [A1 A2 A3 A4][B1 B2 B3 B4]
-    block0 = (uint32x4_p)VecPermute(x1, y1, m3);
-    block1 = (uint32x4_p)VecPermute(x1, y1, m4);
-}
-
-inline void SIMON64_Dec_Block(uint32x4_p &block0, uint32x4_p &block1,
-    const word32 *subkeys, unsigned int rounds)
-{
-#if (CRYPTOPP_BIG_ENDIAN)
-    const uint8x16_p m1 = {7,6,5,4, 15,14,13,12, 23,22,21,20, 31,30,29,28};
-    const uint8x16_p m2 = {3,2,1,0, 11,10,9,8, 19,18,17,16, 27,26,25,24};
-#else
-    const uint8x16_p m1 = {3,2,1,0, 11,10,9,8, 19,18,17,16, 27,26,25,24};
-    const uint8x16_p m2 = {7,6,5,4, 15,14,13,12, 23,22,21,20, 31,30,29,28};
-#endif
-
-    // [A1 A2 A3 A4][B1 B2 B3 B4] ... => [A1 A3 B1 B3][A2 A4 B2 B4] ...
-    uint32x4_p x1 = VecPermute(block0, block1, m1);
-    uint32x4_p y1 = VecPermute(block0, block1, m2);
-
-    if (rounds & 1)
-    {
-        std::swap(x1, y1);
-#if CRYPTOPP_POWER8_AVAILABLE
-        const uint32x4_p rk = vec_splats(subkeys[rounds-1]);
-#else
-        const uint8x16_p m = {0,1,2,3, 0,1,2,3, 0,1,2,3, 0,1,2,3};
-        uint32x4_p rk = VecLoad(subkeys+rounds-1);
-        rk = VecPermute(rk, rk, m);
-#endif
-        y1 = VecXor(VecXor(y1, rk), SIMON64_f(x1));
-        rounds--;
-    }
-
-    for (int i = static_cast<int>(rounds-2); i >= 0; i -= 2)
-    {
-#if CRYPTOPP_POWER8_AVAILABLE
-        const uint32x4_p rk1 = vec_splats(subkeys[i+1]);
-        const uint32x4_p rk2 = vec_splats(subkeys[i]);
-#else
-        const uint8x16_p m = {0,1,2,3, 0,1,2,3, 0,1,2,3, 0,1,2,3};
-        uint32x4_p rk1 = VecLoad(subkeys+i+1);
-        uint32x4_p rk2 = VecLoad(subkeys+i);
-        rk1 = VecPermute(rk1, rk1, m);
-        rk2 = VecPermute(rk2, rk2, m);
-#endif
-        x1 = VecXor(VecXor(x1, SIMON64_f(y1)), rk1);
-        y1 = VecXor(VecXor(y1, SIMON64_f(x1)), rk2);
-    }
-
-#if (CRYPTOPP_BIG_ENDIAN)
-    const uint8x16_p m3 = {19,18,17,16, 3,2,1,0, 23,22,21,20, 7,6,5,4};
-    const uint8x16_p m4 = {27,26,25,24, 11,10,9,8, 31,30,29,28, 15,14,13,12};
-#else
-    const uint8x16_p m3 = {3,2,1,0, 19,18,17,16, 7,6,5,4, 23,22,21,20};
-    const uint8x16_p m4 = {11,10,9,8, 27,26,25,24, 15,14,13,12, 31,30,29,28};
-#endif
-
-    // [A1 A3 B1 B3][A2 A4 B2 B4] => [A1 A2 A3 A4][B1 B2 B3 B4]
-    block0 = (uint32x4_p)VecPermute(x1, y1, m3);
-    block1 = (uint32x4_p)VecPermute(x1, y1, m4);
-}
-
-inline void SIMON64_Enc_6_Blocks(uint32x4_p &block0, uint32x4_p &block1,
-            uint32x4_p &block2, uint32x4_p &block3, uint32x4_p &block4,
-            uint32x4_p &block5, const word32 *subkeys, unsigned int rounds)
-{
-#if (CRYPTOPP_BIG_ENDIAN)
-    const uint8x16_p m1 = {7,6,5,4, 15,14,13,12, 23,22,21,20, 31,30,29,28};
-    const uint8x16_p m2 = {3,2,1,0, 11,10,9,8, 19,18,17,16, 27,26,25,24};
-#else
-    const uint8x16_p m1 = {3,2,1,0, 11,10,9,8, 19,18,17,16, 27,26,25,24};
-    const uint8x16_p m2 = {7,6,5,4, 15,14,13,12, 23,22,21,20, 31,30,29,28};
-#endif
-
-    // [A1 A2][B1 B2] ... => [A1 B1][A2 B2] ...
-    uint32x4_p x1 = (uint32x4_p)VecPermute(block0, block1, m1);
-    uint32x4_p y1 = (uint32x4_p)VecPermute(block0, block1, m2);
-    uint32x4_p x2 = (uint32x4_p)VecPermute(block2, block3, m1);
-    uint32x4_p y2 = (uint32x4_p)VecPermute(block2, block3, m2);
-    uint32x4_p x3 = (uint32x4_p)VecPermute(block4, block5, m1);
-    uint32x4_p y3 = (uint32x4_p)VecPermute(block4, block5, m2);
-
-    for (int i = 0; i < static_cast<int>(rounds & ~1)-1; i += 2)
-    {
-#if CRYPTOPP_POWER8_AVAILABLE
-        const uint32x4_p rk1 = vec_splats(subkeys[i]);
-        const uint32x4_p rk2 = vec_splats(subkeys[i+1]);
-#else
-        const uint8x16_p m = {0,1,2,3, 0,1,2,3, 0,1,2,3, 0,1,2,3};
-        uint32x4_p rk1 = VecLoad(subkeys+i);
-        uint32x4_p rk2 = VecLoad(subkeys+i+1);
-        rk1 = VecPermute(rk1, rk1, m);
-        rk2 = VecPermute(rk2, rk2, m);
-#endif
-        y1 = VecXor(VecXor(y1, SIMON64_f(x1)), rk1);
-        y2 = VecXor(VecXor(y2, SIMON64_f(x2)), rk1);
-        y3 = VecXor(VecXor(y3, SIMON64_f(x3)), rk1);
-
-        x1 = VecXor(VecXor(x1, SIMON64_f(y1)), rk2);
-        x2 = VecXor(VecXor(x2, SIMON64_f(y2)), rk2);
-        x3 = VecXor(VecXor(x3, SIMON64_f(y3)), rk2);
-    }
-
-    if (rounds & 1)
-    {
-#if CRYPTOPP_POWER8_AVAILABLE
-        const uint32x4_p rk = vec_splats(subkeys[rounds-1]);
-#else
-        const uint8x16_p m = {0,1,2,3, 0,1,2,3, 0,1,2,3, 0,1,2,3};
-        uint32x4_p rk = VecLoad(subkeys+rounds-1);
-        rk = VecPermute(rk, rk, m);
-#endif
-        y1 = VecXor(VecXor(y1, SIMON64_f(x1)), rk);
-        y2 = VecXor(VecXor(y2, SIMON64_f(x2)), rk);
-        y3 = VecXor(VecXor(y3, SIMON64_f(x3)), rk);
-        std::swap(x1, y1); std::swap(x2, y2); std::swap(x3, y3);
-    }
-
-#if (CRYPTOPP_BIG_ENDIAN)
-    const uint8x16_p m3 = {19,18,17,16, 3,2,1,0, 23,22,21,20, 7,6,5,4};
-    const uint8x16_p m4 = {27,26,25,24, 11,10,9,8, 31,30,29,28, 15,14,13,12};
-#else
-    const uint8x16_p m3 = {3,2,1,0, 19,18,17,16, 7,6,5,4, 23,22,21,20};
-    const uint8x16_p m4 = {11,10,9,8, 27,26,25,24, 15,14,13,12, 31,30,29,28};
-#endif
-
-    // [A1 B1][A2 B2] ... => [A1 A2][B1 B2] ...
-    block0 = (uint32x4_p)VecPermute(x1, y1, m3);
-    block1 = (uint32x4_p)VecPermute(x1, y1, m4);
-    block2 = (uint32x4_p)VecPermute(x2, y2, m3);
-    block3 = (uint32x4_p)VecPermute(x2, y2, m4);
-    block4 = (uint32x4_p)VecPermute(x3, y3, m3);
-    block5 = (uint32x4_p)VecPermute(x3, y3, m4);
-}
-
-inline void SIMON64_Dec_6_Blocks(uint32x4_p &block0, uint32x4_p &block1,
-            uint32x4_p &block2, uint32x4_p &block3, uint32x4_p &block4,
-            uint32x4_p &block5, const word32 *subkeys, unsigned int rounds)
-{
-#if (CRYPTOPP_BIG_ENDIAN)
-    const uint8x16_p m1 = {7,6,5,4, 15,14,13,12, 23,22,21,20, 31,30,29,28};
-    const uint8x16_p m2 = {3,2,1,0, 11,10,9,8, 19,18,17,16, 27,26,25,24};
-#else
-    const uint8x16_p m1 = {3,2,1,0, 11,10,9,8, 19,18,17,16, 27,26,25,24};
-    const uint8x16_p m2 = {7,6,5,4, 15,14,13,12, 23,22,21,20, 31,30,29,28};
-#endif
-
-    // [A1 A2][B1 B2] ... => [A1 B1][A2 B2] ...
-    uint32x4_p x1 = (uint32x4_p)VecPermute(block0, block1, m1);
-    uint32x4_p y1 = (uint32x4_p)VecPermute(block0, block1, m2);
-    uint32x4_p x2 = (uint32x4_p)VecPermute(block2, block3, m1);
-    uint32x4_p y2 = (uint32x4_p)VecPermute(block2, block3, m2);
-    uint32x4_p x3 = (uint32x4_p)VecPermute(block4, block5, m1);
-    uint32x4_p y3 = (uint32x4_p)VecPermute(block4, block5, m2);
-
-    if (rounds & 1)
-    {
-        std::swap(x1, y1); std::swap(x2, y2); std::swap(x3, y3);
-
-#if CRYPTOPP_POWER8_AVAILABLE
-        const uint32x4_p rk = vec_splats(subkeys[rounds-1]);
-#else
-        const uint8x16_p m = {0,1,2,3, 0,1,2,3, 0,1,2,3, 0,1,2,3};
-        uint32x4_p rk = VecLoad(subkeys+rounds-1);
-        rk = VecPermute(rk, rk, m);
-#endif
-        y1 = VecXor(VecXor(y1, rk), SIMON64_f(x1));
-        y2 = VecXor(VecXor(y2, rk), SIMON64_f(x2));
-        y3 = VecXor(VecXor(y3, rk), SIMON64_f(x3));
-        rounds--;
-    }
-
-    for (int i = static_cast<int>(rounds-2); i >= 0; i -= 2)
-    {
-#if CRYPTOPP_POWER8_AVAILABLE
-        const uint32x4_p rk1 = vec_splats(subkeys[i+1]);
-        const uint32x4_p rk2 = vec_splats(subkeys[i]);
-#else
-        const uint8x16_p m = {0,1,2,3, 0,1,2,3, 0,1,2,3, 0,1,2,3};
-        uint32x4_p rk1 = VecLoad(subkeys+i+1);
-        uint32x4_p rk2 = VecLoad(subkeys+i);
-        rk1 = VecPermute(rk1, rk1, m);
-        rk2 = VecPermute(rk2, rk2, m);
-#endif
-        x1 = VecXor(VecXor(x1, SIMON64_f(y1)), rk1);
-        x2 = VecXor(VecXor(x2, SIMON64_f(y2)), rk1);
-        x3 = VecXor(VecXor(x3, SIMON64_f(y3)), rk1);
-
-        y1 = VecXor(VecXor(y1, SIMON64_f(x1)), rk2);
-        y2 = VecXor(VecXor(y2, SIMON64_f(x2)), rk2);
-        y3 = VecXor(VecXor(y3, SIMON64_f(x3)), rk2);
-    }
-
-#if (CRYPTOPP_BIG_ENDIAN)
-    const uint8x16_p m3 = {19,18,17,16, 3,2,1,0, 23,22,21,20, 7,6,5,4};
-    const uint8x16_p m4 = {27,26,25,24, 11,10,9,8, 31,30,29,28, 15,14,13,12};
-#else
-    const uint8x16_p m3 = {3,2,1,0, 19,18,17,16, 7,6,5,4, 23,22,21,20};
-    const uint8x16_p m4 = {11,10,9,8, 27,26,25,24, 15,14,13,12, 31,30,29,28};
-#endif
-
-    // [A1 B1][A2 B2] ... => [A1 A2][B1 B2] ...
-    block0 = (uint32x4_p)VecPermute(x1, y1, m3);
-    block1 = (uint32x4_p)VecPermute(x1, y1, m4);
-    block2 = (uint32x4_p)VecPermute(x2, y2, m3);
-    block3 = (uint32x4_p)VecPermute(x2, y2, m4);
-    block4 = (uint32x4_p)VecPermute(x3, y3, m3);
-    block5 = (uint32x4_p)VecPermute(x3, y3, m4);
-}
-
-#endif  // CRYPTOPP_ALTIVEC_AVAILABLE
-
-ANONYMOUS_NAMESPACE_END
-
-///////////////////////////////////////////////////////////////////////
-
-NAMESPACE_BEGIN(CryptoPP)
-
-// *************************** ARM NEON **************************** //
-
-#if (CRYPTOPP_ARM_NEON_AVAILABLE)
-size_t SIMON64_Enc_AdvancedProcessBlocks_NEON(const word32* subKeys, size_t rounds,
-    const byte *inBlocks, const byte *xorBlocks, byte *outBlocks, size_t length, word32 flags)
-{
-    return AdvancedProcessBlocks64_6x2_NEON(SIMON64_Enc_Block, SIMON64_Enc_6_Blocks,
-        subKeys, rounds, inBlocks, xorBlocks, outBlocks, length, flags);
-}
-
-size_t SIMON64_Dec_AdvancedProcessBlocks_NEON(const word32* subKeys, size_t rounds,
-    const byte *inBlocks, const byte *xorBlocks, byte *outBlocks, size_t length, word32 flags)
-{
-    return AdvancedProcessBlocks64_6x2_NEON(SIMON64_Dec_Block, SIMON64_Dec_6_Blocks,
-        subKeys, rounds, inBlocks, xorBlocks, outBlocks, length, flags);
-}
-#endif  // CRYPTOPP_ARM_NEON_AVAILABLE
-
-// ***************************** IA-32 ***************************** //
-
-#if defined(CRYPTOPP_SSE41_AVAILABLE)
-size_t SIMON64_Enc_AdvancedProcessBlocks_SSE41(const word32* subKeys, size_t rounds,
-    const byte *inBlocks, const byte *xorBlocks, byte *outBlocks, size_t length, word32 flags)
-{
-    return AdvancedProcessBlocks64_6x2_SSE(SIMON64_Enc_Block, SIMON64_Enc_6_Blocks,
-        subKeys, rounds, inBlocks, xorBlocks, outBlocks, length, flags);
-}
-
-size_t SIMON64_Dec_AdvancedProcessBlocks_SSE41(const word32* subKeys, size_t rounds,
-    const byte *inBlocks, const byte *xorBlocks, byte *outBlocks, size_t length, word32 flags)
-{
-    return AdvancedProcessBlocks64_6x2_SSE(SIMON64_Dec_Block, SIMON64_Dec_6_Blocks,
-        subKeys, rounds, inBlocks, xorBlocks, outBlocks, length, flags);
-}
-#endif
-
-// ***************************** Altivec ***************************** //
-
-#if defined(CRYPTOPP_ALTIVEC_AVAILABLE)
-size_t SIMON64_Enc_AdvancedProcessBlocks_ALTIVEC(const word32* subKeys, size_t rounds,
-    const byte *inBlocks, const byte *xorBlocks, byte *outBlocks, size_t length, word32 flags)
-{
-    return AdvancedProcessBlocks64_6x2_ALTIVEC(SIMON64_Enc_Block, SIMON64_Enc_6_Blocks,
-        subKeys, rounds, inBlocks, xorBlocks, outBlocks, length, flags);
-}
-
-size_t SIMON64_Dec_AdvancedProcessBlocks_ALTIVEC(const word32* subKeys, size_t rounds,
-    const byte *inBlocks, const byte *xorBlocks, byte *outBlocks, size_t length, word32 flags)
-{
-    return AdvancedProcessBlocks64_6x2_ALTIVEC(SIMON64_Dec_Block, SIMON64_Dec_6_Blocks,
-        subKeys, rounds, inBlocks, xorBlocks, outBlocks, length, flags);
-}
-#endif
-
-NAMESPACE_END
+// simon-simd.cpp - written and placed in the public domain by Jeffrey Walton
+//
+//    This source file uses intrinsics and built-ins to gain access to
+//    SSSE3, ARM NEON and ARMv8a, and Altivec instructions. A separate
+//    source file is needed because additional CXXFLAGS are required to enable
+//    the appropriate instructions sets in some build configurations.
+
+#include "pch.h"
+#include "config.h"
+
+#include "simon.h"
+#include "misc.h"
+
+// Uncomment for benchmarking C++ against SSE or NEON.
+// Do so in both simon.cpp and simon-simd.cpp.
+// #undef CRYPTOPP_SSE41_AVAILABLE
+// #undef CRYPTOPP_ARM_NEON_AVAILABLE
+
+#if (CRYPTOPP_SSE41_AVAILABLE)
+# include "adv_simd.h"
+# include <pmmintrin.h>
+# include <tmmintrin.h>
+# include <smmintrin.h>
+#endif
+
+#if defined(__XOP__)
+# include <ammintrin.h>
+# if defined(__GNUC__)
+#  include <x86intrin.h>
+# endif
+#endif
+
+//#if defined(__AVX512F__) && defined(__AVX512VL__)
+//# define CRYPTOPP_AVX512_ROTATE 1
+//# include <immintrin.h>
+//#endif
+
+#if (CRYPTOPP_ARM_NEON_HEADER)
+# include "adv_simd.h"
+# include <arm_neon.h>
+#endif
+
+#if (CRYPTOPP_ARM_ACLE_HEADER)
+# include <stdint.h>
+# include <arm_acle.h>
+#endif
+
+#if defined(_M_ARM64)
+# include "adv_simd.h"
+#endif
+
+#if defined(CRYPTOPP_ALTIVEC_AVAILABLE)
+# include "adv_simd.h"
+# include "ppc_simd.h"
+#endif
+
+// Squash MS LNK4221 and libtool warnings
+extern const char SIMON64_SIMD_FNAME[] = __FILE__;
+
+ANONYMOUS_NAMESPACE_BEGIN
+
+using CryptoPP::byte;
+using CryptoPP::word32;
+using CryptoPP::word64;
+using CryptoPP::vec_swap;  // SunCC
+
+// *************************** ARM NEON ************************** //
+
+#if (CRYPTOPP_ARM_NEON_AVAILABLE)
+
+template <class T>
+inline T UnpackHigh32(const T& a, const T& b)
+{
+    const uint32x2_t x(vget_high_u32((uint32x4_t)a));
+    const uint32x2_t y(vget_high_u32((uint32x4_t)b));
+    const uint32x2x2_t r = vzip_u32(x, y);
+    return (T)vcombine_u32(r.val[0], r.val[1]);
+}
+
+template <class T>
+inline T UnpackLow32(const T& a, const T& b)
+{
+    const uint32x2_t x(vget_low_u32((uint32x4_t)a));
+    const uint32x2_t y(vget_low_u32((uint32x4_t)b));
+    const uint32x2x2_t r = vzip_u32(x, y);
+    return (T)vcombine_u32(r.val[0], r.val[1]);
+}
+
+template <unsigned int R>
+inline uint32x4_t RotateLeft32(const uint32x4_t& val)
+{
+    const uint32x4_t a(vshlq_n_u32(val, R));
+    const uint32x4_t b(vshrq_n_u32(val, 32 - R));
+    return vorrq_u32(a, b);
+}
+
+template <unsigned int R>
+inline uint32x4_t RotateRight32(const uint32x4_t& val)
+{
+    const uint32x4_t a(vshlq_n_u32(val, 32 - R));
+    const uint32x4_t b(vshrq_n_u32(val, R));
+    return vorrq_u32(a, b);
+}
+
+#if defined(__aarch32__) || defined(__aarch64__)
+// Faster than two Shifts and an Or. Thanks to Louis Wingers and Bryan Weeks.
+template <>
+inline uint32x4_t RotateLeft32<8>(const uint32x4_t& val)
+{
+    const uint8_t maskb[16] = { 3,0,1,2, 7,4,5,6, 11,8,9,10, 15,12,13,14 };
+    const uint8x16_t mask = vld1q_u8(maskb);
+
+    return vreinterpretq_u32_u8(
+        vqtbl1q_u8(vreinterpretq_u8_u32(val), mask));
+}
+
+// Faster than two Shifts and an Or. Thanks to Louis Wingers and Bryan Weeks.
+template <>
+inline uint32x4_t RotateRight32<8>(const uint32x4_t& val)
+{
+    const uint8_t maskb[16] = { 1,2,3,0, 5,6,7,4, 9,10,11,8, 13,14,14,12 };
+    const uint8x16_t mask = vld1q_u8(maskb);
+
+    return vreinterpretq_u32_u8(
+        vqtbl1q_u8(vreinterpretq_u8_u32(val), mask));
+}
+#endif
+
+inline uint32x4_t SIMON64_f(const uint32x4_t& val)
+{
+    return veorq_u32(RotateLeft32<2>(val),
+        vandq_u32(RotateLeft32<1>(val), RotateLeft32<8>(val)));
+}
+
+inline void SIMON64_Enc_Block(uint32x4_t &block1, uint32x4_t &block0,
+    const word32 *subkeys, unsigned int rounds)
+{
+    // [A1 A2 A3 A4][B1 B2 B3 B4] ... => [A1 A3 B1 B3][A2 A4 B2 B4] ...
+    uint32x4_t x1 = vuzpq_u32(block0, block1).val[1];
+    uint32x4_t y1 = vuzpq_u32(block0, block1).val[0];
+
+    for (int i = 0; i < static_cast<int>(rounds & ~1)-1; i += 2)
+    {
+        const uint32x4_t rk1 = vld1q_dup_u32(subkeys+i);
+        y1 = veorq_u32(veorq_u32(y1, SIMON64_f(x1)), rk1);
+
+        const uint32x4_t rk2 = vld1q_dup_u32(subkeys+i+1);
+        x1 = veorq_u32(veorq_u32(x1, SIMON64_f(y1)), rk2);
+    }
+
+    if (rounds & 1)
+    {
+        const uint32x4_t rk = vld1q_dup_u32(subkeys+rounds-1);
+
+        y1 = veorq_u32(veorq_u32(y1, SIMON64_f(x1)), rk);
+        std::swap(x1, y1);
+    }
+
+    // [A1 A3 B1 B3][A2 A4 B2 B4] => [A1 A2 A3 A4][B1 B2 B3 B4]
+    block0 = UnpackLow32(y1, x1);
+    block1 = UnpackHigh32(y1, x1);
+}
+
+inline void SIMON64_Dec_Block(uint32x4_t &block0, uint32x4_t &block1,
+    const word32 *subkeys, unsigned int rounds)
+{
+    // [A1 A2 A3 A4][B1 B2 B3 B4] ... => [A1 A3 B1 B3][A2 A4 B2 B4] ...
+    uint32x4_t x1 = vuzpq_u32(block0, block1).val[1];
+    uint32x4_t y1 = vuzpq_u32(block0, block1).val[0];
+
+    if (rounds & 1)
+    {
+        std::swap(x1, y1);
+        const uint32x4_t rk = vld1q_dup_u32(subkeys + rounds - 1);
+
+        y1 = veorq_u32(veorq_u32(y1, rk), SIMON64_f(x1));
+        rounds--;
+    }
+
+    for (int i = static_cast<int>(rounds-2); i >= 0; i -= 2)
+    {
+        const uint32x4_t rk1 = vld1q_dup_u32(subkeys+i+1);
+        x1 = veorq_u32(veorq_u32(x1, SIMON64_f(y1)), rk1);
+
+        const uint32x4_t rk2 = vld1q_dup_u32(subkeys+i);
+        y1 = veorq_u32(veorq_u32(y1, SIMON64_f(x1)), rk2);
+    }
+
+    // [A1 A3 B1 B3][A2 A4 B2 B4] => [A1 A2 A3 A4][B1 B2 B3 B4]
+    block0 = UnpackLow32(y1, x1);
+    block1 = UnpackHigh32(y1, x1);
+}
+
+inline void SIMON64_Enc_6_Blocks(uint32x4_t &block0, uint32x4_t &block1,
+    uint32x4_t &block2, uint32x4_t &block3, uint32x4_t &block4, uint32x4_t &block5,
+    const word32 *subkeys, unsigned int rounds)
+{
+    // [A1 A2 A3 A4][B1 B2 B3 B4] ... => [A1 A3 B1 B3][A2 A4 B2 B4] ...
+    uint32x4_t x1 = vuzpq_u32(block0, block1).val[1];
+    uint32x4_t y1 = vuzpq_u32(block0, block1).val[0];
+    uint32x4_t x2 = vuzpq_u32(block2, block3).val[1];
+    uint32x4_t y2 = vuzpq_u32(block2, block3).val[0];
+    uint32x4_t x3 = vuzpq_u32(block4, block5).val[1];
+    uint32x4_t y3 = vuzpq_u32(block4, block5).val[0];
+
+    for (int i = 0; i < static_cast<int>(rounds & ~1) - 1; i += 2)
+    {
+        const uint32x4_t rk1 = vld1q_dup_u32(subkeys+i);
+        y1 = veorq_u32(veorq_u32(y1, SIMON64_f(x1)), rk1);
+        y2 = veorq_u32(veorq_u32(y2, SIMON64_f(x2)), rk1);
+        y3 = veorq_u32(veorq_u32(y3, SIMON64_f(x3)), rk1);
+
+        const uint32x4_t rk2 = vld1q_dup_u32(subkeys+i+1);
+        x1 = veorq_u32(veorq_u32(x1, SIMON64_f(y1)), rk2);
+        x2 = veorq_u32(veorq_u32(x2, SIMON64_f(y2)), rk2);
+        x3 = veorq_u32(veorq_u32(x3, SIMON64_f(y3)), rk2);
+    }
+
+    if (rounds & 1)
+    {
+        const uint32x4_t rk = vld1q_dup_u32(subkeys + rounds - 1);
+
+        y1 = veorq_u32(veorq_u32(y1, SIMON64_f(x1)), rk);
+        y2 = veorq_u32(veorq_u32(y2, SIMON64_f(x2)), rk);
+        y3 = veorq_u32(veorq_u32(y3, SIMON64_f(x3)), rk);
+        std::swap(x1, y1); std::swap(x2, y2); std::swap(x3, y3);
+    }
+
+    // [A1 A3 B1 B3][A2 A4 B2 B4] => [A1 A2 A3 A4][B1 B2 B3 B4]
+    block0 = UnpackLow32(y1, x1);
+    block1 = UnpackHigh32(y1, x1);
+    block2 = UnpackLow32(y2, x2);
+    block3 = UnpackHigh32(y2, x2);
+    block4 = UnpackLow32(y3, x3);
+    block5 = UnpackHigh32(y3, x3);
+}
+
+inline void SIMON64_Dec_6_Blocks(uint32x4_t &block0, uint32x4_t &block1,
+    uint32x4_t &block2, uint32x4_t &block3, uint32x4_t &block4, uint32x4_t &block5,
+    const word32 *subkeys, unsigned int rounds)
+{
+    // [A1 A2 A3 A4][B1 B2 B3 B4] ... => [A1 A3 B1 B3][A2 A4 B2 B4] ...
+    uint32x4_t x1 = vuzpq_u32(block0, block1).val[1];
+    uint32x4_t y1 = vuzpq_u32(block0, block1).val[0];
+    uint32x4_t x2 = vuzpq_u32(block2, block3).val[1];
+    uint32x4_t y2 = vuzpq_u32(block2, block3).val[0];
+    uint32x4_t x3 = vuzpq_u32(block4, block5).val[1];
+    uint32x4_t y3 = vuzpq_u32(block4, block5).val[0];
+
+    if (rounds & 1)
+    {
+        std::swap(x1, y1); std::swap(x2, y2); std::swap(x3, y3);
+        const uint32x4_t rk = vld1q_dup_u32(subkeys + rounds - 1);
+
+        y1 = veorq_u32(veorq_u32(y1, rk), SIMON64_f(x1));
+        y2 = veorq_u32(veorq_u32(y2, rk), SIMON64_f(x2));
+        y3 = veorq_u32(veorq_u32(y3, rk), SIMON64_f(x3));
+        rounds--;
+    }
+
+    for (int i = static_cast<int>(rounds-2); i >= 0; i -= 2)
+    {
+        const uint32x4_t rk1 = vld1q_dup_u32(subkeys + i + 1);
+        x1 = veorq_u32(veorq_u32(x1, SIMON64_f(y1)), rk1);
+        x2 = veorq_u32(veorq_u32(x2, SIMON64_f(y2)), rk1);
+        x3 = veorq_u32(veorq_u32(x3, SIMON64_f(y3)), rk1);
+
+        const uint32x4_t rk2 = vld1q_dup_u32(subkeys + i);
+        y1 = veorq_u32(veorq_u32(y1, SIMON64_f(x1)), rk2);
+        y2 = veorq_u32(veorq_u32(y2, SIMON64_f(x2)), rk2);
+        y3 = veorq_u32(veorq_u32(y3, SIMON64_f(x3)), rk2);
+    }
+
+    // [A1 A3 B1 B3][A2 A4 B2 B4] => [A1 A2 A3 A4][B1 B2 B3 B4]
+    block0 = UnpackLow32(y1, x1);
+    block1 = UnpackHigh32(y1, x1);
+    block2 = UnpackLow32(y2, x2);
+    block3 = UnpackHigh32(y2, x2);
+    block4 = UnpackLow32(y3, x3);
+    block5 = UnpackHigh32(y3, x3);
+}
+
+#endif  // CRYPTOPP_ARM_NEON_AVAILABLE
+
+// ***************************** IA-32 ***************************** //
+
+#if defined(CRYPTOPP_SSE41_AVAILABLE)
+
+inline void Swap128(__m128i& a,__m128i& b)
+{
+#if defined(__SUNPRO_CC) && (__SUNPRO_CC <= 0x5120)
+    // __m128i is an unsigned long long[2], and support for swapping it was not added until C++11.
+    // SunCC 12.1 - 12.3 fail to consume the swap; while SunCC 12.4 consumes it without -std=c++11.
+    vec_swap(a, b);
+#else
+    std::swap(a, b);
+#endif
+}
+
+template <unsigned int R>
+inline __m128i RotateLeft32(const __m128i& val)
+{
+#if defined(__XOP__)
+    return _mm_roti_epi32(val, R);
+#else
+    return _mm_or_si128(
+        _mm_slli_epi32(val, R), _mm_srli_epi32(val, 32-R));
+#endif
+}
+
+template <unsigned int R>
+inline __m128i RotateRight32(const __m128i& val)
+{
+#if defined(__XOP__)
+    return _mm_roti_epi32(val, 32-R);
+#else
+    return _mm_or_si128(
+        _mm_slli_epi32(val, 32-R), _mm_srli_epi32(val, R));
+#endif
+}
+
+// Faster than two Shifts and an Or. Thanks to Louis Wingers and Bryan Weeks.
+template <>
+__m128i RotateLeft32<8>(const __m128i& val)
+{
+#if defined(__XOP__)
+    return _mm_roti_epi32(val, 8);
+#else
+    const __m128i mask = _mm_set_epi8(14,13,12,15, 10,9,8,11, 6,5,4,7, 2,1,0,3);
+    return _mm_shuffle_epi8(val, mask);
+#endif
+}
+
+// Faster than two Shifts and an Or. Thanks to Louis Wingers and Bryan Weeks.
+template <>
+__m128i RotateRight32<8>(const __m128i& val)
+{
+#if defined(__XOP__)
+    return _mm_roti_epi32(val, 32-8);
+#else
+    const __m128i mask = _mm_set_epi8(12,15,14,13, 8,11,10,9, 4,7,6,5, 0,3,2,1);
+    return _mm_shuffle_epi8(val, mask);
+#endif
+}
+
+inline __m128i SIMON64_f(const __m128i& v)
+{
+    return _mm_xor_si128(RotateLeft32<2>(v),
+        _mm_and_si128(RotateLeft32<1>(v), RotateLeft32<8>(v)));
+}
+
+inline void SIMON64_Enc_Block(__m128i &block0, __m128i &block1,
+    const word32 *subkeys, unsigned int rounds)
+{
+    // [A1 A2 A3 A4][B1 B2 B3 B4] ... => [A1 A3 B1 B3][A2 A4 B2 B4] ...
+    const __m128 t0 = _mm_castsi128_ps(block0);
+    const __m128 t1 = _mm_castsi128_ps(block1);
+    __m128i x1 = _mm_castps_si128(_mm_shuffle_ps(t0, t1, _MM_SHUFFLE(3,1,3,1)));
+    __m128i y1 = _mm_castps_si128(_mm_shuffle_ps(t0, t1, _MM_SHUFFLE(2,0,2,0)));
+
+    for (int i = 0; i < static_cast<int>(rounds & ~1)-1; i += 2)
+    {
+        const __m128i rk1 = _mm_set1_epi32(subkeys[i]);
+        y1 = _mm_xor_si128(_mm_xor_si128(y1, SIMON64_f(x1)), rk1);
+
+        const __m128i rk2 = _mm_set1_epi32(subkeys[i+1]);
+        x1 = _mm_xor_si128(_mm_xor_si128(x1, SIMON64_f(y1)), rk2);
+    }
+
+    if (rounds & 1)
+    {
+        const __m128i rk = _mm_set1_epi32(subkeys[rounds-1]);
+        y1 = _mm_xor_si128(_mm_xor_si128(y1, SIMON64_f(x1)), rk);
+        Swap128(x1, y1);
+    }
+
+    // [A1 A3 B1 B3][A2 A4 B2 B4] => [A1 A2 A3 A4][B1 B2 B3 B4]
+    block0 = _mm_unpacklo_epi32(y1, x1);
+    block1 = _mm_unpackhi_epi32(y1, x1);
+}
+
+inline void SIMON64_Dec_Block(__m128i &block0, __m128i &block1,
+    const word32 *subkeys, unsigned int rounds)
+{
+    // [A1 A2 A3 A4][B1 B2 B3 B4] ... => [A1 A3 B1 B3][A2 A4 B2 B4] ...
+    const __m128 t0 = _mm_castsi128_ps(block0);
+    const __m128 t1 = _mm_castsi128_ps(block1);
+    __m128i x1 = _mm_castps_si128(_mm_shuffle_ps(t0, t1, _MM_SHUFFLE(3,1,3,1)));
+    __m128i y1 = _mm_castps_si128(_mm_shuffle_ps(t0, t1, _MM_SHUFFLE(2,0,2,0)));
+
+    if (rounds & 1)
+    {
+        Swap128(x1, y1);
+        const __m128i rk = _mm_set1_epi32(subkeys[rounds-1]);
+        y1 = _mm_xor_si128(_mm_xor_si128(y1, rk), SIMON64_f(x1));
+        rounds--;
+    }
+
+    for (int i = static_cast<int>(rounds-2); i >= 0; i -= 2)
+    {
+        const __m128i rk1 = _mm_set1_epi32(subkeys[i+1]);
+        x1 = _mm_xor_si128(_mm_xor_si128(x1, SIMON64_f(y1)), rk1);
+
+        const __m128i rk2 = _mm_set1_epi32(subkeys[i]);
+        y1 = _mm_xor_si128(_mm_xor_si128(y1, SIMON64_f(x1)), rk2);
+    }
+
+    // [A1 A3 B1 B3][A2 A4 B2 B4] => [A1 A2 A3 A4][B1 B2 B3 B4]
+    block0 = _mm_unpacklo_epi32(y1, x1);
+    block1 = _mm_unpackhi_epi32(y1, x1);
+}
+
+inline void SIMON64_Enc_6_Blocks(__m128i &block0, __m128i &block1,
+    __m128i &block2, __m128i &block3, __m128i &block4, __m128i &block5,
+    const word32 *subkeys, unsigned int rounds)
+{
+    // [A1 A2 A3 A4][B1 B2 B3 B4] ... => [A1 A3 B1 B3][A2 A4 B2 B4] ...
+    const __m128 t0 = _mm_castsi128_ps(block0);
+    const __m128 t1 = _mm_castsi128_ps(block1);
+    __m128i x1 = _mm_castps_si128(_mm_shuffle_ps(t0, t1, _MM_SHUFFLE(3,1,3,1)));
+    __m128i y1 = _mm_castps_si128(_mm_shuffle_ps(t0, t1, _MM_SHUFFLE(2,0,2,0)));
+
+    const __m128 t2 = _mm_castsi128_ps(block2);
+    const __m128 t3 = _mm_castsi128_ps(block3);
+    __m128i x2 = _mm_castps_si128(_mm_shuffle_ps(t2, t3, _MM_SHUFFLE(3,1,3,1)));
+    __m128i y2 = _mm_castps_si128(_mm_shuffle_ps(t2, t3, _MM_SHUFFLE(2,0,2,0)));
+
+    const __m128 t4 = _mm_castsi128_ps(block4);
+    const __m128 t5 = _mm_castsi128_ps(block5);
+    __m128i x3 = _mm_castps_si128(_mm_shuffle_ps(t4, t5, _MM_SHUFFLE(3,1,3,1)));
+    __m128i y3 = _mm_castps_si128(_mm_shuffle_ps(t4, t5, _MM_SHUFFLE(2,0,2,0)));
+
+    for (int i = 0; i < static_cast<int>(rounds & ~1)-1; i += 2)
+    {
+        const __m128i rk1 = _mm_set1_epi32(subkeys[i]);
+        y1 = _mm_xor_si128(_mm_xor_si128(y1, SIMON64_f(x1)), rk1);
+        y2 = _mm_xor_si128(_mm_xor_si128(y2, SIMON64_f(x2)), rk1);
+        y3 = _mm_xor_si128(_mm_xor_si128(y3, SIMON64_f(x3)), rk1);
+
+        const __m128i rk2 = _mm_set1_epi32(subkeys[i+1]);
+        x1 = _mm_xor_si128(_mm_xor_si128(x1, SIMON64_f(y1)), rk2);
+        x2 = _mm_xor_si128(_mm_xor_si128(x2, SIMON64_f(y2)), rk2);
+        x3 = _mm_xor_si128(_mm_xor_si128(x3, SIMON64_f(y3)), rk2);
+    }
+
+    if (rounds & 1)
+    {
+        const __m128i rk = _mm_set1_epi32(subkeys[rounds-1]);
+        y1 = _mm_xor_si128(_mm_xor_si128(y1, SIMON64_f(x1)), rk);
+        y2 = _mm_xor_si128(_mm_xor_si128(y2, SIMON64_f(x2)), rk);
+        y3 = _mm_xor_si128(_mm_xor_si128(y3, SIMON64_f(x3)), rk);
+        Swap128(x1, y1); Swap128(x2, y2); Swap128(x3, y3);
+    }
+
+    // [A1 A3 B1 B3][A2 A4 B2 B4] => [A1 A2 A3 A4][B1 B2 B3 B4]
+    block0 = _mm_unpacklo_epi32(y1, x1);
+    block1 = _mm_unpackhi_epi32(y1, x1);
+    block2 = _mm_unpacklo_epi32(y2, x2);
+    block3 = _mm_unpackhi_epi32(y2, x2);
+    block4 = _mm_unpacklo_epi32(y3, x3);
+    block5 = _mm_unpackhi_epi32(y3, x3);
+}
+
+inline void SIMON64_Dec_6_Blocks(__m128i &block0, __m128i &block1,
+    __m128i &block2, __m128i &block3, __m128i &block4, __m128i &block5,
+    const word32 *subkeys, unsigned int rounds)
+{
+    // [A1 A2 A3 A4][B1 B2 B3 B4] ... => [A1 A3 B1 B3][A2 A4 B2 B4] ...
+    const __m128 t0 = _mm_castsi128_ps(block0);
+    const __m128 t1 = _mm_castsi128_ps(block1);
+    __m128i x1 = _mm_castps_si128(_mm_shuffle_ps(t0, t1, _MM_SHUFFLE(3,1,3,1)));
+    __m128i y1 = _mm_castps_si128(_mm_shuffle_ps(t0, t1, _MM_SHUFFLE(2,0,2,0)));
+
+    const __m128 t2 = _mm_castsi128_ps(block2);
+    const __m128 t3 = _mm_castsi128_ps(block3);
+    __m128i x2 = _mm_castps_si128(_mm_shuffle_ps(t2, t3, _MM_SHUFFLE(3,1,3,1)));
+    __m128i y2 = _mm_castps_si128(_mm_shuffle_ps(t2, t3, _MM_SHUFFLE(2,0,2,0)));
+
+    const __m128 t4 = _mm_castsi128_ps(block4);
+    const __m128 t5 = _mm_castsi128_ps(block5);
+    __m128i x3 = _mm_castps_si128(_mm_shuffle_ps(t4, t5, _MM_SHUFFLE(3,1,3,1)));
+    __m128i y3 = _mm_castps_si128(_mm_shuffle_ps(t4, t5, _MM_SHUFFLE(2,0,2,0)));
+
+    if (rounds & 1)
+    {
+        Swap128(x1, y1); Swap128(x2, y2); Swap128(x3, y3);
+        const __m128i rk = _mm_set1_epi32(subkeys[rounds-1]);
+        y1 = _mm_xor_si128(_mm_xor_si128(y1, rk), SIMON64_f(x1));
+        y2 = _mm_xor_si128(_mm_xor_si128(y2, rk), SIMON64_f(x2));
+        y3 = _mm_xor_si128(_mm_xor_si128(y3, rk), SIMON64_f(x3));
+        rounds--;
+    }
+
+    for (int i = static_cast<int>(rounds-2); i >= 0; i -= 2)
+    {
+        const __m128i rk1 = _mm_set1_epi32(subkeys[i+1]);
+        x1 = _mm_xor_si128(_mm_xor_si128(x1, SIMON64_f(y1)), rk1);
+        x2 = _mm_xor_si128(_mm_xor_si128(x2, SIMON64_f(y2)), rk1);
+        x3 = _mm_xor_si128(_mm_xor_si128(x3, SIMON64_f(y3)), rk1);
+
+        const __m128i rk2 = _mm_set1_epi32(subkeys[i]);
+        y1 = _mm_xor_si128(_mm_xor_si128(y1, SIMON64_f(x1)), rk2);
+        y2 = _mm_xor_si128(_mm_xor_si128(y2, SIMON64_f(x2)), rk2);
+        y3 = _mm_xor_si128(_mm_xor_si128(y3, SIMON64_f(x3)), rk2);
+    }
+
+    // [A1 A3 B1 B3][A2 A4 B2 B4] => [A1 A2 A3 A4][B1 B2 B3 B4]
+    block0 = _mm_unpacklo_epi32(y1, x1);
+    block1 = _mm_unpackhi_epi32(y1, x1);
+    block2 = _mm_unpacklo_epi32(y2, x2);
+    block3 = _mm_unpackhi_epi32(y2, x2);
+    block4 = _mm_unpacklo_epi32(y3, x3);
+    block5 = _mm_unpackhi_epi32(y3, x3);
+}
+
+#endif  // CRYPTOPP_SSE41_AVAILABLE
+
+// ***************************** Altivec ***************************** //
+
+#if defined(CRYPTOPP_ALTIVEC_AVAILABLE)
+
+using CryptoPP::uint8x16_p;
+using CryptoPP::uint32x4_p;
+
+using CryptoPP::VecAnd;
+using CryptoPP::VecXor;
+using CryptoPP::VecLoad;
+using CryptoPP::VecLoadBE;
+using CryptoPP::VecPermute;
+
+// Rotate left by bit count
+template<unsigned int C>
+inline uint32x4_p RotateLeft32(const uint32x4_p val)
+{
+    const uint32x4_p m = {C, C, C, C};
+    return vec_rl(val, m);
+}
+
+// Rotate right by bit count
+template<unsigned int C>
+inline uint32x4_p RotateRight32(const uint32x4_p val)
+{
+    const uint32x4_p m = {32-C, 32-C, 32-C, 32-C};
+    return vec_rl(val, m);
+}
+
+inline uint32x4_p SIMON64_f(const uint32x4_p val)
+{
+    return VecXor(RotateLeft32<2>(val),
+        VecAnd(RotateLeft32<1>(val), RotateLeft32<8>(val)));
+}
+
+inline void SIMON64_Enc_Block(uint32x4_p &block0, uint32x4_p &block1,
+    const word32 *subkeys, unsigned int rounds)
+{
+#if (CRYPTOPP_BIG_ENDIAN)
+    const uint8x16_p m1 = {7,6,5,4, 15,14,13,12, 23,22,21,20, 31,30,29,28};
+    const uint8x16_p m2 = {3,2,1,0, 11,10,9,8, 19,18,17,16, 27,26,25,24};
+#else
+    const uint8x16_p m1 = {3,2,1,0, 11,10,9,8, 19,18,17,16, 27,26,25,24};
+    const uint8x16_p m2 = {7,6,5,4, 15,14,13,12, 23,22,21,20, 31,30,29,28};
+#endif
+
+    // [A1 A2 A3 A4][B1 B2 B3 B4] ... => [A1 A3 B1 B3][A2 A4 B2 B4] ...
+    uint32x4_p x1 = VecPermute(block0, block1, m1);
+    uint32x4_p y1 = VecPermute(block0, block1, m2);
+
+    for (int i = 0; i < static_cast<int>(rounds & ~1)-1; i += 2)
+    {
+#if CRYPTOPP_POWER8_AVAILABLE
+        const uint32x4_p rk1 = vec_splats(subkeys[i]);
+        const uint32x4_p rk2 = vec_splats(subkeys[i+1]);
+#else
+        const uint8x16_p m = {0,1,2,3, 0,1,2,3, 0,1,2,3, 0,1,2,3};
+        uint32x4_p rk1 = VecLoad(subkeys+i);
+        uint32x4_p rk2 = VecLoad(subkeys+i+1);
+        rk1 = VecPermute(rk1, rk1, m);
+        rk2 = VecPermute(rk2, rk2, m);
+#endif
+        y1 = VecXor(VecXor(y1, SIMON64_f(x1)), rk1);
+        x1 = VecXor(VecXor(x1, SIMON64_f(y1)), rk2);
+    }
+
+    if (rounds & 1)
+    {
+#if CRYPTOPP_POWER8_AVAILABLE
+        const uint32x4_p rk = vec_splats(subkeys[rounds-1]);
+#else
+        const uint8x16_p m = {0,1,2,3, 0,1,2,3, 0,1,2,3, 0,1,2,3};
+        uint32x4_p rk = VecLoad(subkeys+rounds-1);
+        rk = VecPermute(rk, rk, m);
+#endif
+        y1 = VecXor(VecXor(y1, SIMON64_f(x1)), rk);
+        std::swap(x1, y1);
+    }
+
+#if (CRYPTOPP_BIG_ENDIAN)
+    const uint8x16_p m3 = {19,18,17,16, 3,2,1,0, 23,22,21,20, 7,6,5,4};
+    const uint8x16_p m4 = {27,26,25,24, 11,10,9,8, 31,30,29,28, 15,14,13,12};
+#else
+    const uint8x16_p m3 = {3,2,1,0, 19,18,17,16, 7,6,5,4, 23,22,21,20};
+    const uint8x16_p m4 = {11,10,9,8, 27,26,25,24, 15,14,13,12, 31,30,29,28};
+#endif
+
+    // [A1 A3 B1 B3][A2 A4 B2 B4] => [A1 A2 A3 A4][B1 B2 B3 B4]
+    block0 = (uint32x4_p)VecPermute(x1, y1, m3);
+    block1 = (uint32x4_p)VecPermute(x1, y1, m4);
+}
+
+inline void SIMON64_Dec_Block(uint32x4_p &block0, uint32x4_p &block1,
+    const word32 *subkeys, unsigned int rounds)
+{
+#if (CRYPTOPP_BIG_ENDIAN)
+    const uint8x16_p m1 = {7,6,5,4, 15,14,13,12, 23,22,21,20, 31,30,29,28};
+    const uint8x16_p m2 = {3,2,1,0, 11,10,9,8, 19,18,17,16, 27,26,25,24};
+#else
+    const uint8x16_p m1 = {3,2,1,0, 11,10,9,8, 19,18,17,16, 27,26,25,24};
+    const uint8x16_p m2 = {7,6,5,4, 15,14,13,12, 23,22,21,20, 31,30,29,28};
+#endif
+
+    // [A1 A2 A3 A4][B1 B2 B3 B4] ... => [A1 A3 B1 B3][A2 A4 B2 B4] ...
+    uint32x4_p x1 = VecPermute(block0, block1, m1);
+    uint32x4_p y1 = VecPermute(block0, block1, m2);
+
+    if (rounds & 1)
+    {
+        std::swap(x1, y1);
+#if CRYPTOPP_POWER8_AVAILABLE
+        const uint32x4_p rk = vec_splats(subkeys[rounds-1]);
+#else
+        const uint8x16_p m = {0,1,2,3, 0,1,2,3, 0,1,2,3, 0,1,2,3};
+        uint32x4_p rk = VecLoad(subkeys+rounds-1);
+        rk = VecPermute(rk, rk, m);
+#endif
+        y1 = VecXor(VecXor(y1, rk), SIMON64_f(x1));
+        rounds--;
+    }
+
+    for (int i = static_cast<int>(rounds-2); i >= 0; i -= 2)
+    {
+#if CRYPTOPP_POWER8_AVAILABLE
+        const uint32x4_p rk1 = vec_splats(subkeys[i+1]);
+        const uint32x4_p rk2 = vec_splats(subkeys[i]);
+#else
+        const uint8x16_p m = {0,1,2,3, 0,1,2,3, 0,1,2,3, 0,1,2,3};
+        uint32x4_p rk1 = VecLoad(subkeys+i+1);
+        uint32x4_p rk2 = VecLoad(subkeys+i);
+        rk1 = VecPermute(rk1, rk1, m);
+        rk2 = VecPermute(rk2, rk2, m);
+#endif
+        x1 = VecXor(VecXor(x1, SIMON64_f(y1)), rk1);
+        y1 = VecXor(VecXor(y1, SIMON64_f(x1)), rk2);
+    }
+
+#if (CRYPTOPP_BIG_ENDIAN)
+    const uint8x16_p m3 = {19,18,17,16, 3,2,1,0, 23,22,21,20, 7,6,5,4};
+    const uint8x16_p m4 = {27,26,25,24, 11,10,9,8, 31,30,29,28, 15,14,13,12};
+#else
+    const uint8x16_p m3 = {3,2,1,0, 19,18,17,16, 7,6,5,4, 23,22,21,20};
+    const uint8x16_p m4 = {11,10,9,8, 27,26,25,24, 15,14,13,12, 31,30,29,28};
+#endif
+
+    // [A1 A3 B1 B3][A2 A4 B2 B4] => [A1 A2 A3 A4][B1 B2 B3 B4]
+    block0 = (uint32x4_p)VecPermute(x1, y1, m3);
+    block1 = (uint32x4_p)VecPermute(x1, y1, m4);
+}
+
+inline void SIMON64_Enc_6_Blocks(uint32x4_p &block0, uint32x4_p &block1,
+            uint32x4_p &block2, uint32x4_p &block3, uint32x4_p &block4,
+            uint32x4_p &block5, const word32 *subkeys, unsigned int rounds)
+{
+#if (CRYPTOPP_BIG_ENDIAN)
+    const uint8x16_p m1 = {7,6,5,4, 15,14,13,12, 23,22,21,20, 31,30,29,28};
+    const uint8x16_p m2 = {3,2,1,0, 11,10,9,8, 19,18,17,16, 27,26,25,24};
+#else
+    const uint8x16_p m1 = {3,2,1,0, 11,10,9,8, 19,18,17,16, 27,26,25,24};
+    const uint8x16_p m2 = {7,6,5,4, 15,14,13,12, 23,22,21,20, 31,30,29,28};
+#endif
+
+    // [A1 A2][B1 B2] ... => [A1 B1][A2 B2] ...
+    uint32x4_p x1 = (uint32x4_p)VecPermute(block0, block1, m1);
+    uint32x4_p y1 = (uint32x4_p)VecPermute(block0, block1, m2);
+    uint32x4_p x2 = (uint32x4_p)VecPermute(block2, block3, m1);
+    uint32x4_p y2 = (uint32x4_p)VecPermute(block2, block3, m2);
+    uint32x4_p x3 = (uint32x4_p)VecPermute(block4, block5, m1);
+    uint32x4_p y3 = (uint32x4_p)VecPermute(block4, block5, m2);
+
+    for (int i = 0; i < static_cast<int>(rounds & ~1)-1; i += 2)
+    {
+#if CRYPTOPP_POWER8_AVAILABLE
+        const uint32x4_p rk1 = vec_splats(subkeys[i]);
+        const uint32x4_p rk2 = vec_splats(subkeys[i+1]);
+#else
+        const uint8x16_p m = {0,1,2,3, 0,1,2,3, 0,1,2,3, 0,1,2,3};
+        uint32x4_p rk1 = VecLoad(subkeys+i);
+        uint32x4_p rk2 = VecLoad(subkeys+i+1);
+        rk1 = VecPermute(rk1, rk1, m);
+        rk2 = VecPermute(rk2, rk2, m);
+#endif
+        y1 = VecXor(VecXor(y1, SIMON64_f(x1)), rk1);
+        y2 = VecXor(VecXor(y2, SIMON64_f(x2)), rk1);
+        y3 = VecXor(VecXor(y3, SIMON64_f(x3)), rk1);
+
+        x1 = VecXor(VecXor(x1, SIMON64_f(y1)), rk2);
+        x2 = VecXor(VecXor(x2, SIMON64_f(y2)), rk2);
+        x3 = VecXor(VecXor(x3, SIMON64_f(y3)), rk2);
+    }
+
+    if (rounds & 1)
+    {
+#if CRYPTOPP_POWER8_AVAILABLE
+        const uint32x4_p rk = vec_splats(subkeys[rounds-1]);
+#else
+        const uint8x16_p m = {0,1,2,3, 0,1,2,3, 0,1,2,3, 0,1,2,3};
+        uint32x4_p rk = VecLoad(subkeys+rounds-1);
+        rk = VecPermute(rk, rk, m);
+#endif
+        y1 = VecXor(VecXor(y1, SIMON64_f(x1)), rk);
+        y2 = VecXor(VecXor(y2, SIMON64_f(x2)), rk);
+        y3 = VecXor(VecXor(y3, SIMON64_f(x3)), rk);
+        std::swap(x1, y1); std::swap(x2, y2); std::swap(x3, y3);
+    }
+
+#if (CRYPTOPP_BIG_ENDIAN)
+    const uint8x16_p m3 = {19,18,17,16, 3,2,1,0, 23,22,21,20, 7,6,5,4};
+    const uint8x16_p m4 = {27,26,25,24, 11,10,9,8, 31,30,29,28, 15,14,13,12};
+#else
+    const uint8x16_p m3 = {3,2,1,0, 19,18,17,16, 7,6,5,4, 23,22,21,20};
+    const uint8x16_p m4 = {11,10,9,8, 27,26,25,24, 15,14,13,12, 31,30,29,28};
+#endif
+
+    // [A1 B1][A2 B2] ... => [A1 A2][B1 B2] ...
+    block0 = (uint32x4_p)VecPermute(x1, y1, m3);
+    block1 = (uint32x4_p)VecPermute(x1, y1, m4);
+    block2 = (uint32x4_p)VecPermute(x2, y2, m3);
+    block3 = (uint32x4_p)VecPermute(x2, y2, m4);
+    block4 = (uint32x4_p)VecPermute(x3, y3, m3);
+    block5 = (uint32x4_p)VecPermute(x3, y3, m4);
+}
+
+inline void SIMON64_Dec_6_Blocks(uint32x4_p &block0, uint32x4_p &block1,
+            uint32x4_p &block2, uint32x4_p &block3, uint32x4_p &block4,
+            uint32x4_p &block5, const word32 *subkeys, unsigned int rounds)
+{
+#if (CRYPTOPP_BIG_ENDIAN)
+    const uint8x16_p m1 = {7,6,5,4, 15,14,13,12, 23,22,21,20, 31,30,29,28};
+    const uint8x16_p m2 = {3,2,1,0, 11,10,9,8, 19,18,17,16, 27,26,25,24};
+#else
+    const uint8x16_p m1 = {3,2,1,0, 11,10,9,8, 19,18,17,16, 27,26,25,24};
+    const uint8x16_p m2 = {7,6,5,4, 15,14,13,12, 23,22,21,20, 31,30,29,28};
+#endif
+
+    // [A1 A2][B1 B2] ... => [A1 B1][A2 B2] ...
+    uint32x4_p x1 = (uint32x4_p)VecPermute(block0, block1, m1);
+    uint32x4_p y1 = (uint32x4_p)VecPermute(block0, block1, m2);
+    uint32x4_p x2 = (uint32x4_p)VecPermute(block2, block3, m1);
+    uint32x4_p y2 = (uint32x4_p)VecPermute(block2, block3, m2);
+    uint32x4_p x3 = (uint32x4_p)VecPermute(block4, block5, m1);
+    uint32x4_p y3 = (uint32x4_p)VecPermute(block4, block5, m2);
+
+    if (rounds & 1)
+    {
+        std::swap(x1, y1); std::swap(x2, y2); std::swap(x3, y3);
+
+#if CRYPTOPP_POWER8_AVAILABLE
+        const uint32x4_p rk = vec_splats(subkeys[rounds-1]);
+#else
+        const uint8x16_p m = {0,1,2,3, 0,1,2,3, 0,1,2,3, 0,1,2,3};
+        uint32x4_p rk = VecLoad(subkeys+rounds-1);
+        rk = VecPermute(rk, rk, m);
+#endif
+        y1 = VecXor(VecXor(y1, rk), SIMON64_f(x1));
+        y2 = VecXor(VecXor(y2, rk), SIMON64_f(x2));
+        y3 = VecXor(VecXor(y3, rk), SIMON64_f(x3));
+        rounds--;
+    }
+
+    for (int i = static_cast<int>(rounds-2); i >= 0; i -= 2)
+    {
+#if CRYPTOPP_POWER8_AVAILABLE
+        const uint32x4_p rk1 = vec_splats(subkeys[i+1]);
+        const uint32x4_p rk2 = vec_splats(subkeys[i]);
+#else
+        const uint8x16_p m = {0,1,2,3, 0,1,2,3, 0,1,2,3, 0,1,2,3};
+        uint32x4_p rk1 = VecLoad(subkeys+i+1);
+        uint32x4_p rk2 = VecLoad(subkeys+i);
+        rk1 = VecPermute(rk1, rk1, m);
+        rk2 = VecPermute(rk2, rk2, m);
+#endif
+        x1 = VecXor(VecXor(x1, SIMON64_f(y1)), rk1);
+        x2 = VecXor(VecXor(x2, SIMON64_f(y2)), rk1);
+        x3 = VecXor(VecXor(x3, SIMON64_f(y3)), rk1);
+
+        y1 = VecXor(VecXor(y1, SIMON64_f(x1)), rk2);
+        y2 = VecXor(VecXor(y2, SIMON64_f(x2)), rk2);
+        y3 = VecXor(VecXor(y3, SIMON64_f(x3)), rk2);
+    }
+
+#if (CRYPTOPP_BIG_ENDIAN)
+    const uint8x16_p m3 = {19,18,17,16, 3,2,1,0, 23,22,21,20, 7,6,5,4};
+    const uint8x16_p m4 = {27,26,25,24, 11,10,9,8, 31,30,29,28, 15,14,13,12};
+#else
+    const uint8x16_p m3 = {3,2,1,0, 19,18,17,16, 7,6,5,4, 23,22,21,20};
+    const uint8x16_p m4 = {11,10,9,8, 27,26,25,24, 15,14,13,12, 31,30,29,28};
+#endif
+
+    // [A1 B1][A2 B2] ... => [A1 A2][B1 B2] ...
+    block0 = (uint32x4_p)VecPermute(x1, y1, m3);
+    block1 = (uint32x4_p)VecPermute(x1, y1, m4);
+    block2 = (uint32x4_p)VecPermute(x2, y2, m3);
+    block3 = (uint32x4_p)VecPermute(x2, y2, m4);
+    block4 = (uint32x4_p)VecPermute(x3, y3, m3);
+    block5 = (uint32x4_p)VecPermute(x3, y3, m4);
+}
+
+#endif  // CRYPTOPP_ALTIVEC_AVAILABLE
+
+ANONYMOUS_NAMESPACE_END
+
+///////////////////////////////////////////////////////////////////////
+
+NAMESPACE_BEGIN(CryptoPP)
+
+// *************************** ARM NEON **************************** //
+
+#if (CRYPTOPP_ARM_NEON_AVAILABLE)
+size_t SIMON64_Enc_AdvancedProcessBlocks_NEON(const word32* subKeys, size_t rounds,
+    const byte *inBlocks, const byte *xorBlocks, byte *outBlocks, size_t length, word32 flags)
+{
+    return AdvancedProcessBlocks64_6x2_NEON(SIMON64_Enc_Block, SIMON64_Enc_6_Blocks,
+        subKeys, rounds, inBlocks, xorBlocks, outBlocks, length, flags);
+}
+
+size_t SIMON64_Dec_AdvancedProcessBlocks_NEON(const word32* subKeys, size_t rounds,
+    const byte *inBlocks, const byte *xorBlocks, byte *outBlocks, size_t length, word32 flags)
+{
+    return AdvancedProcessBlocks64_6x2_NEON(SIMON64_Dec_Block, SIMON64_Dec_6_Blocks,
+        subKeys, rounds, inBlocks, xorBlocks, outBlocks, length, flags);
+}
+#endif  // CRYPTOPP_ARM_NEON_AVAILABLE
+
+// ***************************** IA-32 ***************************** //
+
+#if defined(CRYPTOPP_SSE41_AVAILABLE)
+size_t SIMON64_Enc_AdvancedProcessBlocks_SSE41(const word32* subKeys, size_t rounds,
+    const byte *inBlocks, const byte *xorBlocks, byte *outBlocks, size_t length, word32 flags)
+{
+    return AdvancedProcessBlocks64_6x2_SSE(SIMON64_Enc_Block, SIMON64_Enc_6_Blocks,
+        subKeys, rounds, inBlocks, xorBlocks, outBlocks, length, flags);
+}
+
+size_t SIMON64_Dec_AdvancedProcessBlocks_SSE41(const word32* subKeys, size_t rounds,
+    const byte *inBlocks, const byte *xorBlocks, byte *outBlocks, size_t length, word32 flags)
+{
+    return AdvancedProcessBlocks64_6x2_SSE(SIMON64_Dec_Block, SIMON64_Dec_6_Blocks,
+        subKeys, rounds, inBlocks, xorBlocks, outBlocks, length, flags);
+}
+#endif
+
+// ***************************** Altivec ***************************** //
+
+#if defined(CRYPTOPP_ALTIVEC_AVAILABLE)
+size_t SIMON64_Enc_AdvancedProcessBlocks_ALTIVEC(const word32* subKeys, size_t rounds,
+    const byte *inBlocks, const byte *xorBlocks, byte *outBlocks, size_t length, word32 flags)
+{
+    return AdvancedProcessBlocks64_6x2_ALTIVEC(SIMON64_Enc_Block, SIMON64_Enc_6_Blocks,
+        subKeys, rounds, inBlocks, xorBlocks, outBlocks, length, flags);
+}
+
+size_t SIMON64_Dec_AdvancedProcessBlocks_ALTIVEC(const word32* subKeys, size_t rounds,
+    const byte *inBlocks, const byte *xorBlocks, byte *outBlocks, size_t length, word32 flags)
+{
+    return AdvancedProcessBlocks64_6x2_ALTIVEC(SIMON64_Dec_Block, SIMON64_Dec_6_Blocks,
+        subKeys, rounds, inBlocks, xorBlocks, outBlocks, length, flags);
+}
+#endif
+
+NAMESPACE_END